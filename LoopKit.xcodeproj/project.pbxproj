// !$*UTF8*$!
{
	archiveVersion = 1;
	classes = {
	};
	objectVersion = 48;
	objects = {

/* Begin PBXBuildFile section */
		1F5DAB1D2118C95700048054 /* LocalizedString.swift in Sources */ = {isa = PBXBuildFile; fileRef = 1F5DAB1C2118C95700048054 /* LocalizedString.swift */; };
		1F5DAB1F2118C95700048054 /* LocalizedString.swift in Sources */ = {isa = PBXBuildFile; fileRef = 1F5DAB1C2118C95700048054 /* LocalizedString.swift */; };
		1F5DAB202118C95700048054 /* LocalizedString.swift in Sources */ = {isa = PBXBuildFile; fileRef = 1F5DAB1C2118C95700048054 /* LocalizedString.swift */; };
		1F5DAB212118C95700048054 /* LocalizedString.swift in Sources */ = {isa = PBXBuildFile; fileRef = 1F5DAB1C2118C95700048054 /* LocalizedString.swift */; };
		1F5DAB272118CE9300048054 /* InfoPlist.strings in Resources */ = {isa = PBXBuildFile; fileRef = 1F5DAB252118CE9300048054 /* InfoPlist.strings */; };
		1F5DAB2A2118CE9300048054 /* InfoPlist.strings in Resources */ = {isa = PBXBuildFile; fileRef = 1F5DAB282118CE9300048054 /* InfoPlist.strings */; };
		1F5DAB2D2118CE9300048054 /* Localizable.strings in Resources */ = {isa = PBXBuildFile; fileRef = 1F5DAB2B2118CE9300048054 /* Localizable.strings */; };
		1FE58796211D12CE004F24ED /* Localizable.strings in Resources */ = {isa = PBXBuildFile; fileRef = 7D68A9E31FE0A3D300522C49 /* Localizable.strings */; };
		430059241CCDD08C00C861EA /* NSDateFormatter.swift in Sources */ = {isa = PBXBuildFile; fileRef = 43D8FDF11C7290350073BE78 /* NSDateFormatter.swift */; };
		430157FA1C7EC03B00B64B63 /* AppDelegate.swift in Sources */ = {isa = PBXBuildFile; fileRef = 430157F91C7EC03B00B64B63 /* AppDelegate.swift */; };
		430157FC1C7EC03B00B64B63 /* MasterViewController.swift in Sources */ = {isa = PBXBuildFile; fileRef = 430157FB1C7EC03B00B64B63 /* MasterViewController.swift */; };
		430158011C7EC03B00B64B63 /* Main.storyboard in Resources */ = {isa = PBXBuildFile; fileRef = 430157FF1C7EC03B00B64B63 /* Main.storyboard */; };
		430158031C7EC03B00B64B63 /* Assets.xcassets in Resources */ = {isa = PBXBuildFile; fileRef = 430158021C7EC03B00B64B63 /* Assets.xcassets */; };
		430158061C7EC03B00B64B63 /* LaunchScreen.storyboard in Resources */ = {isa = PBXBuildFile; fileRef = 430158041C7EC03B00B64B63 /* LaunchScreen.storyboard */; };
		430158191C7ECB5E00B64B63 /* LoopKit.framework in Frameworks */ = {isa = PBXBuildFile; fileRef = 43D8FDCB1C728FDF0073BE78 /* LoopKit.framework */; };
		4301581A1C7ECB5E00B64B63 /* LoopKit.framework in Embed Frameworks */ = {isa = PBXBuildFile; fileRef = 43D8FDCB1C728FDF0073BE78 /* LoopKit.framework */; settings = {ATTRIBUTES = (CodeSignOnCopy, RemoveHeadersOnCopy, ); }; };
		4301582B1C7ECCEF00B64B63 /* LoopKitExample.entitlements in Resources */ = {isa = PBXBuildFile; fileRef = 4301582A1C7ECCEF00B64B63 /* LoopKitExample.entitlements */; };
		4301582D1C7ECD7A00B64B63 /* HealthKit.framework in Frameworks */ = {isa = PBXBuildFile; fileRef = 4301582C1C7ECD7A00B64B63 /* HealthKit.framework */; };
		43025DAF1D5AB2E300106C28 /* NSTimeInterval.swift in Sources */ = {isa = PBXBuildFile; fileRef = 43D8FDF21C7290350073BE78 /* NSTimeInterval.swift */; };
		43026D642132404900A332E2 /* ice_minus_flat_carb_effect_output.json in Resources */ = {isa = PBXBuildFile; fileRef = 43026D632132404900A332E2 /* ice_minus_flat_carb_effect_output.json */; };
		4302F4D91D4D32D500F0FCAF /* NSTimeInterval.swift in Sources */ = {isa = PBXBuildFile; fileRef = 43D8FDF21C7290350073BE78 /* NSTimeInterval.swift */; };
		4302F4DF1D4E607B00F0FCAF /* InsulinDeliveryTableViewController.swift in Sources */ = {isa = PBXBuildFile; fileRef = 4302F4DE1D4E607B00F0FCAF /* InsulinDeliveryTableViewController.swift */; };
		4303C4921E2D665000ADEDC8 /* TimeZone.swift in Sources */ = {isa = PBXBuildFile; fileRef = 4303C4901E2D664200ADEDC8 /* TimeZone.swift */; };
		4303C4941E2D665F00ADEDC8 /* TimeZone.swift in Sources */ = {isa = PBXBuildFile; fileRef = 4303C4901E2D664200ADEDC8 /* TimeZone.swift */; };
		43177D021D3729E60006E908 /* IdentifiableClass.swift in Sources */ = {isa = PBXBuildFile; fileRef = 434FF1DF1CF269D8000DB779 /* IdentifiableClass.swift */; };
		43177D041D372A7F0006E908 /* CarbEntryTableViewController.swift in Sources */ = {isa = PBXBuildFile; fileRef = 43177D031D372A7F0006E908 /* CarbEntryTableViewController.swift */; };
		4322B76C202F9ECD0002837D /* CarbMathTests.swift in Sources */ = {isa = PBXBuildFile; fileRef = 43D8FE411C7291900073BE78 /* CarbMathTests.swift */; };
		4322B76D202F9EF20002837D /* GlucoseMathTests.swift in Sources */ = {isa = PBXBuildFile; fileRef = 43D8FE991C7293D00073BE78 /* GlucoseMathTests.swift */; };
		4322B76E202FA26B0002837D /* GlucoseMath.swift in Sources */ = {isa = PBXBuildFile; fileRef = 43D8FE861C72934C0073BE78 /* GlucoseMath.swift */; };
		4322B76F202FA26F0002837D /* GlucoseSampleValue.swift in Sources */ = {isa = PBXBuildFile; fileRef = 43971A3F1C8CABFF0013154F /* GlucoseSampleValue.swift */; };
		4322B770202FA26F0002837D /* GlucoseStore.swift in Sources */ = {isa = PBXBuildFile; fileRef = 43D8FE871C72934C0073BE78 /* GlucoseStore.swift */; };
		4322B771202FA26F0002837D /* HKQuantitySample+GlucoseKit.swift in Sources */ = {isa = PBXBuildFile; fileRef = 43FADDFA1C89679200DDE013 /* HKQuantitySample+GlucoseKit.swift */; };
		4322B772202FA2790002837D /* AbsorbedCarbValue.swift in Sources */ = {isa = PBXBuildFile; fileRef = 4378B64C1ED61C22000AE785 /* AbsorbedCarbValue.swift */; };
		4322B773202FA2790002837D /* CarbEntry.swift in Sources */ = {isa = PBXBuildFile; fileRef = 43D8FE4A1C7291BD0073BE78 /* CarbEntry.swift */; };
		4322B774202FA2790002837D /* CarbMath.swift in Sources */ = {isa = PBXBuildFile; fileRef = 43D8FE4B1C7291BD0073BE78 /* CarbMath.swift */; };
		4322B775202FA2790002837D /* CarbStatus.swift in Sources */ = {isa = PBXBuildFile; fileRef = 4378B6501ED62D8D000AE785 /* CarbStatus.swift */; };
		4322B776202FA2790002837D /* CarbStore.swift in Sources */ = {isa = PBXBuildFile; fileRef = 43D8FE4C1C7291BD0073BE78 /* CarbStore.swift */; };
		4322B777202FA2790002837D /* CarbValue.swift in Sources */ = {isa = PBXBuildFile; fileRef = 4378B64E1ED61C64000AE785 /* CarbValue.swift */; };
		4322B778202FA2790002837D /* HKQuantitySample+CarbKit.swift in Sources */ = {isa = PBXBuildFile; fileRef = 43D8FE4D1C7291BD0073BE78 /* HKQuantitySample+CarbKit.swift */; };
		4322B779202FA2790002837D /* NewCarbEntry.swift in Sources */ = {isa = PBXBuildFile; fileRef = 43D8FE5B1C7291D80073BE78 /* NewCarbEntry.swift */; };
		4322B77A202FA2790002837D /* NSUserDefaults.swift in Sources */ = {isa = PBXBuildFile; fileRef = 4346D1FB1C79481E00ABAFE3 /* NSUserDefaults.swift */; };
		4322B77B202FA2790002837D /* StoredCarbEntry.swift in Sources */ = {isa = PBXBuildFile; fileRef = 43D8FE4E1C7291BD0073BE78 /* StoredCarbEntry.swift */; };
		4322B77C202FA2A60002837D /* NSData.swift in Sources */ = {isa = PBXBuildFile; fileRef = 434FB64B1D712449007B9C70 /* NSData.swift */; };
		4322B77D202FA2AF0002837D /* NewPumpEvent.swift in Sources */ = {isa = PBXBuildFile; fileRef = 4302F4EA1D50670500F0FCAF /* NewPumpEvent.swift */; };
		4322B77E202FA2AF0002837D /* PersistedPumpEvent.swift in Sources */ = {isa = PBXBuildFile; fileRef = 4302F4EC1D5068CE00F0FCAF /* PersistedPumpEvent.swift */; };
		4322B77F202FA2AF0002837D /* PersistenceController.swift in Sources */ = {isa = PBXBuildFile; fileRef = 43D8FEE21C7294D50073BE78 /* PersistenceController.swift */; };
		4322B780202FA2AF0002837D /* PumpEvent+CoreDataClass.swift in Sources */ = {isa = PBXBuildFile; fileRef = 43DFE27B1CB1D6A600EFBE95 /* PumpEvent+CoreDataClass.swift */; };
		4322B781202FA2AF0002837D /* PumpEvent+CoreDataProperties.swift in Sources */ = {isa = PBXBuildFile; fileRef = 43DFE27C1CB1D6A600EFBE95 /* PumpEvent+CoreDataProperties.swift */; };
		4322B782202FA2AF0002837D /* PumpEventType.swift in Sources */ = {isa = PBXBuildFile; fileRef = 43DFE27F1CB1E12D00EFBE95 /* PumpEventType.swift */; };
		4322B783202FA2AF0002837D /* Reservoir.swift in Sources */ = {isa = PBXBuildFile; fileRef = 43D8FEE31C7294D50073BE78 /* Reservoir.swift */; };
		4322B784202FA2AF0002837D /* Reservoir+CoreDataProperties.swift in Sources */ = {isa = PBXBuildFile; fileRef = 43D8FEE41C7294D50073BE78 /* Reservoir+CoreDataProperties.swift */; };
		4322B785202FA2AF0002837D /* ReservoirValue.swift in Sources */ = {isa = PBXBuildFile; fileRef = 4302F4E81D5066F400F0FCAF /* ReservoirValue.swift */; };
		4322B786202FA2AF0002837D /* WalshInsulinModel.swift in Sources */ = {isa = PBXBuildFile; fileRef = C1DB55B01F2E95FD00C483A2 /* WalshInsulinModel.swift */; };
		4322B787202FA2B30002837D /* DoseEntry.swift in Sources */ = {isa = PBXBuildFile; fileRef = 43D8FEDC1C7294D50073BE78 /* DoseEntry.swift */; };
		4322B788202FA2B30002837D /* DoseStore.swift in Sources */ = {isa = PBXBuildFile; fileRef = 43D8FEDD1C7294D50073BE78 /* DoseStore.swift */; };
		4322B789202FA2B30002837D /* DoseType.swift in Sources */ = {isa = PBXBuildFile; fileRef = 43A0670E1F23CAC700E9E90F /* DoseType.swift */; };
		4322B78A202FA2B30002837D /* DoseUnit.swift in Sources */ = {isa = PBXBuildFile; fileRef = 43C094451CAA1E98001F6403 /* DoseUnit.swift */; };
		4322B78B202FA2B30002837D /* ExponentialInsulinModel.swift in Sources */ = {isa = PBXBuildFile; fileRef = C1DB55B21F2E964400C483A2 /* ExponentialInsulinModel.swift */; };
		4322B78C202FA2B30002837D /* HKQuantitySample+InsulinKit.swift in Sources */ = {isa = PBXBuildFile; fileRef = 437B064D1F2EB35800D95237 /* HKQuantitySample+InsulinKit.swift */; };
		4322B78D202FA2B30002837D /* InsulinDeliveryStore.swift in Sources */ = {isa = PBXBuildFile; fileRef = 438207701F2AE9A300886C13 /* InsulinDeliveryStore.swift */; };
		4322B78E202FA2B30002837D /* InsulinMath.swift in Sources */ = {isa = PBXBuildFile; fileRef = 43D8FEDF1C7294D50073BE78 /* InsulinMath.swift */; };
		4322B78F202FA2B30002837D /* InsulinModel.swift in Sources */ = {isa = PBXBuildFile; fileRef = C12EE16B1F2964B3007DB9F1 /* InsulinModel.swift */; };
		4322B790202FA2B30002837D /* InsulinValue.swift in Sources */ = {isa = PBXBuildFile; fileRef = 43DFE2811CB1FB8500EFBE95 /* InsulinValue.swift */; };
		4322B791202FA2B70002837D /* Model.xcdatamodeld in Sources */ = {isa = PBXBuildFile; fileRef = 43D8FEE01C7294D50073BE78 /* Model.xcdatamodeld */; };
		4322B792202FA3CC0002837D /* carb_effect_from_history_input.json in Resources */ = {isa = PBXBuildFile; fileRef = 43D8FE441C7291A60073BE78 /* carb_effect_from_history_input.json */; };
		4322B793202FA3CC0002837D /* carb_effect_from_history_output.json in Resources */ = {isa = PBXBuildFile; fileRef = 43D8FE451C7291A60073BE78 /* carb_effect_from_history_output.json */; };
		4322B794202FA3CC0002837D /* carb_entry_input.json in Resources */ = {isa = PBXBuildFile; fileRef = C17F4CB21EE9B6DF005079B1 /* carb_entry_input.json */; };
		4322B795202FA3CC0002837D /* carbs_on_board_output.json in Resources */ = {isa = PBXBuildFile; fileRef = 43D8FE461C7291A60073BE78 /* carbs_on_board_output.json */; };
		4322B796202FA3CC0002837D /* grouped_by_overlapping_absorption_times_border_case_input.json in Resources */ = {isa = PBXBuildFile; fileRef = 43EBE44C1EAC7F0C0073A0B5 /* grouped_by_overlapping_absorption_times_border_case_input.json */; };
		4322B797202FA3CC0002837D /* grouped_by_overlapping_absorption_times_border_case_output.json in Resources */ = {isa = PBXBuildFile; fileRef = 43EBE44B1EAC7F0C0073A0B5 /* grouped_by_overlapping_absorption_times_border_case_output.json */; };
		4322B798202FA3CC0002837D /* grouped_by_overlapping_absorption_times_input.json in Resources */ = {isa = PBXBuildFile; fileRef = 43EBE4471EAC77290073A0B5 /* grouped_by_overlapping_absorption_times_input.json */; };
		4322B799202FA3CC0002837D /* grouped_by_overlapping_absorption_times_output.json in Resources */ = {isa = PBXBuildFile; fileRef = 43EBE4481EAC77290073A0B5 /* grouped_by_overlapping_absorption_times_output.json */; };
		4322B79A202FA3CC0002837D /* ice_1_hour_input.json in Resources */ = {isa = PBXBuildFile; fileRef = C1CBF61B1EEA2A1E001E4851 /* ice_1_hour_input.json */; };
		4322B79B202FA3CC0002837D /* ice_1_hour_output.json in Resources */ = {isa = PBXBuildFile; fileRef = 439BCD8F1EEDD2AD00100EAA /* ice_1_hour_output.json */; };
		4322B79C202FA3CC0002837D /* ice_35_min_input.json in Resources */ = {isa = PBXBuildFile; fileRef = C1110E981EE98CF5009BB852 /* ice_35_min_input.json */; };
		4322B79D202FA3CC0002837D /* ice_35_min_none_output.json in Resources */ = {isa = PBXBuildFile; fileRef = 439BCD8D1EEDD22900100EAA /* ice_35_min_none_output.json */; };
		4322B79E202FA3CC0002837D /* ice_35_min_partial_output.json in Resources */ = {isa = PBXBuildFile; fileRef = 4359E74F1EED04330022EF0C /* ice_35_min_partial_output.json */; };
		4322B79F202FA3CC0002837D /* ice_slow_absorption_output.json in Resources */ = {isa = PBXBuildFile; fileRef = 439BCD911EEDD33F00100EAA /* ice_slow_absorption_output.json */; };
		4322B7A0202FA3CC0002837D /* ice_slow_absorption.json in Resources */ = {isa = PBXBuildFile; fileRef = C13E6D291EEB1CB9006F5880 /* ice_slow_absorption.json */; };
		4322B7A1202FA3D20002837D /* momentum_effect_bouncing_glucose_input.json in Resources */ = {isa = PBXBuildFile; fileRef = 43D8FE9C1C7293FA0073BE78 /* momentum_effect_bouncing_glucose_input.json */; };
		4322B7A2202FA3D20002837D /* momentum_effect_bouncing_glucose_output.json in Resources */ = {isa = PBXBuildFile; fileRef = 43D8FE9D1C7293FA0073BE78 /* momentum_effect_bouncing_glucose_output.json */; };
		4322B7A3202FA3D20002837D /* momentum_effect_display_only_glucose_input.json in Resources */ = {isa = PBXBuildFile; fileRef = 43971A411C8CAEF20013154F /* momentum_effect_display_only_glucose_input.json */; };
		4322B7A4202FA3D20002837D /* momentum_effect_duplicate_glucose_input.json in Resources */ = {isa = PBXBuildFile; fileRef = 4303C48B1E29DD4200ADEDC8 /* momentum_effect_duplicate_glucose_input.json */; };
		4322B7A5202FA3D20002837D /* momentum_effect_falling_glucose_input.json in Resources */ = {isa = PBXBuildFile; fileRef = 43D8FE9E1C7293FA0073BE78 /* momentum_effect_falling_glucose_input.json */; };
		4322B7A6202FA3D20002837D /* momentum_effect_falling_glucose_output.json in Resources */ = {isa = PBXBuildFile; fileRef = 43D8FE9F1C7293FA0073BE78 /* momentum_effect_falling_glucose_output.json */; };
		4322B7A7202FA3D20002837D /* momentum_effect_incomplete_glucose_input.json in Resources */ = {isa = PBXBuildFile; fileRef = 43DC87B51C8A9567005BC30D /* momentum_effect_incomplete_glucose_input.json */; };
		4322B7A8202FA3D20002837D /* momentum_effect_mixed_provenance_glucose_input.json in Resources */ = {isa = PBXBuildFile; fileRef = 43C27D921E3C4E7D00613CE1 /* momentum_effect_mixed_provenance_glucose_input.json */; };
		4322B7A9202FA3D20002837D /* momentum_effect_rising_glucose_input.json in Resources */ = {isa = PBXBuildFile; fileRef = 43D8FEA01C7293FA0073BE78 /* momentum_effect_rising_glucose_input.json */; };
		4322B7AA202FA3D20002837D /* momentum_effect_rising_glucose_output.json in Resources */ = {isa = PBXBuildFile; fileRef = 43D8FEA11C7293FA0073BE78 /* momentum_effect_rising_glucose_output.json */; };
		4322B7AB202FA3D20002837D /* momentum_effect_stable_glucose_input.json in Resources */ = {isa = PBXBuildFile; fileRef = 43D8FEA21C7293FA0073BE78 /* momentum_effect_stable_glucose_input.json */; };
		4322B7AC202FA3D20002837D /* momentum_effect_stable_glucose_output.json in Resources */ = {isa = PBXBuildFile; fileRef = 43D8FEA31C7293FA0073BE78 /* momentum_effect_stable_glucose_output.json */; };
		43260F6E21C4BF7A00DD6837 /* UUID.swift in Sources */ = {isa = PBXBuildFile; fileRef = 43260F6D21C4BF7A00DD6837 /* UUID.swift */; };
		432762741D60505F0083215A /* HKQuantitySample.swift in Sources */ = {isa = PBXBuildFile; fileRef = 432762731D60505F0083215A /* HKQuantitySample.swift */; };
		432CF86520D7692E0066B889 /* DeliveryLimitSettingsTableViewController.swift in Sources */ = {isa = PBXBuildFile; fileRef = 432CF86420D7692E0066B889 /* DeliveryLimitSettingsTableViewController.swift */; };
		432CF86720D76AB90066B889 /* SettingsTableViewCell.swift in Sources */ = {isa = PBXBuildFile; fileRef = 432CF86620D76AB90066B889 /* SettingsTableViewCell.swift */; };
		432CF86920D76B320066B889 /* SetupButton.swift in Sources */ = {isa = PBXBuildFile; fileRef = 432CF86820D76B320066B889 /* SetupButton.swift */; };
		432CF86B20D76B9C0066B889 /* SetupIndicatorView.swift in Sources */ = {isa = PBXBuildFile; fileRef = 432CF86A20D76B9C0066B889 /* SetupIndicatorView.swift */; };
		432CF86D20D76C470066B889 /* SwitchTableViewCell.swift in Sources */ = {isa = PBXBuildFile; fileRef = 432CF86C20D76C470066B889 /* SwitchTableViewCell.swift */; };
		432CF86F20D76CCF0066B889 /* GlucoseTrend.swift in Sources */ = {isa = PBXBuildFile; fileRef = 432CF86E20D76CCF0066B889 /* GlucoseTrend.swift */; };
		432CF87120D76D5A0066B889 /* SensorDisplayable.swift in Sources */ = {isa = PBXBuildFile; fileRef = 432CF87020D76D5A0066B889 /* SensorDisplayable.swift */; };
		432CF87320D774220066B889 /* PumpManager.swift in Sources */ = {isa = PBXBuildFile; fileRef = 432CF87220D774220066B889 /* PumpManager.swift */; };
		432CF87420D774520066B889 /* NumberFormatter.swift in Sources */ = {isa = PBXBuildFile; fileRef = 434C5F9D209938CD00B2FD1A /* NumberFormatter.swift */; };
		433BC7A720523DB7000B1200 /* NewGlucoseSample.swift in Sources */ = {isa = PBXBuildFile; fileRef = 433BC7A620523DB7000B1200 /* NewGlucoseSample.swift */; };
		433BC7AA20538D4C000B1200 /* CachedGlucoseObject+CoreDataClass.swift in Sources */ = {isa = PBXBuildFile; fileRef = 433BC7A820538D4C000B1200 /* CachedGlucoseObject+CoreDataClass.swift */; };
		433BC7AB20538D4C000B1200 /* CachedGlucoseObject+CoreDataProperties.swift in Sources */ = {isa = PBXBuildFile; fileRef = 433BC7A920538D4C000B1200 /* CachedGlucoseObject+CoreDataProperties.swift */; };
		433BC7AD20538FCA000B1200 /* StoredGlucoseSample.swift in Sources */ = {isa = PBXBuildFile; fileRef = 433BC7AC20538FCA000B1200 /* StoredGlucoseSample.swift */; };
		433BC7B120562705000B1200 /* UpdateSource.swift in Sources */ = {isa = PBXBuildFile; fileRef = 433BC7B020562705000B1200 /* UpdateSource.swift */; };
		434113AA20F171CB00D05747 /* CachedInsulinDeliveryObject+CoreDataClass.swift in Sources */ = {isa = PBXBuildFile; fileRef = 434113A820F171CB00D05747 /* CachedInsulinDeliveryObject+CoreDataClass.swift */; };
		434113AB20F171CB00D05747 /* CachedInsulinDeliveryObject+CoreDataProperties.swift in Sources */ = {isa = PBXBuildFile; fileRef = 434113A920F171CB00D05747 /* CachedInsulinDeliveryObject+CoreDataProperties.swift */; };
		434113AD20F287DC00D05747 /* NSManagedObjectContext.swift in Sources */ = {isa = PBXBuildFile; fileRef = 434113AC20F287DC00D05747 /* NSManagedObjectContext.swift */; };
		434113AF20F2885300D05747 /* NSManagedObjectContext+CachedInsulinDeliveryObject.swift in Sources */ = {isa = PBXBuildFile; fileRef = 434113AE20F2885300D05747 /* NSManagedObjectContext+CachedInsulinDeliveryObject.swift */; };
		434113B120F2888100D05747 /* NSManagedObjectContext+CachedGlucoseObject.swift in Sources */ = {isa = PBXBuildFile; fileRef = 434113B020F2888100D05747 /* NSManagedObjectContext+CachedGlucoseObject.swift */; };
		434113B320F2890800D05747 /* PersistenceControllerTests.swift in Sources */ = {isa = PBXBuildFile; fileRef = 434113B220F2890800D05747 /* PersistenceControllerTests.swift */; };
		434113B520F2BDB500D05747 /* CachedInsulinDeliveryObjectTests.swift in Sources */ = {isa = PBXBuildFile; fileRef = 434113B420F2BDB500D05747 /* CachedInsulinDeliveryObjectTests.swift */; };
		434113B820F2BDE800D05747 /* PersistenceControllerTestCase.swift in Sources */ = {isa = PBXBuildFile; fileRef = 434113B720F2BDE800D05747 /* PersistenceControllerTestCase.swift */; };
		434113BA20F2C41C00D05747 /* DeletedCarbObjectTests.swift in Sources */ = {isa = PBXBuildFile; fileRef = 434113B920F2C41C00D05747 /* DeletedCarbObjectTests.swift */; };
		434113BC20F2C56100D05747 /* CachedGlucoseObjectTests.swift in Sources */ = {isa = PBXBuildFile; fileRef = 434113BB20F2C56100D05747 /* CachedGlucoseObjectTests.swift */; };
		434113BE20F2C72000D05747 /* CachedCarbObjectTests.swift in Sources */ = {isa = PBXBuildFile; fileRef = 434113BD20F2C72000D05747 /* CachedCarbObjectTests.swift */; };
		4343951F205EED1F0056DC37 /* counteraction_effect_falling_glucose_output.json in Resources */ = {isa = PBXBuildFile; fileRef = 4343951E205EED1F0056DC37 /* counteraction_effect_falling_glucose_output.json */; };
		43439521205F2D910056DC37 /* counteraction_effect_falling_glucose_input.json in Resources */ = {isa = PBXBuildFile; fileRef = 43439520205F2D910056DC37 /* counteraction_effect_falling_glucose_input.json */; };
		434570441FE605E30089C4DC /* OSLog.swift in Sources */ = {isa = PBXBuildFile; fileRef = 434570431FE605E30089C4DC /* OSLog.swift */; };
		434C5F9C2098352500B2FD1A /* QuantityFormatter.swift in Sources */ = {isa = PBXBuildFile; fileRef = 434C5F9B2098352500B2FD1A /* QuantityFormatter.swift */; };
		434C5F9E209938CD00B2FD1A /* NumberFormatter.swift in Sources */ = {isa = PBXBuildFile; fileRef = 434C5F9D209938CD00B2FD1A /* NumberFormatter.swift */; };
		434C5FA0209ABD4700B2FD1A /* QuantityFormatterTests.swift in Sources */ = {isa = PBXBuildFile; fileRef = 434C5F9F209ABD4700B2FD1A /* QuantityFormatterTests.swift */; };
		434C5FA1209AC4EE00B2FD1A /* HKUnit.swift in Sources */ = {isa = PBXBuildFile; fileRef = 43D8FDEE1C7290350073BE78 /* HKUnit.swift */; };
		4352A73C20DECF0700CAC200 /* CGMManager.swift in Sources */ = {isa = PBXBuildFile; fileRef = 4352A73B20DECF0600CAC200 /* CGMManager.swift */; };
		4353D16F203D104F007B4ECD /* CarbStoreError.swift in Sources */ = {isa = PBXBuildFile; fileRef = 4353D16E203D104F007B4ECD /* CarbStoreError.swift */; };
		4353D170203D3E5C007B4ECD /* HealthKit.framework in Frameworks */ = {isa = PBXBuildFile; fileRef = 4301582C1C7ECD7A00B64B63 /* HealthKit.framework */; };
		4353D171203D3E71007B4ECD /* HealthKit.framework in Frameworks */ = {isa = PBXBuildFile; fileRef = 4301582C1C7ECD7A00B64B63 /* HealthKit.framework */; };
		4353D173203D3E7E007B4ECD /* CoreData.framework in Frameworks */ = {isa = PBXBuildFile; fileRef = 4353D172203D3E7E007B4ECD /* CoreData.framework */; };
		435D2925205F3A670026F401 /* counteraction_effect_falling_glucose_almost_duplicates_input.json in Resources */ = {isa = PBXBuildFile; fileRef = 435D2924205F3A670026F401 /* counteraction_effect_falling_glucose_almost_duplicates_input.json */; };
		435D2928205F3C760026F401 /* counteraction_effect_falling_glucose_double_entries._input.json in Resources */ = {isa = PBXBuildFile; fileRef = 435D2926205F3C750026F401 /* counteraction_effect_falling_glucose_double_entries._input.json */; };
		435D2929205F3C760026F401 /* momentum_effect_rising_glucose_double_entries_input.json in Resources */ = {isa = PBXBuildFile; fileRef = 435D2927205F3C750026F401 /* momentum_effect_rising_glucose_double_entries_input.json */; };
		435D292B205F46180026F401 /* counteraction_effect_falling_glucose_almost_duplicates_output.json in Resources */ = {isa = PBXBuildFile; fileRef = 435D292A205F46180026F401 /* counteraction_effect_falling_glucose_almost_duplicates_output.json */; };
		435D292D205F48750026F401 /* counteraction_effect_falling_glucose_insulin.json in Resources */ = {isa = PBXBuildFile; fileRef = 435D292C205F48750026F401 /* counteraction_effect_falling_glucose_insulin.json */; };
		435F355E1C9CD16A00C204D2 /* NSUserDefaults.swift in Sources */ = {isa = PBXBuildFile; fileRef = 435F355D1C9CD16A00C204D2 /* NSUserDefaults.swift */; };
		435F35611C9CD25F00C204D2 /* DeviceDataManager.swift in Sources */ = {isa = PBXBuildFile; fileRef = 435F35601C9CD25F00C204D2 /* DeviceDataManager.swift */; };
		4369F08F208859E6000E3E45 /* PaddedTextField.swift in Sources */ = {isa = PBXBuildFile; fileRef = 4369F08E208859E6000E3E45 /* PaddedTextField.swift */; };
		4369F092208B0DFF000E3E45 /* DateAndDurationTableViewCell.swift in Sources */ = {isa = PBXBuildFile; fileRef = 4369F091208B0DFF000E3E45 /* DateAndDurationTableViewCell.swift */; };
		4369F094208BA001000E3E45 /* TextButtonTableViewCell.swift in Sources */ = {isa = PBXBuildFile; fileRef = 4369F093208BA001000E3E45 /* TextButtonTableViewCell.swift */; };
		437874B5202FDD1200A3D8B9 /* DoseStoreTests.swift in Sources */ = {isa = PBXBuildFile; fileRef = 43A067121F245A2F00E9E90F /* DoseStoreTests.swift */; };
		437874B6202FDD1500A3D8B9 /* InsulinMathTests.swift in Sources */ = {isa = PBXBuildFile; fileRef = 43D8FEC81C7294640073BE78 /* InsulinMathTests.swift */; };
		437874B7202FDD2D00A3D8B9 /* basal_dose.json in Resources */ = {isa = PBXBuildFile; fileRef = 43B99B051C74552300D050F5 /* basal_dose.json */; };
		437874B8202FDD2D00A3D8B9 /* bolus_dose.json in Resources */ = {isa = PBXBuildFile; fileRef = 43B99AFB1C744CE300D050F5 /* bolus_dose.json */; };
		437874B9202FDD2D00A3D8B9 /* doses_overlay_basal_profile_output.json in Resources */ = {isa = PBXBuildFile; fileRef = 4333931E1F32E31C009466DC /* doses_overlay_basal_profile_output.json */; };
		437874BA202FDD2D00A3D8B9 /* effect_from_basal_output.json in Resources */ = {isa = PBXBuildFile; fileRef = 43B99B071C74553900D050F5 /* effect_from_basal_output.json */; };
		437874BB202FDD2D00A3D8B9 /* effect_from_bolus_output.json in Resources */ = {isa = PBXBuildFile; fileRef = 43B99AFD1C744E5F00D050F5 /* effect_from_bolus_output.json */; };
		437874BC202FDD2D00A3D8B9 /* effect_from_history_output.json in Resources */ = {isa = PBXBuildFile; fileRef = 43B99AFF1C7450EE00D050F5 /* effect_from_history_output.json */; };
		437874BD202FDD2D00A3D8B9 /* iob_from_bolus_120min_output.json in Resources */ = {isa = PBXBuildFile; fileRef = 43CE7CE11CA9EA1A003CC1B0 /* iob_from_bolus_120min_output.json */; };
		437874BE202FDD2D00A3D8B9 /* iob_from_bolus_180min_output.json in Resources */ = {isa = PBXBuildFile; fileRef = 43CE7CE31CA9EB1E003CC1B0 /* iob_from_bolus_180min_output.json */; };
		437874BF202FDD2D00A3D8B9 /* iob_from_bolus_240min_output.json in Resources */ = {isa = PBXBuildFile; fileRef = 43CE7CDF1CA9E8B0003CC1B0 /* iob_from_bolus_240min_output.json */; };
		437874C0202FDD2D00A3D8B9 /* iob_from_bolus_300min_output.json in Resources */ = {isa = PBXBuildFile; fileRef = 43CE7CE51CA9EBD2003CC1B0 /* iob_from_bolus_300min_output.json */; };
		437874C1202FDD2D00A3D8B9 /* iob_from_bolus_312min_output.json in Resources */ = {isa = PBXBuildFile; fileRef = 43CE7CE71CA9EC1F003CC1B0 /* iob_from_bolus_312min_output.json */; };
		437874C2202FDD2D00A3D8B9 /* iob_from_bolus_360min_output.json in Resources */ = {isa = PBXBuildFile; fileRef = 43CE7CE91CA9EC50003CC1B0 /* iob_from_bolus_360min_output.json */; };
		437874C3202FDD2D00A3D8B9 /* iob_from_bolus_420min_output.json in Resources */ = {isa = PBXBuildFile; fileRef = 43CE7CEB1CA9EC88003CC1B0 /* iob_from_bolus_420min_output.json */; };
		437874C4202FDD2D00A3D8B9 /* iob_from_bolus_exponential_output.json in Resources */ = {isa = PBXBuildFile; fileRef = C1DB55B61F2EACD500C483A2 /* iob_from_bolus_exponential_output.json */; };
		437874C5202FDD2D00A3D8B9 /* iob_from_doses_exponential_output.json in Resources */ = {isa = PBXBuildFile; fileRef = C1DB55B41F2EA6EA00C483A2 /* iob_from_doses_exponential_output.json */; };
		437874C6202FDD2D00A3D8B9 /* iob_from_doses_output.json in Resources */ = {isa = PBXBuildFile; fileRef = 43D8FECE1C7294B80073BE78 /* iob_from_doses_output.json */; };
		437874C7202FDD2D00A3D8B9 /* iob_from_reservoir_output.json in Resources */ = {isa = PBXBuildFile; fileRef = 43D8FECF1C7294B80073BE78 /* iob_from_reservoir_output.json */; };
		437874C8202FDD2D00A3D8B9 /* normalize_edge_case_doses_input.json in Resources */ = {isa = PBXBuildFile; fileRef = 43CE7CED1CA9F2CF003CC1B0 /* normalize_edge_case_doses_input.json */; };
		437874C9202FDD2D00A3D8B9 /* normalize_edge_case_doses_output.json in Resources */ = {isa = PBXBuildFile; fileRef = 43CE7CEF1CA9F32C003CC1B0 /* normalize_edge_case_doses_output.json */; };
		437874CA202FDD2D00A3D8B9 /* normalized_doses.json in Resources */ = {isa = PBXBuildFile; fileRef = 43B99B011C7451E500D050F5 /* normalized_doses.json */; };
		437874CB202FDD2D00A3D8B9 /* normalized_reservoir_history_output.json in Resources */ = {isa = PBXBuildFile; fileRef = 43D8FED01C7294B80073BE78 /* normalized_reservoir_history_output.json */; };
		437874CC202FDD2D00A3D8B9 /* reconcile_history_input.json in Resources */ = {isa = PBXBuildFile; fileRef = 434872781CB6256500E55D75 /* reconcile_history_input.json */; };
		437874CD202FDD2D00A3D8B9 /* reconcile_history_output.json in Resources */ = {isa = PBXBuildFile; fileRef = 4348727C1CB626E500E55D75 /* reconcile_history_output.json */; };
		437874CE202FDD2D00A3D8B9 /* reconcile_resume_before_rewind_input.json in Resources */ = {isa = PBXBuildFile; fileRef = 43BDD7E71F804ED5005BA15C /* reconcile_resume_before_rewind_input.json */; };
		437874CF202FDD2D00A3D8B9 /* reconcile_resume_before_rewind_output.json in Resources */ = {isa = PBXBuildFile; fileRef = 43BDD7E91F8050C3005BA15C /* reconcile_resume_before_rewind_output.json */; };
		437874D0202FDD2D00A3D8B9 /* reservoir_history_with_continuity_holes.json in Resources */ = {isa = PBXBuildFile; fileRef = 434FB6471D70096A007B9C70 /* reservoir_history_with_continuity_holes.json */; };
		437874D1202FDD2D00A3D8B9 /* reservoir_history_with_rewind_and_prime_input.json in Resources */ = {isa = PBXBuildFile; fileRef = 43D8FED11C7294B80073BE78 /* reservoir_history_with_rewind_and_prime_input.json */; };
		437874D2202FDD2D00A3D8B9 /* reservoir_history_with_rewind_and_prime_output.json in Resources */ = {isa = PBXBuildFile; fileRef = 43D8FED21C7294B80073BE78 /* reservoir_history_with_rewind_and_prime_output.json */; };
		437874D3202FDD2D00A3D8B9 /* short_basal_dose.json in Resources */ = {isa = PBXBuildFile; fileRef = 43B99B031C74538D00D050F5 /* short_basal_dose.json */; };
		437874D4202FDD2D00A3D8B9 /* suspend_dose_reconciled_normalized_iob.json in Resources */ = {isa = PBXBuildFile; fileRef = 4378B6441ED55F8C000AE785 /* suspend_dose_reconciled_normalized_iob.json */; };
		437874D5202FDD2D00A3D8B9 /* suspend_dose_reconciled_normalized.json in Resources */ = {isa = PBXBuildFile; fileRef = 4378B6451ED55F8C000AE785 /* suspend_dose_reconciled_normalized.json */; };
		437874D6202FDD2D00A3D8B9 /* suspend_dose_reconciled.json in Resources */ = {isa = PBXBuildFile; fileRef = 4378B6461ED55F8C000AE785 /* suspend_dose_reconciled.json */; };
		437874D7202FDD2D00A3D8B9 /* suspend_dose.json in Resources */ = {isa = PBXBuildFile; fileRef = 4378B6421ED55E81000AE785 /* suspend_dose.json */; };
		4378B64B1ED61965000AE785 /* GlucoseEffectVelocity.swift in Sources */ = {isa = PBXBuildFile; fileRef = 4378B64A1ED61965000AE785 /* GlucoseEffectVelocity.swift */; };
		4379CFE321102A4100AADC79 /* DeviceManager.swift in Sources */ = {isa = PBXBuildFile; fileRef = 4379CFE221102A4100AADC79 /* DeviceManager.swift */; };
		437AFEED2036A156008C4892 /* CachedCarbObject+CoreDataClass.swift in Sources */ = {isa = PBXBuildFile; fileRef = 437AFEE92036A156008C4892 /* CachedCarbObject+CoreDataClass.swift */; };
		437AFEEE2036A156008C4892 /* CachedCarbObject+CoreDataProperties.swift in Sources */ = {isa = PBXBuildFile; fileRef = 437AFEEA2036A156008C4892 /* CachedCarbObject+CoreDataProperties.swift */; };
		437AFEEF2036A156008C4892 /* DeletedCarbObject+CoreDataClass.swift in Sources */ = {isa = PBXBuildFile; fileRef = 437AFEEB2036A156008C4892 /* DeletedCarbObject+CoreDataClass.swift */; };
		437AFEF02036A156008C4892 /* DeletedCarbObject+CoreDataProperties.swift in Sources */ = {isa = PBXBuildFile; fileRef = 437AFEEC2036A156008C4892 /* DeletedCarbObject+CoreDataProperties.swift */; };
		437AFEF22036A2D7008C4892 /* DeletedCarbEntry.swift in Sources */ = {isa = PBXBuildFile; fileRef = 437AFEF12036A2D7008C4892 /* DeletedCarbEntry.swift */; };
		437AFF1A2039F149008C4892 /* CarbStoreTests.swift in Sources */ = {isa = PBXBuildFile; fileRef = 437AFF192039F149008C4892 /* CarbStoreTests.swift */; };
		437AFF1D203A45DB008C4892 /* CacheStore.swift in Sources */ = {isa = PBXBuildFile; fileRef = 437AFF1C203A45DB008C4892 /* CacheStore.swift */; };
		437AFF1F203A763F008C4892 /* HKHealthStoreMock.swift in Sources */ = {isa = PBXBuildFile; fileRef = 437AFF1E203A763F008C4892 /* HKHealthStoreMock.swift */; };
		437AFF21203AA740008C4892 /* NSManagedObjectContext.swift in Sources */ = {isa = PBXBuildFile; fileRef = 437AFF20203AA740008C4892 /* NSManagedObjectContext.swift */; };
		437AFF24203BE402008C4892 /* HKHealthStore.swift in Sources */ = {isa = PBXBuildFile; fileRef = 437AFF23203BE402008C4892 /* HKHealthStore.swift */; };
		439706E922D2E94800C81566 /* BoundSwitchTableViewCell.swift in Sources */ = {isa = PBXBuildFile; fileRef = 439706E822D2E94800C81566 /* BoundSwitchTableViewCell.swift */; };
		43A8EC3C210CEEA500A81379 /* CGMManagerUI.swift in Sources */ = {isa = PBXBuildFile; fileRef = 43A8EC3B210CEEA500A81379 /* CGMManagerUI.swift */; };
		43AF1FB21C926CDD00EA2F3D /* HKQuantity.swift in Sources */ = {isa = PBXBuildFile; fileRef = 43AF1FB11C926CDD00EA2F3D /* HKQuantity.swift */; };
		43B17C81208BFA6600AC27E9 /* HKUnit.swift in Sources */ = {isa = PBXBuildFile; fileRef = 43D8FDEE1C7290350073BE78 /* HKUnit.swift */; };
		43B17C89208EEC0B00AC27E9 /* HealthStoreUnitCache.swift in Sources */ = {isa = PBXBuildFile; fileRef = 43B17C88208EEC0B00AC27E9 /* HealthStoreUnitCache.swift */; };
		43BA7158201E484D0058961E /* LoopKitUI.h in Headers */ = {isa = PBXBuildFile; fileRef = 43BA7156201E484D0058961E /* LoopKitUI.h */; settings = {ATTRIBUTES = (Public, ); }; };
		43BA715B201E484D0058961E /* LoopKitUI.framework in Frameworks */ = {isa = PBXBuildFile; fileRef = 43BA7154201E484D0058961E /* LoopKitUI.framework */; };
		43BA715C201E484D0058961E /* LoopKitUI.framework in Embed Frameworks */ = {isa = PBXBuildFile; fileRef = 43BA7154201E484D0058961E /* LoopKitUI.framework */; settings = {ATTRIBUTES = (CodeSignOnCopy, RemoveHeadersOnCopy, ); }; };
		43BA7162201E490D0058961E /* ErrorBackgroundView.swift in Sources */ = {isa = PBXBuildFile; fileRef = 43D8FEEF1C7294E90073BE78 /* ErrorBackgroundView.swift */; };
		43BA7163201E490D0058961E /* InsulinDeliveryTableViewController.swift in Sources */ = {isa = PBXBuildFile; fileRef = 4302F4DC1D4DCED000F0FCAF /* InsulinDeliveryTableViewController.swift */; };
		43BA7164201E49130058961E /* InsulinKit.storyboard in Resources */ = {isa = PBXBuildFile; fileRef = 43D8FEED1C7294E90073BE78 /* InsulinKit.storyboard */; };
		43BA7169201E49220058961E /* CarbEntryEditViewController.swift in Sources */ = {isa = PBXBuildFile; fileRef = 43D8FE561C7291D80073BE78 /* CarbEntryEditViewController.swift */; };
		43BA716A201E49220058961E /* CarbEntryTableViewController.swift in Sources */ = {isa = PBXBuildFile; fileRef = 43D8FE571C7291D80073BE78 /* CarbEntryTableViewController.swift */; };
		43BA716B201E49220058961E /* CarbEntryValidationNavigationDelegate.swift in Sources */ = {isa = PBXBuildFile; fileRef = 2FD1A6AF1E4A76CC0042EF39 /* CarbEntryValidationNavigationDelegate.swift */; };
		43BA716C201E49220058961E /* CustomInputTextField.swift in Sources */ = {isa = PBXBuildFile; fileRef = 432711371EDE826A00171F6A /* CustomInputTextField.swift */; };
		43BA716D201E49220058961E /* DatePickerTableViewCell.swift in Sources */ = {isa = PBXBuildFile; fileRef = 43D8FE591C7291D80073BE78 /* DatePickerTableViewCell.swift */; };
		43BA716E201E49220058961E /* DecimalTextFieldTableViewCell.swift in Sources */ = {isa = PBXBuildFile; fileRef = 43D8FE5A1C7291D80073BE78 /* DecimalTextFieldTableViewCell.swift */; };
		43BA716F201E49220058961E /* FoodEmojiDataSource.swift in Sources */ = {isa = PBXBuildFile; fileRef = 4359E74D1EEA1FBC0022EF0C /* FoodEmojiDataSource.swift */; };
		43BA7170201E49220058961E /* FoodTypeShortcutCell.swift in Sources */ = {isa = PBXBuildFile; fileRef = 433D705D1EFB29700004EB9F /* FoodTypeShortcutCell.swift */; };
		43BA7173201E492E0058961E /* DateAndDurationTableViewCell.xib in Resources */ = {isa = PBXBuildFile; fileRef = 434A01CF1F019D9100938125 /* DateAndDurationTableViewCell.xib */; };
		43BA717A201E4F1D0058961E /* IdentifiableClass.swift in Sources */ = {isa = PBXBuildFile; fileRef = 434FF1DF1CF269D8000DB779 /* IdentifiableClass.swift */; };
		43BA717B201EE6A40058961E /* NibLoadable.swift in Sources */ = {isa = PBXBuildFile; fileRef = 43177D0D1D3737420006E908 /* NibLoadable.swift */; };
		43BA717D201EE7090058961E /* GlucoseRangeTableViewCell.swift in Sources */ = {isa = PBXBuildFile; fileRef = 43D8FE071C7290530073BE78 /* GlucoseRangeTableViewCell.swift */; };
		43BA717E201EE7090058961E /* CommandResponseViewController.swift in Sources */ = {isa = PBXBuildFile; fileRef = 434FB6491D712158007B9C70 /* CommandResponseViewController.swift */; };
		43BA717F201EE7090058961E /* GlucoseRangeOverrideTableViewCell.swift in Sources */ = {isa = PBXBuildFile; fileRef = 43177D0B1D3734040006E908 /* GlucoseRangeOverrideTableViewCell.swift */; };
		43BA7180201EE7090058961E /* SingleValueScheduleTableViewController.swift in Sources */ = {isa = PBXBuildFile; fileRef = 43D8FE0C1C7290530073BE78 /* SingleValueScheduleTableViewController.swift */; };
		43BA7181201EE7090058961E /* RepeatingScheduleValueTableViewCell.swift in Sources */ = {isa = PBXBuildFile; fileRef = 43D8FE0A1C7290530073BE78 /* RepeatingScheduleValueTableViewCell.swift */; };
		43BA7182201EE7090058961E /* TextFieldTableViewCell.swift in Sources */ = {isa = PBXBuildFile; fileRef = 434FF1F01CF29451000DB779 /* TextFieldTableViewCell.swift */; };
		43BA7183201EE7090058961E /* DailyQuantityScheduleTableViewController.swift in Sources */ = {isa = PBXBuildFile; fileRef = 43D8FE041C7290530073BE78 /* DailyQuantityScheduleTableViewController.swift */; };
		43BA7184201EE7090058961E /* TextFieldTableViewController.swift in Sources */ = {isa = PBXBuildFile; fileRef = 434FF1F31CF294A9000DB779 /* TextFieldTableViewController.swift */; };
		43BA7185201EE7090058961E /* DailyValueScheduleTableViewController.swift in Sources */ = {isa = PBXBuildFile; fileRef = 43D8FE051C7290530073BE78 /* DailyValueScheduleTableViewController.swift */; };
		43BA7187201EE7090058961E /* GlucoseRangeScheduleTableViewController.swift in Sources */ = {isa = PBXBuildFile; fileRef = 43D8FE061C7290530073BE78 /* GlucoseRangeScheduleTableViewController.swift */; };
		43BA7188201EE85B0058961E /* HKUnit.swift in Sources */ = {isa = PBXBuildFile; fileRef = 43D8FDEE1C7290350073BE78 /* HKUnit.swift */; };
		43BA7189201EE8980058961E /* UITableViewCell.swift in Sources */ = {isa = PBXBuildFile; fileRef = 434FF1E31CF26A1E000DB779 /* UITableViewCell.swift */; };
		43BA718A201EE8CF0058961E /* NSTimeInterval.swift in Sources */ = {isa = PBXBuildFile; fileRef = 43D8FDF21C7290350073BE78 /* NSTimeInterval.swift */; };
		43BA718B201EE93C0058961E /* TimeZone.swift in Sources */ = {isa = PBXBuildFile; fileRef = 4303C4901E2D664200ADEDC8 /* TimeZone.swift */; };
		43BA718C201EEE5A0058961E /* NSData.swift in Sources */ = {isa = PBXBuildFile; fileRef = 434FB64B1D712449007B9C70 /* NSData.swift */; };
		43BA7191202020140058961E /* LoopKit.framework in Frameworks */ = {isa = PBXBuildFile; fileRef = 43D8FDCB1C728FDF0073BE78 /* LoopKit.framework */; };
		43BA7192202039950058961E /* RepeatingScheduleValueTableViewCell.xib in Resources */ = {isa = PBXBuildFile; fileRef = 43D8FE0B1C7290530073BE78 /* RepeatingScheduleValueTableViewCell.xib */; };
		43BA7193202039A30058961E /* TextFieldTableViewCell.xib in Resources */ = {isa = PBXBuildFile; fileRef = 434FF1EF1CF29451000DB779 /* TextFieldTableViewCell.xib */; };
		43BA7194202039A90058961E /* GlucoseRangeTableViewCell.xib in Resources */ = {isa = PBXBuildFile; fileRef = 43D8FE081C7290530073BE78 /* GlucoseRangeTableViewCell.xib */; };
		43BA7195202039B00058961E /* GlucoseRangeOverrideTableViewCell.xib in Resources */ = {isa = PBXBuildFile; fileRef = 43177D071D37306D0006E908 /* GlucoseRangeOverrideTableViewCell.xib */; };
		43BA719620203C750058961E /* Assets.xcassets in Resources */ = {isa = PBXBuildFile; fileRef = 43177D091D3732C70006E908 /* Assets.xcassets */; };
		43BA719720203EF30058961E /* CarbKit.storyboard in Resources */ = {isa = PBXBuildFile; fileRef = 43BA719920203EF30058961E /* CarbKit.storyboard */; };
		43C9805A212BDEE4003B5D17 /* ice_minus_carb_effect_with_gaps_output.json in Resources */ = {isa = PBXBuildFile; fileRef = 43C98059212BDEE4003B5D17 /* ice_minus_carb_effect_with_gaps_output.json */; };
		43C9805C212D216A003B5D17 /* GlucoseChange.swift in Sources */ = {isa = PBXBuildFile; fileRef = 43C9805B212D216A003B5D17 /* GlucoseChange.swift */; };
		43CACE0E2247F89100F90AF5 /* WeakSynchronizedSet.swift in Sources */ = {isa = PBXBuildFile; fileRef = 43CACE0D2247F89100F90AF5 /* WeakSynchronizedSet.swift */; };
		43CB51B2211EB1A400DB9B4A /* NSUserActivity+CarbKit.swift in Sources */ = {isa = PBXBuildFile; fileRef = 43CB51B0211EB16C00DB9B4A /* NSUserActivity+CarbKit.swift */; };
		43CF0B3F2030FD0D002A66DE /* UploadState.swift in Sources */ = {isa = PBXBuildFile; fileRef = 43CF0B3E2030FD0D002A66DE /* UploadState.swift */; };
		43D8FDCF1C728FDF0073BE78 /* LoopKit.h in Headers */ = {isa = PBXBuildFile; fileRef = 43D8FDCE1C728FDF0073BE78 /* LoopKit.h */; settings = {ATTRIBUTES = (Public, ); }; };
		43D8FDD61C728FDF0073BE78 /* LoopKit.framework in Frameworks */ = {isa = PBXBuildFile; fileRef = 43D8FDCB1C728FDF0073BE78 /* LoopKit.framework */; };
		43D8FDDB1C728FDF0073BE78 /* LoopKitTests.swift in Sources */ = {isa = PBXBuildFile; fileRef = 43D8FDDA1C728FDF0073BE78 /* LoopKitTests.swift */; };
		43D8FDF41C7290350073BE78 /* BasalRateSchedule.swift in Sources */ = {isa = PBXBuildFile; fileRef = 43D8FDE51C7290340073BE78 /* BasalRateSchedule.swift */; };
		43D8FDF51C7290350073BE78 /* CarbRatioSchedule.swift in Sources */ = {isa = PBXBuildFile; fileRef = 43D8FDE61C7290350073BE78 /* CarbRatioSchedule.swift */; };
		43D8FDF61C7290350073BE78 /* DailyQuantitySchedule.swift in Sources */ = {isa = PBXBuildFile; fileRef = 43D8FDE71C7290350073BE78 /* DailyQuantitySchedule.swift */; };
		43D8FDF71C7290350073BE78 /* DailyValueSchedule.swift in Sources */ = {isa = PBXBuildFile; fileRef = 43D8FDE81C7290350073BE78 /* DailyValueSchedule.swift */; };
		43D8FDF81C7290350073BE78 /* Double.swift in Sources */ = {isa = PBXBuildFile; fileRef = 43D8FDE91C7290350073BE78 /* Double.swift */; };
		43D8FDF91C7290350073BE78 /* GlucoseEffect.swift in Sources */ = {isa = PBXBuildFile; fileRef = 43D8FDEA1C7290350073BE78 /* GlucoseEffect.swift */; };
		43D8FDFA1C7290350073BE78 /* GlucoseRangeSchedule.swift in Sources */ = {isa = PBXBuildFile; fileRef = 43D8FDEB1C7290350073BE78 /* GlucoseRangeSchedule.swift */; };
		43D8FDFB1C7290350073BE78 /* GlucoseSchedule.swift in Sources */ = {isa = PBXBuildFile; fileRef = 43D8FDEC1C7290350073BE78 /* GlucoseSchedule.swift */; };
		43D8FDFC1C7290350073BE78 /* HealthKitSampleStore.swift in Sources */ = {isa = PBXBuildFile; fileRef = 43D8FDED1C7290350073BE78 /* HealthKitSampleStore.swift */; };
		43D8FDFD1C7290350073BE78 /* HKUnit.swift in Sources */ = {isa = PBXBuildFile; fileRef = 43D8FDEE1C7290350073BE78 /* HKUnit.swift */; };
		43D8FDFE1C7290350073BE78 /* LoopMath.swift in Sources */ = {isa = PBXBuildFile; fileRef = 43D8FDEF1C7290350073BE78 /* LoopMath.swift */; };
		43D8FDFF1C7290350073BE78 /* Date.swift in Sources */ = {isa = PBXBuildFile; fileRef = 43D8FDF01C7290350073BE78 /* Date.swift */; };
		43D8FE011C7290350073BE78 /* NSTimeInterval.swift in Sources */ = {isa = PBXBuildFile; fileRef = 43D8FDF21C7290350073BE78 /* NSTimeInterval.swift */; };
		43D8FE021C7290350073BE78 /* SampleValue.swift in Sources */ = {isa = PBXBuildFile; fileRef = 43D8FDF31C7290350073BE78 /* SampleValue.swift */; };
		43D8FE1D1C72906E0073BE78 /* BasalRateScheduleTests.swift in Sources */ = {isa = PBXBuildFile; fileRef = 43D8FE1A1C72906E0073BE78 /* BasalRateScheduleTests.swift */; };
		43D8FE1E1C72906E0073BE78 /* NSDateTests.swift in Sources */ = {isa = PBXBuildFile; fileRef = 43D8FE1B1C72906E0073BE78 /* NSDateTests.swift */; };
		43D8FE1F1C72906E0073BE78 /* QuantityScheduleTests.swift in Sources */ = {isa = PBXBuildFile; fileRef = 43D8FE1C1C72906E0073BE78 /* QuantityScheduleTests.swift */; };
		43D8FE691C7292B00073BE78 /* read_carb_ratios.json in Resources */ = {isa = PBXBuildFile; fileRef = 43D8FE661C7292950073BE78 /* read_carb_ratios.json */; };
		43D8FEF71C7295500073BE78 /* basal.json in Resources */ = {isa = PBXBuildFile; fileRef = 43D8FEF41C7295490073BE78 /* basal.json */; };
		43D9888B1C87E47800DA4467 /* GlucoseValue.swift in Sources */ = {isa = PBXBuildFile; fileRef = 43D9888A1C87E47800DA4467 /* GlucoseValue.swift */; };
		43D9888D1C87EBE400DA4467 /* LoopMathTests.swift in Sources */ = {isa = PBXBuildFile; fileRef = 43D9888C1C87EBE400DA4467 /* LoopMathTests.swift */; };
		43D988A11C87FFA300DA4467 /* glucose_from_effects_no_momentum_output.json in Resources */ = {isa = PBXBuildFile; fileRef = 43D988921C87FFA300DA4467 /* glucose_from_effects_no_momentum_output.json */; };
		43D988A21C87FFA300DA4467 /* glucose_from_effects_momentum_up_output.json in Resources */ = {isa = PBXBuildFile; fileRef = 43D988931C87FFA300DA4467 /* glucose_from_effects_momentum_up_output.json */; };
		43D988A31C87FFA300DA4467 /* glucose_from_effects_momentum_up_input.json in Resources */ = {isa = PBXBuildFile; fileRef = 43D988941C87FFA300DA4467 /* glucose_from_effects_momentum_up_input.json */; };
		43D988A41C87FFA300DA4467 /* glucose_from_effects_momentum_flat_output.json in Resources */ = {isa = PBXBuildFile; fileRef = 43D988951C87FFA300DA4467 /* glucose_from_effects_momentum_flat_output.json */; };
		43D988A51C87FFA300DA4467 /* glucose_from_effects_momentum_flat_input.json in Resources */ = {isa = PBXBuildFile; fileRef = 43D988961C87FFA300DA4467 /* glucose_from_effects_momentum_flat_input.json */; };
		43D988A61C87FFA300DA4467 /* glucose_from_effects_momentum_flat_glucose_input.json in Resources */ = {isa = PBXBuildFile; fileRef = 43D988971C87FFA300DA4467 /* glucose_from_effects_momentum_flat_glucose_input.json */; };
		43D988A71C87FFA300DA4467 /* glucose_from_effects_momentum_down_output.json in Resources */ = {isa = PBXBuildFile; fileRef = 43D988981C87FFA300DA4467 /* glucose_from_effects_momentum_down_output.json */; };
		43D988A81C87FFA300DA4467 /* glucose_from_effects_momentum_down_input.json in Resources */ = {isa = PBXBuildFile; fileRef = 43D988991C87FFA300DA4467 /* glucose_from_effects_momentum_down_input.json */; };
		43D988A91C87FFA300DA4467 /* glucose_from_effects_momentum_blend_output.json in Resources */ = {isa = PBXBuildFile; fileRef = 43D9889A1C87FFA300DA4467 /* glucose_from_effects_momentum_blend_output.json */; };
		43D988AA1C87FFA300DA4467 /* glucose_from_effects_momentum_blend_momentum_input.json in Resources */ = {isa = PBXBuildFile; fileRef = 43D9889B1C87FFA300DA4467 /* glucose_from_effects_momentum_blend_momentum_input.json */; };
		43D988AB1C87FFA300DA4467 /* glucose_from_effects_momentum_blend_insulin_effect_input.json in Resources */ = {isa = PBXBuildFile; fileRef = 43D9889C1C87FFA300DA4467 /* glucose_from_effects_momentum_blend_insulin_effect_input.json */; };
		43D988AC1C87FFA300DA4467 /* glucose_from_effects_momentum_blend_glucose_input.json in Resources */ = {isa = PBXBuildFile; fileRef = 43D9889D1C87FFA300DA4467 /* glucose_from_effects_momentum_blend_glucose_input.json */; };
		43D988AD1C87FFA300DA4467 /* glucose_from_effects_insulin_effect_input.json in Resources */ = {isa = PBXBuildFile; fileRef = 43D9889E1C87FFA300DA4467 /* glucose_from_effects_insulin_effect_input.json */; };
		43D988AE1C87FFA300DA4467 /* glucose_from_effects_glucose_input.json in Resources */ = {isa = PBXBuildFile; fileRef = 43D9889F1C87FFA300DA4467 /* glucose_from_effects_glucose_input.json */; };
		43D988AF1C87FFA300DA4467 /* glucose_from_effects_carb_effect_input.json in Resources */ = {isa = PBXBuildFile; fileRef = 43D988A01C87FFA300DA4467 /* glucose_from_effects_carb_effect_input.json */; };
		43DC87B81C8AD058005BC30D /* glucose_from_effects_non_zero_glucose_input.json in Resources */ = {isa = PBXBuildFile; fileRef = 43DC87B71C8AD058005BC30D /* glucose_from_effects_non_zero_glucose_input.json */; };
		43DC87BB1C8AD0ED005BC30D /* glucose_from_effects_non_zero_insulin_input.json in Resources */ = {isa = PBXBuildFile; fileRef = 43DC87B91C8AD0ED005BC30D /* glucose_from_effects_non_zero_insulin_input.json */; };
		43DC87BC1C8AD0ED005BC30D /* glucose_from_effects_non_zero_carb_input.json in Resources */ = {isa = PBXBuildFile; fileRef = 43DC87BA1C8AD0ED005BC30D /* glucose_from_effects_non_zero_carb_input.json */; };
		43DC87BE1C8AD41D005BC30D /* glucose_from_effects_non_zero_output.json in Resources */ = {isa = PBXBuildFile; fileRef = 43DC87BD1C8AD41D005BC30D /* glucose_from_effects_non_zero_output.json */; };
		43F5034B21051FCE009FA89A /* KeychainManager.swift in Sources */ = {isa = PBXBuildFile; fileRef = 43F5034A21051FCD009FA89A /* KeychainManager.swift */; };
		43F5034D210599CC009FA89A /* AuthenticationViewController.swift in Sources */ = {isa = PBXBuildFile; fileRef = 43F5034C210599CC009FA89A /* AuthenticationViewController.swift */; };
		43F5034F210599DF009FA89A /* ValidatingIndicatorView.swift in Sources */ = {isa = PBXBuildFile; fileRef = 43F5034E210599DF009FA89A /* ValidatingIndicatorView.swift */; };
		43F5035721059A8A009FA89A /* ServiceCredential.swift in Sources */ = {isa = PBXBuildFile; fileRef = 43F5035521059A8A009FA89A /* ServiceCredential.swift */; };
		43F5035A21059AF7009FA89A /* AuthenticationTableViewCell.swift in Sources */ = {isa = PBXBuildFile; fileRef = 43F5035821059AF7009FA89A /* AuthenticationTableViewCell.swift */; };
		43F5035B21059AF7009FA89A /* AuthenticationTableViewCell.xib in Resources */ = {isa = PBXBuildFile; fileRef = 43F5035921059AF7009FA89A /* AuthenticationTableViewCell.xib */; };
		43F503632106C761009FA89A /* ServiceAuthenticationUI.swift in Sources */ = {isa = PBXBuildFile; fileRef = 43F503622106C761009FA89A /* ServiceAuthenticationUI.swift */; };
		43F503642106C78C009FA89A /* ServiceAuthentication.swift in Sources */ = {isa = PBXBuildFile; fileRef = 43F5035421059A8A009FA89A /* ServiceAuthentication.swift */; };
		43F89C9F22BDFB10006BB54E /* UIActivityIndicatorView.swift in Sources */ = {isa = PBXBuildFile; fileRef = 43F89C9E22BDFB10006BB54E /* UIActivityIndicatorView.swift */; };
		43FB60E320DCB9E0002B996B /* PumpManagerUI.swift in Sources */ = {isa = PBXBuildFile; fileRef = 43FB60E220DCB9E0002B996B /* PumpManagerUI.swift */; };
		43FB60E520DCBA02002B996B /* SetupTableViewController.swift in Sources */ = {isa = PBXBuildFile; fileRef = 43FB60E420DCBA02002B996B /* SetupTableViewController.swift */; };
		43FB60E720DCBC55002B996B /* RadioSelectionTableViewController.swift in Sources */ = {isa = PBXBuildFile; fileRef = 43FB60E620DCBC55002B996B /* RadioSelectionTableViewController.swift */; };
		43FB60E920DCBE64002B996B /* PumpManagerStatus.swift in Sources */ = {isa = PBXBuildFile; fileRef = 43FB60E820DCBE64002B996B /* PumpManagerStatus.swift */; };
		43FB60EB20DDC868002B996B /* SetBolusError.swift in Sources */ = {isa = PBXBuildFile; fileRef = 43FB60EA20DDC868002B996B /* SetBolusError.swift */; };
		43FB610720DDF19B002B996B /* PumpManagerError.swift in Sources */ = {isa = PBXBuildFile; fileRef = 43FB610620DDF19B002B996B /* PumpManagerError.swift */; };
		7D68A9AE1FE0A3D000522C49 /* Localizable.strings in Resources */ = {isa = PBXBuildFile; fileRef = 7D68A9B01FE0A3D000522C49 /* Localizable.strings */; };
		7D68A9B81FE0A3D100522C49 /* InfoPlist.strings in Resources */ = {isa = PBXBuildFile; fileRef = 7D68A9BA1FE0A3D100522C49 /* InfoPlist.strings */; };
		7D68A9C21FE0A3D200522C49 /* InfoPlist.strings in Resources */ = {isa = PBXBuildFile; fileRef = 7D68A9C41FE0A3D200522C49 /* InfoPlist.strings */; };
		8907E35921A9D0EC00335852 /* GlucoseEntryTableViewController.swift in Sources */ = {isa = PBXBuildFile; fileRef = 8907E35821A9D0EC00335852 /* GlucoseEntryTableViewController.swift */; };
		891A3FC72247268F00378B27 /* Math.swift in Sources */ = {isa = PBXBuildFile; fileRef = 891A3FC62247268F00378B27 /* Math.swift */; };
		891A3FD12249948A00378B27 /* TemporaryScheduleOverrideHistoryTests.swift in Sources */ = {isa = PBXBuildFile; fileRef = 891A3FD02249948A00378B27 /* TemporaryScheduleOverrideHistoryTests.swift */; };
		891A3FD32249990900378B27 /* DailyValueSchedule.swift in Sources */ = {isa = PBXBuildFile; fileRef = 891A3FD22249990900378B27 /* DailyValueSchedule.swift */; };
		891A3FD5224B047200378B27 /* DailyQuantitySchedule+Override.swift in Sources */ = {isa = PBXBuildFile; fileRef = 891A3FD4224B047200378B27 /* DailyQuantitySchedule+Override.swift */; };
		891A3FD7224BE62100378B27 /* DailyValueScheduleTests.swift in Sources */ = {isa = PBXBuildFile; fileRef = 891A3FD6224BE62100378B27 /* DailyValueScheduleTests.swift */; };
		891A3FD9224BEB4600378B27 /* EGPSchedule.swift in Sources */ = {isa = PBXBuildFile; fileRef = 891A3FD8224BEB4500378B27 /* EGPSchedule.swift */; };
		891A3FDB224BEC0D00378B27 /* CarbSensitivitySchedule.swift in Sources */ = {isa = PBXBuildFile; fileRef = 891A3FDA224BEC0D00378B27 /* CarbSensitivitySchedule.swift */; };
		892155132245C516009112BC /* SegmentedGaugeBarView.swift in Sources */ = {isa = PBXBuildFile; fileRef = 892155122245C516009112BC /* SegmentedGaugeBarView.swift */; };
		892155152245C57E009112BC /* SegmentedGaugeBarLayer.swift in Sources */ = {isa = PBXBuildFile; fileRef = 892155142245C57E009112BC /* SegmentedGaugeBarLayer.swift */; };
		892155182245FBEF009112BC /* InsulinSensitivityScalingTableViewCell.swift in Sources */ = {isa = PBXBuildFile; fileRef = 892155162245FBEF009112BC /* InsulinSensitivityScalingTableViewCell.swift */; };
		892155192245FBEF009112BC /* InsulinSensitivityScalingTableViewCell.xib in Resources */ = {isa = PBXBuildFile; fileRef = 892155172245FBEF009112BC /* InsulinSensitivityScalingTableViewCell.xib */; };
		892A5D28222EF567008961AB /* (null) in Sources */ = {isa = PBXBuildFile; };
		892A5D2E222EF69A008961AB /* MockHUDProvider.swift in Sources */ = {isa = PBXBuildFile; fileRef = 892A5D2D222EF69A008961AB /* MockHUDProvider.swift */; };
		892A5D46222F03CB008961AB /* LoopTestingKit.h in Headers */ = {isa = PBXBuildFile; fileRef = 892A5D36222F03CB008961AB /* LoopTestingKit.h */; settings = {ATTRIBUTES = (Public, ); }; };
		892A5D49222F03CC008961AB /* LoopTestingKit.framework in Frameworks */ = {isa = PBXBuildFile; fileRef = 892A5D34222F03CB008961AB /* LoopTestingKit.framework */; };
		892A5D4A222F03CC008961AB /* LoopTestingKit.framework in Embed Frameworks */ = {isa = PBXBuildFile; fileRef = 892A5D34222F03CB008961AB /* LoopTestingKit.framework */; settings = {ATTRIBUTES = (CodeSignOnCopy, RemoveHeadersOnCopy, ); }; };
		892A5D52222F03DB008961AB /* TestingDeviceManager.swift in Sources */ = {isa = PBXBuildFile; fileRef = 892A5D51222F03DB008961AB /* TestingDeviceManager.swift */; };
		892A5D54222F03F9008961AB /* TestingPumpManager.swift in Sources */ = {isa = PBXBuildFile; fileRef = 892A5D53222F03F9008961AB /* TestingPumpManager.swift */; };
		892A5D56222F0414008961AB /* TestingCGMManager.swift in Sources */ = {isa = PBXBuildFile; fileRef = 892A5D55222F0414008961AB /* TestingCGMManager.swift */; };
		892A5D57222F04E2008961AB /* LoopTestingKit.framework in Frameworks */ = {isa = PBXBuildFile; fileRef = 892A5D34222F03CB008961AB /* LoopTestingKit.framework */; };
		892A5D5C222F1210008961AB /* LoopKit.framework in Frameworks */ = {isa = PBXBuildFile; fileRef = 43D8FDCB1C728FDF0073BE78 /* LoopKit.framework */; };
		892A5D9A2231E0E4008961AB /* SettingsNavigationViewController.swift in Sources */ = {isa = PBXBuildFile; fileRef = 892A5D992231E0E3008961AB /* SettingsNavigationViewController.swift */; };
		892A5D9C2231E118008961AB /* UIAlertController.swift in Sources */ = {isa = PBXBuildFile; fileRef = 892A5D9B2231E118008961AB /* UIAlertController.swift */; };
		892A5D9E2231E122008961AB /* StateColorPalette.swift in Sources */ = {isa = PBXBuildFile; fileRef = 892A5D9D2231E122008961AB /* StateColorPalette.swift */; };
		892A5DA02231E130008961AB /* CompletionNotifying.swift in Sources */ = {isa = PBXBuildFile; fileRef = 892A5D9F2231E12F008961AB /* CompletionNotifying.swift */; };
		892A5DA22231E137008961AB /* HUDProvider.swift in Sources */ = {isa = PBXBuildFile; fileRef = 892A5DA12231E136008961AB /* HUDProvider.swift */; };
		892A5DAE2231E185008961AB /* HUDAssets.xcassets in Resources */ = {isa = PBXBuildFile; fileRef = 892A5DAD2231E185008961AB /* HUDAssets.xcassets */; };
		892A5DB22231E191008961AB /* LoadingTableViewCell.swift in Sources */ = {isa = PBXBuildFile; fileRef = 892A5DAF2231E191008961AB /* LoadingTableViewCell.swift */; };
		892A5DB32231E191008961AB /* LevelHUDView.swift in Sources */ = {isa = PBXBuildFile; fileRef = 892A5DB02231E191008961AB /* LevelHUDView.swift */; };
		892A5DB42231E191008961AB /* LevelMaskView.swift in Sources */ = {isa = PBXBuildFile; fileRef = 892A5DB12231E191008961AB /* LevelMaskView.swift */; };
		892A5DB72231E1A0008961AB /* ReservoirVolumeHUDView.xib in Resources */ = {isa = PBXBuildFile; fileRef = 892A5DB52231E19F008961AB /* ReservoirVolumeHUDView.xib */; };
		892A5DB82231E1A0008961AB /* ReservoirVolumeHUDView.swift in Sources */ = {isa = PBXBuildFile; fileRef = 892A5DB62231E19F008961AB /* ReservoirVolumeHUDView.swift */; };
		892A5DBC2231E20C008961AB /* Comparable.swift in Sources */ = {isa = PBXBuildFile; fileRef = 892A5DBB2231E20C008961AB /* Comparable.swift */; };
		895FE06E22011E9A00FCF18A /* OverrideEmojiDataSource.swift in Sources */ = {isa = PBXBuildFile; fileRef = 895FE06C22011E9900FCF18A /* OverrideEmojiDataSource.swift */; };
		895FE06F22011E9A00FCF18A /* OverrideSelectionViewController.storyboard in Resources */ = {isa = PBXBuildFile; fileRef = 895FE06D22011E9A00FCF18A /* OverrideSelectionViewController.storyboard */; };
		895FE07122011EDD00FCF18A /* EmojiInputController.storyboard in Resources */ = {isa = PBXBuildFile; fileRef = 895FE07022011EDD00FCF18A /* EmojiInputController.storyboard */; };
		895FE07F22011F0C00FCF18A /* DoubleRangeTableViewCell.xib in Resources */ = {isa = PBXBuildFile; fileRef = 895FE07222011F0B00FCF18A /* DoubleRangeTableViewCell.xib */; };
		895FE08022011F0C00FCF18A /* EmojiDataSource.swift in Sources */ = {isa = PBXBuildFile; fileRef = 895FE07322011F0B00FCF18A /* EmojiDataSource.swift */; };
		895FE08122011F0C00FCF18A /* OverridePresetCollectionViewCell.swift in Sources */ = {isa = PBXBuildFile; fileRef = 895FE07422011F0B00FCF18A /* OverridePresetCollectionViewCell.swift */; };
		895FE08222011F0C00FCF18A /* LabeledTextFieldTableViewCell.swift in Sources */ = {isa = PBXBuildFile; fileRef = 895FE07522011F0B00FCF18A /* LabeledTextFieldTableViewCell.swift */; };
		895FE08322011F0C00FCF18A /* OverrideSelectionFooterView.swift in Sources */ = {isa = PBXBuildFile; fileRef = 895FE07622011F0B00FCF18A /* OverrideSelectionFooterView.swift */; };
		895FE08622011F0C00FCF18A /* DecimalTextFieldTableViewCell.xib in Resources */ = {isa = PBXBuildFile; fileRef = 895FE07922011F0B00FCF18A /* DecimalTextFieldTableViewCell.xib */; };
		895FE08722011F0C00FCF18A /* EmojiInputCell.swift in Sources */ = {isa = PBXBuildFile; fileRef = 895FE07A22011F0C00FCF18A /* EmojiInputCell.swift */; };
		895FE08822011F0C00FCF18A /* DoubleRangeTableViewCell.swift in Sources */ = {isa = PBXBuildFile; fileRef = 895FE07B22011F0C00FCF18A /* DoubleRangeTableViewCell.swift */; };
		895FE08922011F0C00FCF18A /* OverrideSelectionHeaderView.swift in Sources */ = {isa = PBXBuildFile; fileRef = 895FE07C22011F0C00FCF18A /* OverrideSelectionHeaderView.swift */; };
		895FE08A22011F0C00FCF18A /* LabeledTextFieldTableViewCell.xib in Resources */ = {isa = PBXBuildFile; fileRef = 895FE07D22011F0C00FCF18A /* LabeledTextFieldTableViewCell.xib */; };
		895FE08B22011F0C00FCF18A /* EmojiInputHeaderView.swift in Sources */ = {isa = PBXBuildFile; fileRef = 895FE07E22011F0C00FCF18A /* EmojiInputHeaderView.swift */; };
		895FE09022011F4800FCF18A /* OverrideSelectionViewController.swift in Sources */ = {isa = PBXBuildFile; fileRef = 895FE08C22011F4800FCF18A /* OverrideSelectionViewController.swift */; };
		895FE09122011F4800FCF18A /* AddEditOverrideTableViewController.swift in Sources */ = {isa = PBXBuildFile; fileRef = 895FE08D22011F4800FCF18A /* AddEditOverrideTableViewController.swift */; };
		895FE09322011F4800FCF18A /* EmojiInputController.swift in Sources */ = {isa = PBXBuildFile; fileRef = 895FE08F22011F4800FCF18A /* EmojiInputController.swift */; };
		8974AFC022120D7A0043F01B /* TemporaryScheduleOverrideTests.swift in Sources */ = {isa = PBXBuildFile; fileRef = 8974AFBF22120D7A0043F01B /* TemporaryScheduleOverrideTests.swift */; };
		8974B0682215FE460043F01B /* Collection.swift in Sources */ = {isa = PBXBuildFile; fileRef = 8974B0672215FE460043F01B /* Collection.swift */; };
		8974B0692215FE460043F01B /* Collection.swift in Sources */ = {isa = PBXBuildFile; fileRef = 8974B0672215FE460043F01B /* Collection.swift */; };
		898E6E5D2241783C0019E459 /* SetConstrainedScheduleEntryTableViewCell.swift in Sources */ = {isa = PBXBuildFile; fileRef = 892A5D63222F6B13008961AB /* SetConstrainedScheduleEntryTableViewCell.swift */; };
		898E6E67224179310019E459 /* BaseHUDView.swift in Sources */ = {isa = PBXBuildFile; fileRef = 898E6E64224179300019E459 /* BaseHUDView.swift */; };
		898E6E68224179310019E459 /* BatteryLevelHUDView.xib in Resources */ = {isa = PBXBuildFile; fileRef = 898E6E65224179300019E459 /* BatteryLevelHUDView.xib */; };
		898E6E69224179310019E459 /* BatteryLevelHUDView.swift in Sources */ = {isa = PBXBuildFile; fileRef = 898E6E66224179300019E459 /* BatteryLevelHUDView.swift */; };
		898E6E6A224179530019E459 /* BasalScheduleTableViewController.swift in Sources */ = {isa = PBXBuildFile; fileRef = 892A5D60222F6AF3008961AB /* BasalScheduleTableViewController.swift */; };
		898E6E6C224194060019E459 /* UIColor.swift in Sources */ = {isa = PBXBuildFile; fileRef = 898E6E6B224194050019E459 /* UIColor.swift */; };
		898E6E6E2241ED9F0019E459 /* SuspendResumeTableViewCell.swift in Sources */ = {isa = PBXBuildFile; fileRef = 898E6E6D2241ED9F0019E459 /* SuspendResumeTableViewCell.swift */; };
		898E6E702241EDB70019E459 /* PercentageTextFieldTableViewController.swift in Sources */ = {isa = PBXBuildFile; fileRef = 898E6E6F2241EDB70019E459 /* PercentageTextFieldTableViewController.swift */; };
		898E6E722241EDC10019E459 /* DateAndDurationTableViewController.swift in Sources */ = {isa = PBXBuildFile; fileRef = 898E6E712241EDC10019E459 /* DateAndDurationTableViewController.swift */; };
		898E6E732241EE000019E459 /* Comparable.swift in Sources */ = {isa = PBXBuildFile; fileRef = 892A5DBB2231E20C008961AB /* Comparable.swift */; };
		8992426521EC138000EA512B /* UIColor.swift in Sources */ = {isa = PBXBuildFile; fileRef = 8992426421EC138000EA512B /* UIColor.swift */; };
		8997B4F523727E8A00061132 /* CustomOverrideCollectionViewCell.swift in Sources */ = {isa = PBXBuildFile; fileRef = 8997B4F423727E8A00061132 /* CustomOverrideCollectionViewCell.swift */; };
		89ADE129226BDB280067222B /* TestingScenario.swift in Sources */ = {isa = PBXBuildFile; fileRef = 89ADE128226BDB280067222B /* TestingScenario.swift */; };
		89ADE12B226BDB730067222B /* DateRelativeCarbEntry.swift in Sources */ = {isa = PBXBuildFile; fileRef = 89ADE12A226BDB730067222B /* DateRelativeCarbEntry.swift */; };
		89ADE12D226BDD190067222B /* DateRelativeBasalEntry.swift in Sources */ = {isa = PBXBuildFile; fileRef = 89ADE12C226BDD190067222B /* DateRelativeBasalEntry.swift */; };
		89ADE12F226BDED40067222B /* DateRelativeBolusEntry.swift in Sources */ = {isa = PBXBuildFile; fileRef = 89ADE12E226BDED40067222B /* DateRelativeBolusEntry.swift */; };
		89ADE132226BE0590067222B /* HKUnit.swift in Sources */ = {isa = PBXBuildFile; fileRef = 43D8FDEE1C7290350073BE78 /* HKUnit.swift */; };
		89ADE134226BF0490067222B /* TestingScenarioInstance.swift in Sources */ = {isa = PBXBuildFile; fileRef = 89ADE133226BF0490067222B /* TestingScenarioInstance.swift */; };
		89ADE136226BF0BE0067222B /* DateRelativeGlucoseSample.swift in Sources */ = {isa = PBXBuildFile; fileRef = 89ADE135226BF0BE0067222B /* DateRelativeGlucoseSample.swift */; };
		89ADE138226BF51D0067222B /* NSData.swift in Sources */ = {isa = PBXBuildFile; fileRef = 434FB64B1D712449007B9C70 /* NSData.swift */; };
		89ADE139226BF51E0067222B /* NSData.swift in Sources */ = {isa = PBXBuildFile; fileRef = 434FB64B1D712449007B9C70 /* NSData.swift */; };
		89AE2226228BC54C00BDFD85 /* TemporaryScheduleOverridePreset.swift in Sources */ = {isa = PBXBuildFile; fileRef = 89AE221F228BC54C00BDFD85 /* TemporaryScheduleOverridePreset.swift */; };
		89AE2227228BC54C00BDFD85 /* TemporaryScheduleOverride.swift in Sources */ = {isa = PBXBuildFile; fileRef = 89AE2223228BC54C00BDFD85 /* TemporaryScheduleOverride.swift */; };
		89AE2228228BC54C00BDFD85 /* TemporaryScheduleOverrideSettings.swift in Sources */ = {isa = PBXBuildFile; fileRef = 89AE2224228BC54C00BDFD85 /* TemporaryScheduleOverrideSettings.swift */; };
		89AE2229228BC54C00BDFD85 /* TemporaryScheduleOverrideHistory.swift in Sources */ = {isa = PBXBuildFile; fileRef = 89AE2225228BC54C00BDFD85 /* TemporaryScheduleOverrideHistory.swift */; };
		89AE222B228BC56A00BDFD85 /* WeakSet.swift in Sources */ = {isa = PBXBuildFile; fileRef = 89AE222A228BC56A00BDFD85 /* WeakSet.swift */; };
		89AE222C228BC66E00BDFD85 /* Locked.swift in Sources */ = {isa = PBXBuildFile; fileRef = 89AC792E224C781200B8E9BA /* Locked.swift */; };
		89AE222D228BC66E00BDFD85 /* Locked.swift in Sources */ = {isa = PBXBuildFile; fileRef = 89AC792E224C781200B8E9BA /* Locked.swift */; };
		89AE222E228BC68000BDFD85 /* DoseProgressReporter.swift in Sources */ = {isa = PBXBuildFile; fileRef = 89AC792C224C781100B8E9BA /* DoseProgressReporter.swift */; };
		89AE222F228BC68000BDFD85 /* DoseProgressTimerEstimator.swift in Sources */ = {isa = PBXBuildFile; fileRef = 89AC792D224C781100B8E9BA /* DoseProgressTimerEstimator.swift */; };
		89AE2230228BC68100BDFD85 /* DoseProgressReporter.swift in Sources */ = {isa = PBXBuildFile; fileRef = 89AC792C224C781100B8E9BA /* DoseProgressReporter.swift */; };
		89AE2231228BC68100BDFD85 /* DoseProgressTimerEstimator.swift in Sources */ = {isa = PBXBuildFile; fileRef = 89AC792D224C781100B8E9BA /* DoseProgressTimerEstimator.swift */; };
		89AE2232228BC68600BDFD85 /* UnfairLock.swift in Sources */ = {isa = PBXBuildFile; fileRef = C1ABE38D2245CFCD00570E82 /* UnfairLock.swift */; };
		89AE2233228BC6A500BDFD85 /* MockDoseProgressEstimator.swift in Sources */ = {isa = PBXBuildFile; fileRef = 89AC7934224C783500B8E9BA /* MockDoseProgressEstimator.swift */; };
		89AE2235228BCAAB00BDFD85 /* CarbSensitivitySchedule.swift in Sources */ = {isa = PBXBuildFile; fileRef = 891A3FDA224BEC0D00378B27 /* CarbSensitivitySchedule.swift */; };
		89AE2236228BCAAB00BDFD85 /* DailyQuantitySchedule+Override.swift in Sources */ = {isa = PBXBuildFile; fileRef = 891A3FD4224B047200378B27 /* DailyQuantitySchedule+Override.swift */; };
		89AE2237228BCAAB00BDFD85 /* EGPSchedule.swift in Sources */ = {isa = PBXBuildFile; fileRef = 891A3FD8224BEB4500378B27 /* EGPSchedule.swift */; };
		89AE2238228BCAAB00BDFD85 /* TemporaryScheduleOverride.swift in Sources */ = {isa = PBXBuildFile; fileRef = 89AE2223228BC54C00BDFD85 /* TemporaryScheduleOverride.swift */; };
		89AE2239228BCAAB00BDFD85 /* TemporaryScheduleOverrideHistory.swift in Sources */ = {isa = PBXBuildFile; fileRef = 89AE2225228BC54C00BDFD85 /* TemporaryScheduleOverrideHistory.swift */; };
		89AE223A228BCAAB00BDFD85 /* TemporaryScheduleOverridePreset.swift in Sources */ = {isa = PBXBuildFile; fileRef = 89AE221F228BC54C00BDFD85 /* TemporaryScheduleOverridePreset.swift */; };
		89AE223B228BCAAB00BDFD85 /* TemporaryScheduleOverrideSettings.swift in Sources */ = {isa = PBXBuildFile; fileRef = 89AE2224228BC54C00BDFD85 /* TemporaryScheduleOverrideSettings.swift */; };
		89AE223C228BCAAB00BDFD85 /* WeakSet.swift in Sources */ = {isa = PBXBuildFile; fileRef = 89AE222A228BC56A00BDFD85 /* WeakSet.swift */; };
		89AE223D228BCB0B00BDFD85 /* Collection.swift in Sources */ = {isa = PBXBuildFile; fileRef = 8974B0672215FE460043F01B /* Collection.swift */; };
		89AE223E228BD3C400BDFD85 /* SetConstrainedScheduleEntryTableViewCell.xib in Resources */ = {isa = PBXBuildFile; fileRef = 892A5D62222F6B13008961AB /* SetConstrainedScheduleEntryTableViewCell.xib */; };
		89AE2245228D0B5C00BDFD85 /* TimeZone.swift in Sources */ = {isa = PBXBuildFile; fileRef = 4303C4901E2D664200ADEDC8 /* TimeZone.swift */; };
		89CA2B35226D1624004D9350 /* MutableCollection.swift in Sources */ = {isa = PBXBuildFile; fileRef = 89CA2B33226D15E0004D9350 /* MutableCollection.swift */; };
		89CA2B36226D1627004D9350 /* MutableCollection.swift in Sources */ = {isa = PBXBuildFile; fileRef = 89CA2B33226D15E0004D9350 /* MutableCollection.swift */; };
		89CA2B38226D4456004D9350 /* DateRelativeQuantity.swift in Sources */ = {isa = PBXBuildFile; fileRef = 89CA2B37226D4456004D9350 /* DateRelativeQuantity.swift */; };
		89D2048221CC7BD8001238CC /* MockKit.h in Headers */ = {isa = PBXBuildFile; fileRef = 89D2047421CC7BD7001238CC /* MockKit.h */; settings = {ATTRIBUTES = (Public, ); }; };
		89D2048921CC7BF7001238CC /* HealthKit.framework in Frameworks */ = {isa = PBXBuildFile; fileRef = 4301582C1C7ECD7A00B64B63 /* HealthKit.framework */; };
		89D2049F21CC7C13001238CC /* MockKitUI.h in Headers */ = {isa = PBXBuildFile; fileRef = 89D2049121CC7C13001238CC /* MockKitUI.h */; settings = {ATTRIBUTES = (Public, ); }; };
		89D204A621CC7C55001238CC /* LoopKit.framework in Frameworks */ = {isa = PBXBuildFile; fileRef = 43D8FDCB1C728FDF0073BE78 /* LoopKit.framework */; };
		89D204A721CC7C5C001238CC /* LoopKitUI.framework in Frameworks */ = {isa = PBXBuildFile; fileRef = 43BA7154201E484D0058961E /* LoopKitUI.framework */; };
		89D204A821CC7C60001238CC /* MockKit.framework in Frameworks */ = {isa = PBXBuildFile; fileRef = 89D2047221CC7BD7001238CC /* MockKit.framework */; };
		89D204A921CC7C8F001238CC /* MockPumpManager.swift in Sources */ = {isa = PBXBuildFile; fileRef = 89AB9EC621A4774500351324 /* MockPumpManager.swift */; };
		89D204AA21CC7C8F001238CC /* MockGlucoseProvider.swift in Sources */ = {isa = PBXBuildFile; fileRef = 89CCD4F721A8D5500068C3FB /* MockGlucoseProvider.swift */; };
		89D204AB21CC7C8F001238CC /* MockCGMDataSource.swift in Sources */ = {isa = PBXBuildFile; fileRef = 89CCD4F121A87D340068C3FB /* MockCGMDataSource.swift */; };
		89D204AC21CC7C8F001238CC /* MockCGMManager.swift in Sources */ = {isa = PBXBuildFile; fileRef = 89AB9EC821A4BC2400351324 /* MockCGMManager.swift */; };
		89D204B221CC7D93001238CC /* Collection.swift in Sources */ = {isa = PBXBuildFile; fileRef = 89DC540C21B75AE7005A1CE0 /* Collection.swift */; };
		89D204B421CC7E74001238CC /* MockCGMManager+UI.swift in Sources */ = {isa = PBXBuildFile; fileRef = 89CCD4F321A8A2B30068C3FB /* MockCGMManager+UI.swift */; };
		89D204B521CC7E74001238CC /* MockPumpManager+UI.swift in Sources */ = {isa = PBXBuildFile; fileRef = 89AB9ECA21A4C36200351324 /* MockPumpManager+UI.swift */; };
		89D204B721CC7F34001238CC /* MockPumpManagerSetupViewController.swift in Sources */ = {isa = PBXBuildFile; fileRef = 89AB9ECF21A4D2E500351324 /* MockPumpManagerSetupViewController.swift */; };
		89D204B821CC7F34001238CC /* MockPumpManagerSettingsSetupViewController.swift in Sources */ = {isa = PBXBuildFile; fileRef = 89AB9ED121A4D74000351324 /* MockPumpManagerSettingsSetupViewController.swift */; };
		89D204B921CC7F34001238CC /* MockPumpManager.storyboard in Resources */ = {isa = PBXBuildFile; fileRef = 89AB9ED321A4D8F000351324 /* MockPumpManager.storyboard */; };
		89D204BA21CC7F34001238CC /* MockPumpManagerSettingsViewController.swift in Sources */ = {isa = PBXBuildFile; fileRef = 89AB9ED521A4DE5F00351324 /* MockPumpManagerSettingsViewController.swift */; };
		89D204BB21CC7F34001238CC /* MockCGMManagerSettingsViewController.swift in Sources */ = {isa = PBXBuildFile; fileRef = 89CCD4F521A8A6A60068C3FB /* MockCGMManagerSettingsViewController.swift */; };
		89D204BC21CC7F34001238CC /* SineCurveParametersTableViewController.swift in Sources */ = {isa = PBXBuildFile; fileRef = 8907E35A21A9D1B200335852 /* SineCurveParametersTableViewController.swift */; };
		89D204BD21CC7F34001238CC /* RandomOutlierTableViewController.swift in Sources */ = {isa = PBXBuildFile; fileRef = 892F481A21AB2964004D313D /* RandomOutlierTableViewController.swift */; };
		89D204BE21CC7F34001238CC /* GlucoseTrendTableViewController.swift in Sources */ = {isa = PBXBuildFile; fileRef = 89D2046B21C83C3F001238CC /* GlucoseTrendTableViewController.swift */; };
		89D204BF21CC7FFB001238CC /* NSTimeInterval.swift in Sources */ = {isa = PBXBuildFile; fileRef = 43D8FDF21C7290350073BE78 /* NSTimeInterval.swift */; };
		89D204C121CC8005001238CC /* NibLoadable.swift in Sources */ = {isa = PBXBuildFile; fileRef = 43177D0D1D3737420006E908 /* NibLoadable.swift */; };
		89D204C221CC8008001238CC /* IdentifiableClass.swift in Sources */ = {isa = PBXBuildFile; fileRef = 434FF1DF1CF269D8000DB779 /* IdentifiableClass.swift */; };
		89D204C421CC803C001238CC /* HKUnit.swift in Sources */ = {isa = PBXBuildFile; fileRef = 43D8FDEE1C7290350073BE78 /* HKUnit.swift */; };
		89D204C521CC815E001238CC /* NSTimeInterval.swift in Sources */ = {isa = PBXBuildFile; fileRef = 43D8FDF21C7290350073BE78 /* NSTimeInterval.swift */; };
		89D204C621CC8165001238CC /* UITableViewCell.swift in Sources */ = {isa = PBXBuildFile; fileRef = 434FF1E31CF26A1E000DB779 /* UITableViewCell.swift */; };
		89D204CB21CC8228001238CC /* NumberFormatter.swift in Sources */ = {isa = PBXBuildFile; fileRef = 434C5F9D209938CD00B2FD1A /* NumberFormatter.swift */; };
		89D204CC21CC8236001238CC /* LocalizedString.swift in Sources */ = {isa = PBXBuildFile; fileRef = 1F5DAB1C2118C95700048054 /* LocalizedString.swift */; };
		89D204D221CC837A001238CC /* Assets.xcassets in Resources */ = {isa = PBXBuildFile; fileRef = 89D204D121CC837A001238CC /* Assets.xcassets */; };
		89F53E9422B4328E0024A67C /* MutableCollection.swift in Sources */ = {isa = PBXBuildFile; fileRef = 89CA2B33226D15E0004D9350 /* MutableCollection.swift */; };
		89F53E9522B437570024A67C /* MutableCollection.swift in Sources */ = {isa = PBXBuildFile; fileRef = 89CA2B33226D15E0004D9350 /* MutableCollection.swift */; };
<<<<<<< HEAD
		9E78433F236653F00016C583 /* ice_35_min_none_piecewiselinear_output.json in Resources */ = {isa = PBXBuildFile; fileRef = 9E78433E236653F00016C583 /* ice_35_min_none_piecewiselinear_output.json */; };
		9E784341236656770016C583 /* ice_35_min_partial_piecewiselinear_output.json in Resources */ = {isa = PBXBuildFile; fileRef = 9E784340236656770016C583 /* ice_35_min_partial_piecewiselinear_output.json */; };
		9E784343236659BD0016C583 /* ice_slow_absorption_piecewiselinear_output.json in Resources */ = {isa = PBXBuildFile; fileRef = 9E784342236659BD0016C583 /* ice_slow_absorption_piecewiselinear_output.json */; };
		9E78434523665B5A0016C583 /* ice_35_min_partial_piecewiselinear_adaptiverate_output.json in Resources */ = {isa = PBXBuildFile; fileRef = 9E78434423665B5A0016C583 /* ice_35_min_partial_piecewiselinear_adaptiverate_output.json */; };
=======
		A9498D6F23386C0B00DAA9B9 /* TempBasalRecommendation.swift in Sources */ = {isa = PBXBuildFile; fileRef = A9498D6E23386C0B00DAA9B9 /* TempBasalRecommendation.swift */; };
		A9498D7023386C0B00DAA9B9 /* TempBasalRecommendation.swift in Sources */ = {isa = PBXBuildFile; fileRef = A9498D6E23386C0B00DAA9B9 /* TempBasalRecommendation.swift */; };
		A9498D7823386C3300DAA9B9 /* LoggingService.swift in Sources */ = {isa = PBXBuildFile; fileRef = A9498D7123386C3200DAA9B9 /* LoggingService.swift */; };
		A9498D7923386C3300DAA9B9 /* LoggingService.swift in Sources */ = {isa = PBXBuildFile; fileRef = A9498D7123386C3200DAA9B9 /* LoggingService.swift */; };
		A9498D7A23386C3300DAA9B9 /* Settings.swift in Sources */ = {isa = PBXBuildFile; fileRef = A9498D7223386C3200DAA9B9 /* Settings.swift */; };
		A9498D7B23386C3300DAA9B9 /* Settings.swift in Sources */ = {isa = PBXBuildFile; fileRef = A9498D7223386C3200DAA9B9 /* Settings.swift */; };
		A9498D7C23386C3300DAA9B9 /* AnalyticsService.swift in Sources */ = {isa = PBXBuildFile; fileRef = A9498D7323386C3200DAA9B9 /* AnalyticsService.swift */; };
		A9498D7D23386C3300DAA9B9 /* AnalyticsService.swift in Sources */ = {isa = PBXBuildFile; fileRef = A9498D7323386C3200DAA9B9 /* AnalyticsService.swift */; };
		A9498D7E23386C3300DAA9B9 /* GlucoseThreshold.swift in Sources */ = {isa = PBXBuildFile; fileRef = A9498D7423386C3200DAA9B9 /* GlucoseThreshold.swift */; };
		A9498D7F23386C3300DAA9B9 /* GlucoseThreshold.swift in Sources */ = {isa = PBXBuildFile; fileRef = A9498D7423386C3200DAA9B9 /* GlucoseThreshold.swift */; };
		A9498D8023386C3300DAA9B9 /* RemoteDataService.swift in Sources */ = {isa = PBXBuildFile; fileRef = A9498D7523386C3300DAA9B9 /* RemoteDataService.swift */; };
		A9498D8123386C3300DAA9B9 /* RemoteDataService.swift in Sources */ = {isa = PBXBuildFile; fileRef = A9498D7523386C3300DAA9B9 /* RemoteDataService.swift */; };
		A9498D8223386C3300DAA9B9 /* Service.swift in Sources */ = {isa = PBXBuildFile; fileRef = A9498D7623386C3300DAA9B9 /* Service.swift */; };
		A9498D8323386C3300DAA9B9 /* Service.swift in Sources */ = {isa = PBXBuildFile; fileRef = A9498D7623386C3300DAA9B9 /* Service.swift */; };
		A9498D8423386C3300DAA9B9 /* DiagnosticLog.swift in Sources */ = {isa = PBXBuildFile; fileRef = A9498D7723386C3300DAA9B9 /* DiagnosticLog.swift */; };
		A9498D8523386C3300DAA9B9 /* DiagnosticLog.swift in Sources */ = {isa = PBXBuildFile; fileRef = A9498D7723386C3300DAA9B9 /* DiagnosticLog.swift */; };
		A9498D8823386CAF00DAA9B9 /* ServiceViewController.swift in Sources */ = {isa = PBXBuildFile; fileRef = A9498D8623386CAF00DAA9B9 /* ServiceViewController.swift */; };
		A9498D8B23386CC700DAA9B9 /* ServiceUI.swift in Sources */ = {isa = PBXBuildFile; fileRef = A9498D8A23386CC700DAA9B9 /* ServiceUI.swift */; };
		A9498D8D23386CD800DAA9B9 /* MockService.swift in Sources */ = {isa = PBXBuildFile; fileRef = A9498D8C23386CD700DAA9B9 /* MockService.swift */; };
		A9498D8F23386CE800DAA9B9 /* MockServiceTableViewController.swift in Sources */ = {isa = PBXBuildFile; fileRef = A9498D8E23386CE800DAA9B9 /* MockServiceTableViewController.swift */; };
		A9498D9123386D0800DAA9B9 /* MockService+UI.swift in Sources */ = {isa = PBXBuildFile; fileRef = A9498D9023386D0800DAA9B9 /* MockService+UI.swift */; };
		A991161423426A0A00A4B2E9 /* ServiceSetupNotifying.swift in Sources */ = {isa = PBXBuildFile; fileRef = A991161323426A0A00A4B2E9 /* ServiceSetupNotifying.swift */; };
		A99C7373233990D400C80963 /* TempBasalRecommendationTests.swift in Sources */ = {isa = PBXBuildFile; fileRef = A99C7372233990D400C80963 /* TempBasalRecommendationTests.swift */; };
		A99C7375233993FE00C80963 /* DiagnosticLogTests.swift in Sources */ = {isa = PBXBuildFile; fileRef = A99C7374233993FE00C80963 /* DiagnosticLogTests.swift */; };
		A99C73772339A67A00C80963 /* GlucoseThresholdTests.swift in Sources */ = {isa = PBXBuildFile; fileRef = A99C73762339A67A00C80963 /* GlucoseThresholdTests.swift */; };
		A99C73792339ACDC00C80963 /* ServiceTests.swift in Sources */ = {isa = PBXBuildFile; fileRef = A99C73782339ACDC00C80963 /* ServiceTests.swift */; };
>>>>>>> fce34220
		A9E6758222713F4700E25293 /* LoopNotificationCategory.swift in Sources */ = {isa = PBXBuildFile; fileRef = C1814B83225B9ED5008D2D8E /* LoopNotificationCategory.swift */; };
		A9E6758322713F4700E25293 /* HKUnit.swift in Sources */ = {isa = PBXBuildFile; fileRef = 43D8FDEE1C7290350073BE78 /* HKUnit.swift */; };
		A9E6758422713F4700E25293 /* NewCarbEntry.swift in Sources */ = {isa = PBXBuildFile; fileRef = 43D8FE5B1C7291D80073BE78 /* NewCarbEntry.swift */; };
		A9E6758522713F4700E25293 /* GlucoseMath.swift in Sources */ = {isa = PBXBuildFile; fileRef = 43D8FE861C72934C0073BE78 /* GlucoseMath.swift */; };
		A9E6758622713F4700E25293 /* Model.xcdatamodeld in Sources */ = {isa = PBXBuildFile; fileRef = 43D8FEE01C7294D50073BE78 /* Model.xcdatamodeld */; };
		A9E6758722713F4700E25293 /* CarbEntry.swift in Sources */ = {isa = PBXBuildFile; fileRef = 43D8FE4A1C7291BD0073BE78 /* CarbEntry.swift */; };
		A9E6758822713F4700E25293 /* HealthKitSampleStore.swift in Sources */ = {isa = PBXBuildFile; fileRef = 43D8FDED1C7290350073BE78 /* HealthKitSampleStore.swift */; };
		A9E6758A22713F4700E25293 /* DeletedCarbEntry.swift in Sources */ = {isa = PBXBuildFile; fileRef = 437AFEF12036A2D7008C4892 /* DeletedCarbEntry.swift */; };
		A9E6758B22713F4700E25293 /* OSLog.swift in Sources */ = {isa = PBXBuildFile; fileRef = 434570431FE605E30089C4DC /* OSLog.swift */; };
		A9E6758C22713F4700E25293 /* DoseType.swift in Sources */ = {isa = PBXBuildFile; fileRef = 43A0670E1F23CAC700E9E90F /* DoseType.swift */; };
		A9E6758D22713F4700E25293 /* CachedCarbObject+CoreDataClass.swift in Sources */ = {isa = PBXBuildFile; fileRef = 437AFEE92036A156008C4892 /* CachedCarbObject+CoreDataClass.swift */; };
		A9E6758E22713F4700E25293 /* DailyValueSchedule.swift in Sources */ = {isa = PBXBuildFile; fileRef = 43D8FDE81C7290350073BE78 /* DailyValueSchedule.swift */; };
		A9E6758F22713F4700E25293 /* NewPumpEvent.swift in Sources */ = {isa = PBXBuildFile; fileRef = 4302F4EA1D50670500F0FCAF /* NewPumpEvent.swift */; };
		A9E6759022713F4700E25293 /* CachedInsulinDeliveryObject+CoreDataClass.swift in Sources */ = {isa = PBXBuildFile; fileRef = 434113A820F171CB00D05747 /* CachedInsulinDeliveryObject+CoreDataClass.swift */; };
		A9E6759122713F4700E25293 /* GlucoseTrend.swift in Sources */ = {isa = PBXBuildFile; fileRef = 432CF86E20D76CCF0066B889 /* GlucoseTrend.swift */; };
		A9E6759222713F4700E25293 /* PumpManagerStatus.swift in Sources */ = {isa = PBXBuildFile; fileRef = 43FB60E820DCBE64002B996B /* PumpManagerStatus.swift */; };
		A9E6759322713F4700E25293 /* CarbMath.swift in Sources */ = {isa = PBXBuildFile; fileRef = 43D8FE4B1C7291BD0073BE78 /* CarbMath.swift */; };
		A9E6759422713F4700E25293 /* NSManagedObjectContext+CachedGlucoseObject.swift in Sources */ = {isa = PBXBuildFile; fileRef = 434113B020F2888100D05747 /* NSManagedObjectContext+CachedGlucoseObject.swift */; };
		A9E6759522713F4700E25293 /* ExponentialInsulinModel.swift in Sources */ = {isa = PBXBuildFile; fileRef = C1DB55B21F2E964400C483A2 /* ExponentialInsulinModel.swift */; };
		A9E6759622713F4700E25293 /* NSTimeInterval.swift in Sources */ = {isa = PBXBuildFile; fileRef = 43D8FDF21C7290350073BE78 /* NSTimeInterval.swift */; };
		A9E6759722713F4700E25293 /* DailyQuantitySchedule.swift in Sources */ = {isa = PBXBuildFile; fileRef = 43D8FDE71C7290350073BE78 /* DailyQuantitySchedule.swift */; };
		A9E6759822713F4700E25293 /* CarbRatioSchedule.swift in Sources */ = {isa = PBXBuildFile; fileRef = 43D8FDE61C7290350073BE78 /* CarbRatioSchedule.swift */; };
		A9E6759922713F4700E25293 /* GlucoseSampleValue.swift in Sources */ = {isa = PBXBuildFile; fileRef = 43971A3F1C8CABFF0013154F /* GlucoseSampleValue.swift */; };
		A9E6759A22713F4700E25293 /* SensorDisplayable.swift in Sources */ = {isa = PBXBuildFile; fileRef = 432CF87020D76D5A0066B889 /* SensorDisplayable.swift */; };
		A9E6759B22713F4700E25293 /* PersistenceController.swift in Sources */ = {isa = PBXBuildFile; fileRef = 43D8FEE21C7294D50073BE78 /* PersistenceController.swift */; };
		A9E6759C22713F4700E25293 /* InsulinDeliveryStore.swift in Sources */ = {isa = PBXBuildFile; fileRef = 438207701F2AE9A300886C13 /* InsulinDeliveryStore.swift */; };
		A9E6759D22713F4700E25293 /* DeviceManager.swift in Sources */ = {isa = PBXBuildFile; fileRef = 4379CFE221102A4100AADC79 /* DeviceManager.swift */; };
		A9E6759E22713F4700E25293 /* DoseUnit.swift in Sources */ = {isa = PBXBuildFile; fileRef = 43C094451CAA1E98001F6403 /* DoseUnit.swift */; };
		A9E6759F22713F4700E25293 /* NSManagedObjectContext+CachedInsulinDeliveryObject.swift in Sources */ = {isa = PBXBuildFile; fileRef = 434113AE20F2885300D05747 /* NSManagedObjectContext+CachedInsulinDeliveryObject.swift */; };
		A9E675A022713F4700E25293 /* HKQuantitySample.swift in Sources */ = {isa = PBXBuildFile; fileRef = 432762731D60505F0083215A /* HKQuantitySample.swift */; };
		A9E675A122713F4700E25293 /* Double.swift in Sources */ = {isa = PBXBuildFile; fileRef = 43D8FDE91C7290350073BE78 /* Double.swift */; };
		A9E675A222713F4700E25293 /* KeychainManager.swift in Sources */ = {isa = PBXBuildFile; fileRef = 43F5034A21051FCD009FA89A /* KeychainManager.swift */; };
		A9E675A322713F4700E25293 /* PumpManager.swift in Sources */ = {isa = PBXBuildFile; fileRef = 432CF87220D774220066B889 /* PumpManager.swift */; };
		A9E675A422713F4700E25293 /* SampleValue.swift in Sources */ = {isa = PBXBuildFile; fileRef = 43D8FDF31C7290350073BE78 /* SampleValue.swift */; };
		A9E675A522713F4700E25293 /* GlucoseValue.swift in Sources */ = {isa = PBXBuildFile; fileRef = 43D9888A1C87E47800DA4467 /* GlucoseValue.swift */; };
		A9E675A622713F4700E25293 /* BasalRateSchedule.swift in Sources */ = {isa = PBXBuildFile; fileRef = 43D8FDE51C7290340073BE78 /* BasalRateSchedule.swift */; };
		A9E675A722713F4700E25293 /* DoseStore.swift in Sources */ = {isa = PBXBuildFile; fileRef = 43D8FEDD1C7294D50073BE78 /* DoseStore.swift */; };
		A9E675A822713F4700E25293 /* TimeZone.swift in Sources */ = {isa = PBXBuildFile; fileRef = 4303C4901E2D664200ADEDC8 /* TimeZone.swift */; };
		A9E675A922713F4700E25293 /* PumpEvent+CoreDataProperties.swift in Sources */ = {isa = PBXBuildFile; fileRef = 43DFE27C1CB1D6A600EFBE95 /* PumpEvent+CoreDataProperties.swift */; };
		A9E675AA22713F4700E25293 /* ReservoirValue.swift in Sources */ = {isa = PBXBuildFile; fileRef = 4302F4E81D5066F400F0FCAF /* ReservoirValue.swift */; };
		A9E675AB22713F4700E25293 /* HKHealthStore.swift in Sources */ = {isa = PBXBuildFile; fileRef = 437AFF23203BE402008C4892 /* HKHealthStore.swift */; };
		A9E675AC22713F4700E25293 /* Reservoir.swift in Sources */ = {isa = PBXBuildFile; fileRef = 43D8FEE31C7294D50073BE78 /* Reservoir.swift */; };
		A9E675AD22713F4700E25293 /* DeletedCarbObject+CoreDataProperties.swift in Sources */ = {isa = PBXBuildFile; fileRef = 437AFEEC2036A156008C4892 /* DeletedCarbObject+CoreDataProperties.swift */; };
		A9E675AE22713F4700E25293 /* CarbValue.swift in Sources */ = {isa = PBXBuildFile; fileRef = 4378B64E1ED61C64000AE785 /* CarbValue.swift */; };
		A9E675AF22713F4700E25293 /* PumpEventType.swift in Sources */ = {isa = PBXBuildFile; fileRef = 43DFE27F1CB1E12D00EFBE95 /* PumpEventType.swift */; };
		A9E675B122713F4700E25293 /* NSData.swift in Sources */ = {isa = PBXBuildFile; fileRef = 434FB64B1D712449007B9C70 /* NSData.swift */; };
		A9E675B222713F4700E25293 /* GlucoseRangeSchedule.swift in Sources */ = {isa = PBXBuildFile; fileRef = 43D8FDEB1C7290350073BE78 /* GlucoseRangeSchedule.swift */; };
		A9E675B322713F4700E25293 /* PersistedPumpEvent.swift in Sources */ = {isa = PBXBuildFile; fileRef = 4302F4EC1D5068CE00F0FCAF /* PersistedPumpEvent.swift */; };
		A9E675B422713F4700E25293 /* CachedCarbObject+CoreDataProperties.swift in Sources */ = {isa = PBXBuildFile; fileRef = 437AFEEA2036A156008C4892 /* CachedCarbObject+CoreDataProperties.swift */; };
		A9E675B522713F4700E25293 /* AbsorbedCarbValue.swift in Sources */ = {isa = PBXBuildFile; fileRef = 4378B64C1ED61C22000AE785 /* AbsorbedCarbValue.swift */; };
		A9E675B622713F4700E25293 /* LocalizedString.swift in Sources */ = {isa = PBXBuildFile; fileRef = 1F5DAB1C2118C95700048054 /* LocalizedString.swift */; };
		A9E675B722713F4700E25293 /* NSManagedObjectContext.swift in Sources */ = {isa = PBXBuildFile; fileRef = 434113AC20F287DC00D05747 /* NSManagedObjectContext.swift */; };
		A9E675B822713F4700E25293 /* StoredCarbEntry.swift in Sources */ = {isa = PBXBuildFile; fileRef = 43D8FE4E1C7291BD0073BE78 /* StoredCarbEntry.swift */; };
		A9E675BA22713F4700E25293 /* InsulinValue.swift in Sources */ = {isa = PBXBuildFile; fileRef = 43DFE2811CB1FB8500EFBE95 /* InsulinValue.swift */; };
		A9E675BB22713F4700E25293 /* NumberFormatter.swift in Sources */ = {isa = PBXBuildFile; fileRef = 434C5F9D209938CD00B2FD1A /* NumberFormatter.swift */; };
		A9E675BC22713F4700E25293 /* DeletedCarbObject+CoreDataClass.swift in Sources */ = {isa = PBXBuildFile; fileRef = 437AFEEB2036A156008C4892 /* DeletedCarbObject+CoreDataClass.swift */; };
		A9E675BD22713F4700E25293 /* HKQuantitySample+InsulinKit.swift in Sources */ = {isa = PBXBuildFile; fileRef = 437B064D1F2EB35800D95237 /* HKQuantitySample+InsulinKit.swift */; };
		A9E675BE22713F4700E25293 /* InsulinModel.swift in Sources */ = {isa = PBXBuildFile; fileRef = C12EE16B1F2964B3007DB9F1 /* InsulinModel.swift */; };
		A9E675BF22713F4700E25293 /* QuantityFormatter.swift in Sources */ = {isa = PBXBuildFile; fileRef = 434C5F9B2098352500B2FD1A /* QuantityFormatter.swift */; };
		A9E675C022713F4700E25293 /* ServiceAuthentication.swift in Sources */ = {isa = PBXBuildFile; fileRef = 43F5035421059A8A009FA89A /* ServiceAuthentication.swift */; };
		A9E675C122713F4700E25293 /* NewGlucoseSample.swift in Sources */ = {isa = PBXBuildFile; fileRef = 433BC7A620523DB7000B1200 /* NewGlucoseSample.swift */; };
		A9E675C222713F4700E25293 /* InsulinMath.swift in Sources */ = {isa = PBXBuildFile; fileRef = 43D8FEDF1C7294D50073BE78 /* InsulinMath.swift */; };
		A9E675C322713F4700E25293 /* UnfairLock.swift in Sources */ = {isa = PBXBuildFile; fileRef = C1ABE38D2245CFCD00570E82 /* UnfairLock.swift */; };
		A9E675C422713F4700E25293 /* HealthStoreUnitCache.swift in Sources */ = {isa = PBXBuildFile; fileRef = 43B17C88208EEC0B00AC27E9 /* HealthStoreUnitCache.swift */; };
		A9E675C622713F4700E25293 /* CarbStatus.swift in Sources */ = {isa = PBXBuildFile; fileRef = 4378B6501ED62D8D000AE785 /* CarbStatus.swift */; };
		A9E675C722713F4700E25293 /* DoseEntry.swift in Sources */ = {isa = PBXBuildFile; fileRef = 43D8FEDC1C7294D50073BE78 /* DoseEntry.swift */; };
		A9E675C822713F4700E25293 /* NSUserActivity+CarbKit.swift in Sources */ = {isa = PBXBuildFile; fileRef = 43CB51B0211EB16C00DB9B4A /* NSUserActivity+CarbKit.swift */; };
		A9E675C922713F4700E25293 /* CachedInsulinDeliveryObject+CoreDataProperties.swift in Sources */ = {isa = PBXBuildFile; fileRef = 434113A920F171CB00D05747 /* CachedInsulinDeliveryObject+CoreDataProperties.swift */; };
		A9E675CA22713F4700E25293 /* UploadState.swift in Sources */ = {isa = PBXBuildFile; fileRef = 43CF0B3E2030FD0D002A66DE /* UploadState.swift */; };
		A9E675CB22713F4700E25293 /* StoredGlucoseSample.swift in Sources */ = {isa = PBXBuildFile; fileRef = 433BC7AC20538FCA000B1200 /* StoredGlucoseSample.swift */; };
		A9E675CC22713F4700E25293 /* GlucoseEffect.swift in Sources */ = {isa = PBXBuildFile; fileRef = 43D8FDEA1C7290350073BE78 /* GlucoseEffect.swift */; };
		A9E675CD22713F4700E25293 /* WeakSynchronizedSet.swift in Sources */ = {isa = PBXBuildFile; fileRef = 43CACE0D2247F89100F90AF5 /* WeakSynchronizedSet.swift */; };
		A9E675CE22713F4700E25293 /* LoopMath.swift in Sources */ = {isa = PBXBuildFile; fileRef = 43D8FDEF1C7290350073BE78 /* LoopMath.swift */; };
		A9E675CF22713F4700E25293 /* Date.swift in Sources */ = {isa = PBXBuildFile; fileRef = 43D8FDF01C7290350073BE78 /* Date.swift */; };
		A9E675D022713F4700E25293 /* GlucoseChange.swift in Sources */ = {isa = PBXBuildFile; fileRef = 43C9805B212D216A003B5D17 /* GlucoseChange.swift */; };
		A9E675D122713F4700E25293 /* GlucoseSchedule.swift in Sources */ = {isa = PBXBuildFile; fileRef = 43D8FDEC1C7290350073BE78 /* GlucoseSchedule.swift */; };
		A9E675D222713F4700E25293 /* NSUserDefaults.swift in Sources */ = {isa = PBXBuildFile; fileRef = 4346D1FB1C79481E00ABAFE3 /* NSUserDefaults.swift */; };
		A9E675D322713F4700E25293 /* CarbStore.swift in Sources */ = {isa = PBXBuildFile; fileRef = 43D8FE4C1C7291BD0073BE78 /* CarbStore.swift */; };
		A9E675D422713F4700E25293 /* CachedGlucoseObject+CoreDataClass.swift in Sources */ = {isa = PBXBuildFile; fileRef = 433BC7A820538D4C000B1200 /* CachedGlucoseObject+CoreDataClass.swift */; };
		A9E675D522713F4700E25293 /* WalshInsulinModel.swift in Sources */ = {isa = PBXBuildFile; fileRef = C1DB55B01F2E95FD00C483A2 /* WalshInsulinModel.swift */; };
		A9E675D622713F4700E25293 /* GlucoseEffectVelocity.swift in Sources */ = {isa = PBXBuildFile; fileRef = 4378B64A1ED61965000AE785 /* GlucoseEffectVelocity.swift */; };
		A9E675D722713F4700E25293 /* PumpEvent+CoreDataClass.swift in Sources */ = {isa = PBXBuildFile; fileRef = 43DFE27B1CB1D6A600EFBE95 /* PumpEvent+CoreDataClass.swift */; };
		A9E675D822713F4700E25293 /* UpdateSource.swift in Sources */ = {isa = PBXBuildFile; fileRef = 433BC7B020562705000B1200 /* UpdateSource.swift */; };
		A9E675D922713F4700E25293 /* Reservoir+CoreDataProperties.swift in Sources */ = {isa = PBXBuildFile; fileRef = 43D8FEE41C7294D50073BE78 /* Reservoir+CoreDataProperties.swift */; };
		A9E675DA22713F4700E25293 /* HKQuantitySample+CarbKit.swift in Sources */ = {isa = PBXBuildFile; fileRef = 43D8FE4D1C7291BD0073BE78 /* HKQuantitySample+CarbKit.swift */; };
		A9E675DB22713F4700E25293 /* HKQuantitySample+GlucoseKit.swift in Sources */ = {isa = PBXBuildFile; fileRef = 43FADDFA1C89679200DDE013 /* HKQuantitySample+GlucoseKit.swift */; };
		A9E675DC22713F4700E25293 /* CachedGlucoseObject+CoreDataProperties.swift in Sources */ = {isa = PBXBuildFile; fileRef = 433BC7A920538D4C000B1200 /* CachedGlucoseObject+CoreDataProperties.swift */; };
		A9E675DD22713F4700E25293 /* PumpManagerError.swift in Sources */ = {isa = PBXBuildFile; fileRef = 43FB610620DDF19B002B996B /* PumpManagerError.swift */; };
		A9E675DE22713F4700E25293 /* SetBolusError.swift in Sources */ = {isa = PBXBuildFile; fileRef = 43FB60EA20DDC868002B996B /* SetBolusError.swift */; };
		A9E675E022713F4700E25293 /* GlucoseStore.swift in Sources */ = {isa = PBXBuildFile; fileRef = 43D8FE871C72934C0073BE78 /* GlucoseStore.swift */; };
		A9E675E122713F4700E25293 /* WeakSynchronizedDelegate.swift in Sources */ = {isa = PBXBuildFile; fileRef = C1814B8B226371DF008D2D8E /* WeakSynchronizedDelegate.swift */; };
		A9E675E222713F4700E25293 /* CGMManager.swift in Sources */ = {isa = PBXBuildFile; fileRef = 4352A73B20DECF0600CAC200 /* CGMManager.swift */; };
		A9E675E322713F4700E25293 /* CarbStoreError.swift in Sources */ = {isa = PBXBuildFile; fileRef = 4353D16E203D104F007B4ECD /* CarbStoreError.swift */; };
		A9E675E422713F4700E25293 /* HKQuantity.swift in Sources */ = {isa = PBXBuildFile; fileRef = 43AF1FB11C926CDD00EA2F3D /* HKQuantity.swift */; };
		A9E675E922713F4700E25293 /* LoopKit.h in Headers */ = {isa = PBXBuildFile; fileRef = 43D8FDCE1C728FDF0073BE78 /* LoopKit.h */; settings = {ATTRIBUTES = (Public, ); }; };
		A9E675EB22713F4700E25293 /* InfoPlist.strings in Resources */ = {isa = PBXBuildFile; fileRef = 7D68A9C41FE0A3D200522C49 /* InfoPlist.strings */; };
		A9E675EC22713F4700E25293 /* Localizable.strings in Resources */ = {isa = PBXBuildFile; fileRef = 1F5DAB2B2118CE9300048054 /* Localizable.strings */; };
		A9E675F3227140D800E25293 /* CoreData.framework in Frameworks */ = {isa = PBXBuildFile; fileRef = A9E675F2227140D800E25293 /* CoreData.framework */; };
		A9E675F5227140DD00E25293 /* HealthKit.framework in Frameworks */ = {isa = PBXBuildFile; fileRef = A9E675F4227140DD00E25293 /* HealthKit.framework */; };
		B42A7472235885B600247B03 /* LoopNotificationUserInfoKey.swift in Sources */ = {isa = PBXBuildFile; fileRef = B42A7471235885B600247B03 /* LoopNotificationUserInfoKey.swift */; };
		C164A56022F14C73000E3FA5 /* UnfinalizedDose.swift in Sources */ = {isa = PBXBuildFile; fileRef = C164A55F22F14C73000E3FA5 /* UnfinalizedDose.swift */; };
		C164A56422F21081000E3FA5 /* MockPumpManagerState.swift in Sources */ = {isa = PBXBuildFile; fileRef = C164A56322F21081000E3FA5 /* MockPumpManagerState.swift */; };
		C16DA83F22E8D88F008624C2 /* LoopPlugin.swift in Sources */ = {isa = PBXBuildFile; fileRef = C16DA83E22E8D88F008624C2 /* LoopPlugin.swift */; };
		C16DA84522E9330A008624C2 /* LoopUIPlugin.swift in Sources */ = {isa = PBXBuildFile; fileRef = C16DA84422E9330A008624C2 /* LoopUIPlugin.swift */; };
		C1814B84225B9ED5008D2D8E /* LoopNotificationCategory.swift in Sources */ = {isa = PBXBuildFile; fileRef = C1814B83225B9ED5008D2D8E /* LoopNotificationCategory.swift */; };
		C1814B8C226371DF008D2D8E /* WeakSynchronizedDelegate.swift in Sources */ = {isa = PBXBuildFile; fileRef = C1814B8B226371DF008D2D8E /* WeakSynchronizedDelegate.swift */; };
		C188B83422CC16AC0051760A /* InsulinSensitivityScheduleViewController.swift in Sources */ = {isa = PBXBuildFile; fileRef = C188B83322CC16AC0051760A /* InsulinSensitivityScheduleViewController.swift */; };
		C1F8B1E2223C3CC000DD66CF /* TimeZone.swift in Sources */ = {isa = PBXBuildFile; fileRef = 4303C4901E2D664200ADEDC8 /* TimeZone.swift */; };
/* End PBXBuildFile section */

/* Begin PBXContainerItemProxy section */
		4301581B1C7ECB5E00B64B63 /* PBXContainerItemProxy */ = {
			isa = PBXContainerItemProxy;
			containerPortal = 43D8FDC21C728FDF0073BE78 /* Project object */;
			proxyType = 1;
			remoteGlobalIDString = 43D8FDCA1C728FDF0073BE78;
			remoteInfo = LoopKit;
		};
		43BA7159201E484D0058961E /* PBXContainerItemProxy */ = {
			isa = PBXContainerItemProxy;
			containerPortal = 43D8FDC21C728FDF0073BE78 /* Project object */;
			proxyType = 1;
			remoteGlobalIDString = 43BA7153201E484D0058961E;
			remoteInfo = LoopKitUI;
		};
		43CACE0F22483AC500F90AF5 /* PBXContainerItemProxy */ = {
			isa = PBXContainerItemProxy;
			containerPortal = 43D8FDC21C728FDF0073BE78 /* Project object */;
			proxyType = 1;
			remoteGlobalIDString = 89D2047121CC7BD7001238CC;
			remoteInfo = MockKit;
		};
		43CACE1122483AC500F90AF5 /* PBXContainerItemProxy */ = {
			isa = PBXContainerItemProxy;
			containerPortal = 43D8FDC21C728FDF0073BE78 /* Project object */;
			proxyType = 1;
			remoteGlobalIDString = 89D2048E21CC7C12001238CC;
			remoteInfo = MockKitUI;
		};
		43CACE1322483B6100F90AF5 /* PBXContainerItemProxy */ = {
			isa = PBXContainerItemProxy;
			containerPortal = 43D8FDC21C728FDF0073BE78 /* Project object */;
			proxyType = 1;
			remoteGlobalIDString = 43D8FDCA1C728FDF0073BE78;
			remoteInfo = LoopKit;
		};
		43CACE1522483B6100F90AF5 /* PBXContainerItemProxy */ = {
			isa = PBXContainerItemProxy;
			containerPortal = 43D8FDC21C728FDF0073BE78 /* Project object */;
			proxyType = 1;
			remoteGlobalIDString = 892A5D33222F03CB008961AB;
			remoteInfo = LoopTestingKit;
		};
		43CACE1722483B7200F90AF5 /* PBXContainerItemProxy */ = {
			isa = PBXContainerItemProxy;
			containerPortal = 43D8FDC21C728FDF0073BE78 /* Project object */;
			proxyType = 1;
			remoteGlobalIDString = 43D8FDCA1C728FDF0073BE78;
			remoteInfo = LoopKit;
		};
		43D8FDD71C728FDF0073BE78 /* PBXContainerItemProxy */ = {
			isa = PBXContainerItemProxy;
			containerPortal = 43D8FDC21C728FDF0073BE78 /* Project object */;
			proxyType = 1;
			remoteGlobalIDString = 43D8FDCA1C728FDF0073BE78;
			remoteInfo = LoopKit;
		};
		892A5D47222F03CB008961AB /* PBXContainerItemProxy */ = {
			isa = PBXContainerItemProxy;
			containerPortal = 43D8FDC21C728FDF0073BE78 /* Project object */;
			proxyType = 1;
			remoteGlobalIDString = 892A5D33222F03CB008961AB;
			remoteInfo = LoopTestingKit;
		};
		A9E6757A22713C3F00E25293 /* PBXContainerItemProxy */ = {
			isa = PBXContainerItemProxy;
			containerPortal = 43D8FDC21C728FDF0073BE78 /* Project object */;
			proxyType = 1;
			remoteGlobalIDString = 43BA7153201E484D0058961E;
			remoteInfo = LoopKitUI;
		};
		A9E6757C22713C3F00E25293 /* PBXContainerItemProxy */ = {
			isa = PBXContainerItemProxy;
			containerPortal = 43D8FDC21C728FDF0073BE78 /* Project object */;
			proxyType = 1;
			remoteGlobalIDString = 89D2047121CC7BD7001238CC;
			remoteInfo = MockKit;
		};
		A9E6757E22713C5300E25293 /* PBXContainerItemProxy */ = {
			isa = PBXContainerItemProxy;
			containerPortal = 43D8FDC21C728FDF0073BE78 /* Project object */;
			proxyType = 1;
			remoteGlobalIDString = 43D8FDCA1C728FDF0073BE78;
			remoteInfo = LoopKit;
		};
/* End PBXContainerItemProxy section */

/* Begin PBXCopyFilesBuildPhase section */
		4301581D1C7ECB5E00B64B63 /* Embed Frameworks */ = {
			isa = PBXCopyFilesBuildPhase;
			buildActionMask = 2147483647;
			dstPath = "";
			dstSubfolderSpec = 10;
			files = (
				892A5D4A222F03CC008961AB /* LoopTestingKit.framework in Embed Frameworks */,
				4301581A1C7ECB5E00B64B63 /* LoopKit.framework in Embed Frameworks */,
				43BA715C201E484D0058961E /* LoopKitUI.framework in Embed Frameworks */,
			);
			name = "Embed Frameworks";
			runOnlyForDeploymentPostprocessing = 0;
		};
/* End PBXCopyFilesBuildPhase section */

/* Begin PBXFileReference section */
		1F50C31F212B20D300C18FAB /* pl */ = {isa = PBXFileReference; lastKnownFileType = text.plist.strings; name = pl; path = pl.lproj/LaunchScreen.strings; sourceTree = "<group>"; };
		1F50C320212B20D300C18FAB /* pl */ = {isa = PBXFileReference; lastKnownFileType = text.plist.strings; name = pl; path = pl.lproj/Main.strings; sourceTree = "<group>"; };
		1F50C321212B20D300C18FAB /* pl */ = {isa = PBXFileReference; lastKnownFileType = text.plist.strings; name = pl; path = pl.lproj/CarbKit.strings; sourceTree = "<group>"; };
		1F50C322212B20D300C18FAB /* pl */ = {isa = PBXFileReference; lastKnownFileType = text.plist.strings; name = pl; path = pl.lproj/InsulinKit.strings; sourceTree = "<group>"; };
		1F50C323212B20D300C18FAB /* pl */ = {isa = PBXFileReference; lastKnownFileType = text.plist.strings; name = pl; path = pl.lproj/InfoPlist.strings; sourceTree = "<group>"; };
		1F50C324212B20D300C18FAB /* pl */ = {isa = PBXFileReference; lastKnownFileType = text.plist.strings; name = pl; path = pl.lproj/Localizable.strings; sourceTree = "<group>"; };
		1F50C325212B20D400C18FAB /* pl */ = {isa = PBXFileReference; lastKnownFileType = text.plist.strings; name = pl; path = pl.lproj/InfoPlist.strings; sourceTree = "<group>"; };
		1F50C326212B20D400C18FAB /* pl */ = {isa = PBXFileReference; lastKnownFileType = text.plist.strings; name = pl; path = pl.lproj/Localizable.strings; sourceTree = "<group>"; };
		1F50C328212B20D400C18FAB /* pl */ = {isa = PBXFileReference; lastKnownFileType = text.plist.strings; name = pl; path = pl.lproj/InfoPlist.strings; sourceTree = "<group>"; };
		1F50C329212B20D400C18FAB /* pl */ = {isa = PBXFileReference; lastKnownFileType = text.plist.strings; name = pl; path = pl.lproj/Localizable.strings; sourceTree = "<group>"; };
		1F50C32A212B20D400C18FAB /* pl */ = {isa = PBXFileReference; lastKnownFileType = text.plist.strings; name = pl; path = pl.lproj/InfoPlist.strings; sourceTree = "<group>"; };
		1F5DAB1C2118C95700048054 /* LocalizedString.swift */ = {isa = PBXFileReference; lastKnownFileType = sourcecode.swift; path = LocalizedString.swift; sourceTree = "<group>"; };
		1F5DAB262118CE9300048054 /* es */ = {isa = PBXFileReference; lastKnownFileType = text.plist.strings; name = es; path = es.lproj/InfoPlist.strings; sourceTree = "<group>"; };
		1F5DAB292118CE9300048054 /* es */ = {isa = PBXFileReference; lastKnownFileType = text.plist.strings; name = es; path = es.lproj/InfoPlist.strings; sourceTree = "<group>"; };
		1F5DAB2C2118CE9300048054 /* es */ = {isa = PBXFileReference; lastKnownFileType = text.plist.strings; name = es; path = es.lproj/Localizable.strings; sourceTree = "<group>"; };
		1F5DAB2E2118CE9300048054 /* es */ = {isa = PBXFileReference; lastKnownFileType = text.plist.strings; name = es; path = es.lproj/CarbKit.strings; sourceTree = "<group>"; };
		1F5DAB302118D2A700048054 /* ru */ = {isa = PBXFileReference; lastKnownFileType = text.plist.strings; name = ru; path = ru.lproj/InfoPlist.strings; sourceTree = "<group>"; };
		1F5DAB312118D2A700048054 /* ru */ = {isa = PBXFileReference; lastKnownFileType = text.plist.strings; name = ru; path = ru.lproj/InfoPlist.strings; sourceTree = "<group>"; };
		1F5DAB322118D2A700048054 /* ru */ = {isa = PBXFileReference; lastKnownFileType = text.plist.strings; name = ru; path = ru.lproj/Localizable.strings; sourceTree = "<group>"; };
		1F5DAB332118D2A700048054 /* ru */ = {isa = PBXFileReference; lastKnownFileType = text.plist.strings; name = ru; path = ru.lproj/CarbKit.strings; sourceTree = "<group>"; };
		1F5DAB342118D5A200048054 /* de */ = {isa = PBXFileReference; lastKnownFileType = text.plist.strings; name = de; path = de.lproj/LaunchScreen.strings; sourceTree = "<group>"; };
		1F5DAB352118D5A200048054 /* de */ = {isa = PBXFileReference; lastKnownFileType = text.plist.strings; name = de; path = de.lproj/Main.strings; sourceTree = "<group>"; };
		1F5DAB362118D5A200048054 /* de */ = {isa = PBXFileReference; lastKnownFileType = text.plist.strings; name = de; path = de.lproj/CarbKit.strings; sourceTree = "<group>"; };
		1F5DAB372118D5A200048054 /* de */ = {isa = PBXFileReference; lastKnownFileType = text.plist.strings; name = de; path = de.lproj/InsulinKit.strings; sourceTree = "<group>"; };
		1F5DAB382118D5A200048054 /* de */ = {isa = PBXFileReference; lastKnownFileType = text.plist.strings; name = de; path = de.lproj/InfoPlist.strings; sourceTree = "<group>"; };
		1F5DAB392118D5A200048054 /* de */ = {isa = PBXFileReference; lastKnownFileType = text.plist.strings; name = de; path = de.lproj/Localizable.strings; sourceTree = "<group>"; };
		1F5DAB3A2118D5A300048054 /* de */ = {isa = PBXFileReference; lastKnownFileType = text.plist.strings; name = de; path = de.lproj/InfoPlist.strings; sourceTree = "<group>"; };
		1F5DAB3B2118D5A300048054 /* de */ = {isa = PBXFileReference; lastKnownFileType = text.plist.strings; name = de; path = de.lproj/Localizable.strings; sourceTree = "<group>"; };
		1F5DAB3D2118D5A300048054 /* de */ = {isa = PBXFileReference; lastKnownFileType = text.plist.strings; name = de; path = de.lproj/InfoPlist.strings; sourceTree = "<group>"; };
		1F5DAB3E2118D5A300048054 /* de */ = {isa = PBXFileReference; lastKnownFileType = text.plist.strings; name = de; path = de.lproj/Localizable.strings; sourceTree = "<group>"; };
		1F5DAB3F2118D5A300048054 /* de */ = {isa = PBXFileReference; lastKnownFileType = text.plist.strings; name = de; path = de.lproj/InfoPlist.strings; sourceTree = "<group>"; };
		1F5DAB402118D5D500048054 /* en */ = {isa = PBXFileReference; lastKnownFileType = text.plist.strings; name = en; path = en.lproj/Localizable.strings; sourceTree = "<group>"; };
		1F5DAB412118F14600048054 /* fr */ = {isa = PBXFileReference; lastKnownFileType = text.plist.strings; name = fr; path = fr.lproj/LaunchScreen.strings; sourceTree = "<group>"; };
		1F5DAB422118F14600048054 /* fr */ = {isa = PBXFileReference; lastKnownFileType = text.plist.strings; name = fr; path = fr.lproj/Main.strings; sourceTree = "<group>"; };
		1F5DAB432118F14600048054 /* fr */ = {isa = PBXFileReference; lastKnownFileType = text.plist.strings; name = fr; path = fr.lproj/CarbKit.strings; sourceTree = "<group>"; };
		1F5DAB442118F14600048054 /* fr */ = {isa = PBXFileReference; lastKnownFileType = text.plist.strings; name = fr; path = fr.lproj/InsulinKit.strings; sourceTree = "<group>"; };
		1F5DAB452118F14600048054 /* fr */ = {isa = PBXFileReference; lastKnownFileType = text.plist.strings; name = fr; path = fr.lproj/InfoPlist.strings; sourceTree = "<group>"; };
		1F5DAB462118F14600048054 /* fr */ = {isa = PBXFileReference; lastKnownFileType = text.plist.strings; name = fr; path = fr.lproj/Localizable.strings; sourceTree = "<group>"; };
		1F5DAB472118F14600048054 /* fr */ = {isa = PBXFileReference; lastKnownFileType = text.plist.strings; name = fr; path = fr.lproj/InfoPlist.strings; sourceTree = "<group>"; };
		1F5DAB482118F14700048054 /* fr */ = {isa = PBXFileReference; lastKnownFileType = text.plist.strings; name = fr; path = fr.lproj/Localizable.strings; sourceTree = "<group>"; };
		1F5DAB4A2118F14700048054 /* fr */ = {isa = PBXFileReference; lastKnownFileType = text.plist.strings; name = fr; path = fr.lproj/InfoPlist.strings; sourceTree = "<group>"; };
		1F5DAB4B2118F14700048054 /* fr */ = {isa = PBXFileReference; lastKnownFileType = text.plist.strings; name = fr; path = fr.lproj/Localizable.strings; sourceTree = "<group>"; };
		1F5DAB4C2118F14700048054 /* fr */ = {isa = PBXFileReference; lastKnownFileType = text.plist.strings; name = fr; path = fr.lproj/InfoPlist.strings; sourceTree = "<group>"; };
		1F5DAB4D2118F18E00048054 /* en */ = {isa = PBXFileReference; lastKnownFileType = text.plist.strings; name = en; path = en.lproj/Localizable.strings; sourceTree = "<group>"; };
		1F5DAB512118F2C600048054 /* zh-Hans */ = {isa = PBXFileReference; lastKnownFileType = text.plist.strings; name = "zh-Hans"; path = "zh-Hans.lproj/LaunchScreen.strings"; sourceTree = "<group>"; };
		1F5DAB522118F2C600048054 /* zh-Hans */ = {isa = PBXFileReference; lastKnownFileType = text.plist.strings; name = "zh-Hans"; path = "zh-Hans.lproj/Main.strings"; sourceTree = "<group>"; };
		1F5DAB532118F2C700048054 /* zh-Hans */ = {isa = PBXFileReference; lastKnownFileType = text.plist.strings; name = "zh-Hans"; path = "zh-Hans.lproj/CarbKit.strings"; sourceTree = "<group>"; };
		1F5DAB542118F2C700048054 /* zh-Hans */ = {isa = PBXFileReference; lastKnownFileType = text.plist.strings; name = "zh-Hans"; path = "zh-Hans.lproj/InsulinKit.strings"; sourceTree = "<group>"; };
		1F5DAB552118F2C700048054 /* zh-Hans */ = {isa = PBXFileReference; lastKnownFileType = text.plist.strings; name = "zh-Hans"; path = "zh-Hans.lproj/InfoPlist.strings"; sourceTree = "<group>"; };
		1F5DAB562118F2C700048054 /* zh-Hans */ = {isa = PBXFileReference; lastKnownFileType = text.plist.strings; name = "zh-Hans"; path = "zh-Hans.lproj/Localizable.strings"; sourceTree = "<group>"; };
		1F5DAB572118F2C700048054 /* zh-Hans */ = {isa = PBXFileReference; lastKnownFileType = text.plist.strings; name = "zh-Hans"; path = "zh-Hans.lproj/InfoPlist.strings"; sourceTree = "<group>"; };
		1F5DAB582118F2C700048054 /* zh-Hans */ = {isa = PBXFileReference; lastKnownFileType = text.plist.strings; name = "zh-Hans"; path = "zh-Hans.lproj/Localizable.strings"; sourceTree = "<group>"; };
		1F5DAB5A2118F2C700048054 /* zh-Hans */ = {isa = PBXFileReference; lastKnownFileType = text.plist.strings; name = "zh-Hans"; path = "zh-Hans.lproj/InfoPlist.strings"; sourceTree = "<group>"; };
		1F5DAB5B2118F2C700048054 /* zh-Hans */ = {isa = PBXFileReference; lastKnownFileType = text.plist.strings; name = "zh-Hans"; path = "zh-Hans.lproj/Localizable.strings"; sourceTree = "<group>"; };
		1F5DAB5C2118F2C700048054 /* zh-Hans */ = {isa = PBXFileReference; lastKnownFileType = text.plist.strings; name = "zh-Hans"; path = "zh-Hans.lproj/InfoPlist.strings"; sourceTree = "<group>"; };
		1F5DAB5D2118F33000048054 /* it */ = {isa = PBXFileReference; lastKnownFileType = text.plist.strings; name = it; path = it.lproj/LaunchScreen.strings; sourceTree = "<group>"; };
		1F5DAB5E2118F33000048054 /* it */ = {isa = PBXFileReference; lastKnownFileType = text.plist.strings; name = it; path = it.lproj/Main.strings; sourceTree = "<group>"; };
		1F5DAB5F2118F33000048054 /* it */ = {isa = PBXFileReference; lastKnownFileType = text.plist.strings; name = it; path = it.lproj/CarbKit.strings; sourceTree = "<group>"; };
		1F5DAB602118F33000048054 /* it */ = {isa = PBXFileReference; lastKnownFileType = text.plist.strings; name = it; path = it.lproj/InsulinKit.strings; sourceTree = "<group>"; };
		1F5DAB612118F33000048054 /* it */ = {isa = PBXFileReference; lastKnownFileType = text.plist.strings; name = it; path = it.lproj/InfoPlist.strings; sourceTree = "<group>"; };
		1F5DAB622118F33000048054 /* it */ = {isa = PBXFileReference; lastKnownFileType = text.plist.strings; name = it; path = it.lproj/Localizable.strings; sourceTree = "<group>"; };
		1F5DAB632118F33000048054 /* it */ = {isa = PBXFileReference; lastKnownFileType = text.plist.strings; name = it; path = it.lproj/InfoPlist.strings; sourceTree = "<group>"; };
		1F5DAB642118F33000048054 /* it */ = {isa = PBXFileReference; lastKnownFileType = text.plist.strings; name = it; path = it.lproj/Localizable.strings; sourceTree = "<group>"; };
		1F5DAB662118F33100048054 /* it */ = {isa = PBXFileReference; lastKnownFileType = text.plist.strings; name = it; path = it.lproj/InfoPlist.strings; sourceTree = "<group>"; };
		1F5DAB672118F33100048054 /* it */ = {isa = PBXFileReference; lastKnownFileType = text.plist.strings; name = it; path = it.lproj/Localizable.strings; sourceTree = "<group>"; };
		1F5DAB682118F33100048054 /* it */ = {isa = PBXFileReference; lastKnownFileType = text.plist.strings; name = it; path = it.lproj/InfoPlist.strings; sourceTree = "<group>"; };
		1F5DAB692118F3C200048054 /* nl */ = {isa = PBXFileReference; lastKnownFileType = text.plist.strings; name = nl; path = nl.lproj/LaunchScreen.strings; sourceTree = "<group>"; };
		1F5DAB6A2118F3C200048054 /* nl */ = {isa = PBXFileReference; lastKnownFileType = text.plist.strings; name = nl; path = nl.lproj/Main.strings; sourceTree = "<group>"; };
		1F5DAB6B2118F3C200048054 /* nl */ = {isa = PBXFileReference; lastKnownFileType = text.plist.strings; name = nl; path = nl.lproj/CarbKit.strings; sourceTree = "<group>"; };
		1F5DAB6C2118F3C200048054 /* nl */ = {isa = PBXFileReference; lastKnownFileType = text.plist.strings; name = nl; path = nl.lproj/InsulinKit.strings; sourceTree = "<group>"; };
		1F5DAB6D2118F3C200048054 /* nl */ = {isa = PBXFileReference; lastKnownFileType = text.plist.strings; name = nl; path = nl.lproj/InfoPlist.strings; sourceTree = "<group>"; };
		1F5DAB6E2118F3C200048054 /* nl */ = {isa = PBXFileReference; lastKnownFileType = text.plist.strings; name = nl; path = nl.lproj/Localizable.strings; sourceTree = "<group>"; };
		1F5DAB6F2118F3C200048054 /* nl */ = {isa = PBXFileReference; lastKnownFileType = text.plist.strings; name = nl; path = nl.lproj/InfoPlist.strings; sourceTree = "<group>"; };
		1F5DAB702118F3C200048054 /* nl */ = {isa = PBXFileReference; lastKnownFileType = text.plist.strings; name = nl; path = nl.lproj/Localizable.strings; sourceTree = "<group>"; };
		1F5DAB722118F3C300048054 /* nl */ = {isa = PBXFileReference; lastKnownFileType = text.plist.strings; name = nl; path = nl.lproj/InfoPlist.strings; sourceTree = "<group>"; };
		1F5DAB732118F3C300048054 /* nl */ = {isa = PBXFileReference; lastKnownFileType = text.plist.strings; name = nl; path = nl.lproj/Localizable.strings; sourceTree = "<group>"; };
		1F5DAB742118F3C300048054 /* nl */ = {isa = PBXFileReference; lastKnownFileType = text.plist.strings; name = nl; path = nl.lproj/InfoPlist.strings; sourceTree = "<group>"; };
		1F5DAB752118F3FB00048054 /* nb */ = {isa = PBXFileReference; lastKnownFileType = text.plist.strings; name = nb; path = nb.lproj/LaunchScreen.strings; sourceTree = "<group>"; };
		1F5DAB762118F3FB00048054 /* nb */ = {isa = PBXFileReference; lastKnownFileType = text.plist.strings; name = nb; path = nb.lproj/Main.strings; sourceTree = "<group>"; };
		1F5DAB772118F3FB00048054 /* nb */ = {isa = PBXFileReference; lastKnownFileType = text.plist.strings; name = nb; path = nb.lproj/CarbKit.strings; sourceTree = "<group>"; };
		1F5DAB782118F3FB00048054 /* nb */ = {isa = PBXFileReference; lastKnownFileType = text.plist.strings; name = nb; path = nb.lproj/InsulinKit.strings; sourceTree = "<group>"; };
		1F5DAB792118F3FB00048054 /* nb */ = {isa = PBXFileReference; lastKnownFileType = text.plist.strings; name = nb; path = nb.lproj/InfoPlist.strings; sourceTree = "<group>"; };
		1F5DAB7A2118F3FB00048054 /* nb */ = {isa = PBXFileReference; lastKnownFileType = text.plist.strings; name = nb; path = nb.lproj/Localizable.strings; sourceTree = "<group>"; };
		1F5DAB7B2118F3FB00048054 /* nb */ = {isa = PBXFileReference; lastKnownFileType = text.plist.strings; name = nb; path = nb.lproj/InfoPlist.strings; sourceTree = "<group>"; };
		1F5DAB7C2118F3FC00048054 /* nb */ = {isa = PBXFileReference; lastKnownFileType = text.plist.strings; name = nb; path = nb.lproj/Localizable.strings; sourceTree = "<group>"; };
		1F5DAB7E2118F3FC00048054 /* nb */ = {isa = PBXFileReference; lastKnownFileType = text.plist.strings; name = nb; path = nb.lproj/InfoPlist.strings; sourceTree = "<group>"; };
		1F5DAB7F2118F3FC00048054 /* nb */ = {isa = PBXFileReference; lastKnownFileType = text.plist.strings; name = nb; path = nb.lproj/Localizable.strings; sourceTree = "<group>"; };
		1F5DAB802118F3FC00048054 /* nb */ = {isa = PBXFileReference; lastKnownFileType = text.plist.strings; name = nb; path = nb.lproj/InfoPlist.strings; sourceTree = "<group>"; };
		1FE58790211CFBB7004F24ED /* Base */ = {isa = PBXFileReference; lastKnownFileType = text.plist.strings; name = Base; path = Base.lproj/Localizable.strings; sourceTree = "<group>"; };
		1FE58794211D0967004F24ED /* Base */ = {isa = PBXFileReference; lastKnownFileType = text.plist.strings; name = Base; path = Base.lproj/Localizable.strings; sourceTree = "<group>"; };
		2FD1A6AF1E4A76CC0042EF39 /* CarbEntryValidationNavigationDelegate.swift */ = {isa = PBXFileReference; fileEncoding = 4; lastKnownFileType = sourcecode.swift; path = CarbEntryValidationNavigationDelegate.swift; sourceTree = "<group>"; };
		430157F71C7EC03B00B64B63 /* LoopKit Example.app */ = {isa = PBXFileReference; explicitFileType = wrapper.application; includeInIndex = 0; path = "LoopKit Example.app"; sourceTree = BUILT_PRODUCTS_DIR; };
		430157F91C7EC03B00B64B63 /* AppDelegate.swift */ = {isa = PBXFileReference; lastKnownFileType = sourcecode.swift; path = AppDelegate.swift; sourceTree = "<group>"; };
		430157FB1C7EC03B00B64B63 /* MasterViewController.swift */ = {isa = PBXFileReference; lastKnownFileType = sourcecode.swift; lineEnding = 0; path = MasterViewController.swift; sourceTree = "<group>"; xcLanguageSpecificationIdentifier = xcode.lang.swift; };
		430158001C7EC03B00B64B63 /* Base */ = {isa = PBXFileReference; lastKnownFileType = file.storyboard; name = Base; path = Base.lproj/Main.storyboard; sourceTree = "<group>"; };
		430158021C7EC03B00B64B63 /* Assets.xcassets */ = {isa = PBXFileReference; lastKnownFileType = folder.assetcatalog; path = Assets.xcassets; sourceTree = "<group>"; };
		430158051C7EC03B00B64B63 /* Base */ = {isa = PBXFileReference; lastKnownFileType = file.storyboard; name = Base; path = Base.lproj/LaunchScreen.storyboard; sourceTree = "<group>"; };
		430158071C7EC03B00B64B63 /* Info.plist */ = {isa = PBXFileReference; lastKnownFileType = text.plist.xml; path = Info.plist; sourceTree = "<group>"; };
		4301582A1C7ECCEF00B64B63 /* LoopKitExample.entitlements */ = {isa = PBXFileReference; fileEncoding = 4; lastKnownFileType = text.xml; path = LoopKitExample.entitlements; sourceTree = "<group>"; };
		4301582C1C7ECD7A00B64B63 /* HealthKit.framework */ = {isa = PBXFileReference; lastKnownFileType = wrapper.framework; name = HealthKit.framework; path = System/Library/Frameworks/HealthKit.framework; sourceTree = SDKROOT; };
		43026D632132404900A332E2 /* ice_minus_flat_carb_effect_output.json */ = {isa = PBXFileReference; fileEncoding = 4; lastKnownFileType = text.json; path = ice_minus_flat_carb_effect_output.json; sourceTree = "<group>"; };
		4302F4DC1D4DCED000F0FCAF /* InsulinDeliveryTableViewController.swift */ = {isa = PBXFileReference; fileEncoding = 4; lastKnownFileType = sourcecode.swift; lineEnding = 0; path = InsulinDeliveryTableViewController.swift; sourceTree = "<group>"; xcLanguageSpecificationIdentifier = xcode.lang.swift; };
		4302F4DE1D4E607B00F0FCAF /* InsulinDeliveryTableViewController.swift */ = {isa = PBXFileReference; fileEncoding = 4; lastKnownFileType = sourcecode.swift; path = InsulinDeliveryTableViewController.swift; sourceTree = "<group>"; };
		4302F4E81D5066F400F0FCAF /* ReservoirValue.swift */ = {isa = PBXFileReference; fileEncoding = 4; lastKnownFileType = sourcecode.swift; path = ReservoirValue.swift; sourceTree = "<group>"; };
		4302F4EA1D50670500F0FCAF /* NewPumpEvent.swift */ = {isa = PBXFileReference; fileEncoding = 4; lastKnownFileType = sourcecode.swift; path = NewPumpEvent.swift; sourceTree = "<group>"; };
		4302F4EC1D5068CE00F0FCAF /* PersistedPumpEvent.swift */ = {isa = PBXFileReference; fileEncoding = 4; lastKnownFileType = sourcecode.swift; path = PersistedPumpEvent.swift; sourceTree = "<group>"; };
		4303C48B1E29DD4200ADEDC8 /* momentum_effect_duplicate_glucose_input.json */ = {isa = PBXFileReference; fileEncoding = 4; lastKnownFileType = text.json; path = momentum_effect_duplicate_glucose_input.json; sourceTree = "<group>"; };
		4303C4901E2D664200ADEDC8 /* TimeZone.swift */ = {isa = PBXFileReference; fileEncoding = 4; lastKnownFileType = sourcecode.swift; path = TimeZone.swift; sourceTree = "<group>"; };
		43177D031D372A7F0006E908 /* CarbEntryTableViewController.swift */ = {isa = PBXFileReference; fileEncoding = 4; lastKnownFileType = sourcecode.swift; path = CarbEntryTableViewController.swift; sourceTree = "<group>"; };
		43177D071D37306D0006E908 /* GlucoseRangeOverrideTableViewCell.xib */ = {isa = PBXFileReference; fileEncoding = 4; lastKnownFileType = file.xib; path = GlucoseRangeOverrideTableViewCell.xib; sourceTree = "<group>"; };
		43177D091D3732C70006E908 /* Assets.xcassets */ = {isa = PBXFileReference; lastKnownFileType = folder.assetcatalog; path = Assets.xcassets; sourceTree = "<group>"; };
		43177D0B1D3734040006E908 /* GlucoseRangeOverrideTableViewCell.swift */ = {isa = PBXFileReference; fileEncoding = 4; lastKnownFileType = sourcecode.swift; path = GlucoseRangeOverrideTableViewCell.swift; sourceTree = "<group>"; };
		43177D0D1D3737420006E908 /* NibLoadable.swift */ = {isa = PBXFileReference; fileEncoding = 4; lastKnownFileType = sourcecode.swift; path = NibLoadable.swift; sourceTree = "<group>"; };
		43260F6D21C4BF7A00DD6837 /* UUID.swift */ = {isa = PBXFileReference; lastKnownFileType = sourcecode.swift; path = UUID.swift; sourceTree = "<group>"; };
		432711371EDE826A00171F6A /* CustomInputTextField.swift */ = {isa = PBXFileReference; fileEncoding = 4; lastKnownFileType = sourcecode.swift; path = CustomInputTextField.swift; sourceTree = "<group>"; };
		432762731D60505F0083215A /* HKQuantitySample.swift */ = {isa = PBXFileReference; fileEncoding = 4; lastKnownFileType = sourcecode.swift; path = HKQuantitySample.swift; sourceTree = "<group>"; };
		432CF86420D7692E0066B889 /* DeliveryLimitSettingsTableViewController.swift */ = {isa = PBXFileReference; lastKnownFileType = sourcecode.swift; path = DeliveryLimitSettingsTableViewController.swift; sourceTree = "<group>"; };
		432CF86620D76AB90066B889 /* SettingsTableViewCell.swift */ = {isa = PBXFileReference; lastKnownFileType = sourcecode.swift; path = SettingsTableViewCell.swift; sourceTree = "<group>"; };
		432CF86820D76B320066B889 /* SetupButton.swift */ = {isa = PBXFileReference; lastKnownFileType = sourcecode.swift; path = SetupButton.swift; sourceTree = "<group>"; };
		432CF86A20D76B9C0066B889 /* SetupIndicatorView.swift */ = {isa = PBXFileReference; lastKnownFileType = sourcecode.swift; path = SetupIndicatorView.swift; sourceTree = "<group>"; };
		432CF86C20D76C470066B889 /* SwitchTableViewCell.swift */ = {isa = PBXFileReference; lastKnownFileType = sourcecode.swift; path = SwitchTableViewCell.swift; sourceTree = "<group>"; };
		432CF86E20D76CCF0066B889 /* GlucoseTrend.swift */ = {isa = PBXFileReference; lastKnownFileType = sourcecode.swift; path = GlucoseTrend.swift; sourceTree = "<group>"; };
		432CF87020D76D5A0066B889 /* SensorDisplayable.swift */ = {isa = PBXFileReference; lastKnownFileType = sourcecode.swift; path = SensorDisplayable.swift; sourceTree = "<group>"; };
		432CF87220D774220066B889 /* PumpManager.swift */ = {isa = PBXFileReference; lastKnownFileType = sourcecode.swift; path = PumpManager.swift; sourceTree = "<group>"; };
		4333931E1F32E31C009466DC /* doses_overlay_basal_profile_output.json */ = {isa = PBXFileReference; fileEncoding = 4; lastKnownFileType = text.json; path = doses_overlay_basal_profile_output.json; sourceTree = "<group>"; };
		433BC7A620523DB7000B1200 /* NewGlucoseSample.swift */ = {isa = PBXFileReference; lastKnownFileType = sourcecode.swift; path = NewGlucoseSample.swift; sourceTree = "<group>"; };
		433BC7A820538D4C000B1200 /* CachedGlucoseObject+CoreDataClass.swift */ = {isa = PBXFileReference; lastKnownFileType = sourcecode.swift; path = "CachedGlucoseObject+CoreDataClass.swift"; sourceTree = "<group>"; };
		433BC7A920538D4C000B1200 /* CachedGlucoseObject+CoreDataProperties.swift */ = {isa = PBXFileReference; lastKnownFileType = sourcecode.swift; path = "CachedGlucoseObject+CoreDataProperties.swift"; sourceTree = "<group>"; };
		433BC7AC20538FCA000B1200 /* StoredGlucoseSample.swift */ = {isa = PBXFileReference; lastKnownFileType = sourcecode.swift; path = StoredGlucoseSample.swift; sourceTree = "<group>"; };
		433BC7B020562705000B1200 /* UpdateSource.swift */ = {isa = PBXFileReference; lastKnownFileType = sourcecode.swift; path = UpdateSource.swift; sourceTree = "<group>"; };
		433D705D1EFB29700004EB9F /* FoodTypeShortcutCell.swift */ = {isa = PBXFileReference; fileEncoding = 4; lastKnownFileType = sourcecode.swift; path = FoodTypeShortcutCell.swift; sourceTree = "<group>"; };
		434113A820F171CB00D05747 /* CachedInsulinDeliveryObject+CoreDataClass.swift */ = {isa = PBXFileReference; lastKnownFileType = sourcecode.swift; path = "CachedInsulinDeliveryObject+CoreDataClass.swift"; sourceTree = "<group>"; };
		434113A920F171CB00D05747 /* CachedInsulinDeliveryObject+CoreDataProperties.swift */ = {isa = PBXFileReference; lastKnownFileType = sourcecode.swift; path = "CachedInsulinDeliveryObject+CoreDataProperties.swift"; sourceTree = "<group>"; };
		434113AC20F287DC00D05747 /* NSManagedObjectContext.swift */ = {isa = PBXFileReference; lastKnownFileType = sourcecode.swift; path = NSManagedObjectContext.swift; sourceTree = "<group>"; };
		434113AE20F2885300D05747 /* NSManagedObjectContext+CachedInsulinDeliveryObject.swift */ = {isa = PBXFileReference; lastKnownFileType = sourcecode.swift; path = "NSManagedObjectContext+CachedInsulinDeliveryObject.swift"; sourceTree = "<group>"; };
		434113B020F2888100D05747 /* NSManagedObjectContext+CachedGlucoseObject.swift */ = {isa = PBXFileReference; lastKnownFileType = sourcecode.swift; path = "NSManagedObjectContext+CachedGlucoseObject.swift"; sourceTree = "<group>"; };
		434113B220F2890800D05747 /* PersistenceControllerTests.swift */ = {isa = PBXFileReference; lastKnownFileType = sourcecode.swift; path = PersistenceControllerTests.swift; sourceTree = "<group>"; };
		434113B420F2BDB500D05747 /* CachedInsulinDeliveryObjectTests.swift */ = {isa = PBXFileReference; lastKnownFileType = sourcecode.swift; path = CachedInsulinDeliveryObjectTests.swift; sourceTree = "<group>"; };
		434113B720F2BDE800D05747 /* PersistenceControllerTestCase.swift */ = {isa = PBXFileReference; lastKnownFileType = sourcecode.swift; path = PersistenceControllerTestCase.swift; sourceTree = "<group>"; };
		434113B920F2C41C00D05747 /* DeletedCarbObjectTests.swift */ = {isa = PBXFileReference; lastKnownFileType = sourcecode.swift; path = DeletedCarbObjectTests.swift; sourceTree = "<group>"; };
		434113BB20F2C56100D05747 /* CachedGlucoseObjectTests.swift */ = {isa = PBXFileReference; lastKnownFileType = sourcecode.swift; path = CachedGlucoseObjectTests.swift; sourceTree = "<group>"; };
		434113BD20F2C72000D05747 /* CachedCarbObjectTests.swift */ = {isa = PBXFileReference; lastKnownFileType = sourcecode.swift; path = CachedCarbObjectTests.swift; sourceTree = "<group>"; };
		4343951E205EED1F0056DC37 /* counteraction_effect_falling_glucose_output.json */ = {isa = PBXFileReference; fileEncoding = 4; lastKnownFileType = text.json; path = counteraction_effect_falling_glucose_output.json; sourceTree = "<group>"; };
		43439520205F2D910056DC37 /* counteraction_effect_falling_glucose_input.json */ = {isa = PBXFileReference; fileEncoding = 4; lastKnownFileType = text.json; path = counteraction_effect_falling_glucose_input.json; sourceTree = "<group>"; };
		434570431FE605E30089C4DC /* OSLog.swift */ = {isa = PBXFileReference; lastKnownFileType = sourcecode.swift; path = OSLog.swift; sourceTree = "<group>"; };
		4346D1FB1C79481E00ABAFE3 /* NSUserDefaults.swift */ = {isa = PBXFileReference; fileEncoding = 4; lastKnownFileType = sourcecode.swift; path = NSUserDefaults.swift; sourceTree = "<group>"; };
		434872781CB6256500E55D75 /* reconcile_history_input.json */ = {isa = PBXFileReference; fileEncoding = 4; lastKnownFileType = text.json; path = reconcile_history_input.json; sourceTree = "<group>"; };
		4348727C1CB626E500E55D75 /* reconcile_history_output.json */ = {isa = PBXFileReference; fileEncoding = 4; lastKnownFileType = text.json; path = reconcile_history_output.json; sourceTree = "<group>"; };
		434A01CF1F019D9100938125 /* DateAndDurationTableViewCell.xib */ = {isa = PBXFileReference; fileEncoding = 4; lastKnownFileType = file.xib; path = DateAndDurationTableViewCell.xib; sourceTree = "<group>"; };
		434C5F9B2098352500B2FD1A /* QuantityFormatter.swift */ = {isa = PBXFileReference; lastKnownFileType = sourcecode.swift; path = QuantityFormatter.swift; sourceTree = "<group>"; };
		434C5F9D209938CD00B2FD1A /* NumberFormatter.swift */ = {isa = PBXFileReference; lastKnownFileType = sourcecode.swift; path = NumberFormatter.swift; sourceTree = "<group>"; };
		434C5F9F209ABD4700B2FD1A /* QuantityFormatterTests.swift */ = {isa = PBXFileReference; lastKnownFileType = sourcecode.swift; path = QuantityFormatterTests.swift; sourceTree = "<group>"; };
		434FB6471D70096A007B9C70 /* reservoir_history_with_continuity_holes.json */ = {isa = PBXFileReference; fileEncoding = 4; lastKnownFileType = text.json; path = reservoir_history_with_continuity_holes.json; sourceTree = "<group>"; };
		434FB6491D712158007B9C70 /* CommandResponseViewController.swift */ = {isa = PBXFileReference; fileEncoding = 4; lastKnownFileType = sourcecode.swift; path = CommandResponseViewController.swift; sourceTree = "<group>"; };
		434FB64B1D712449007B9C70 /* NSData.swift */ = {isa = PBXFileReference; fileEncoding = 4; lastKnownFileType = sourcecode.swift; path = NSData.swift; sourceTree = "<group>"; };
		434FF1DF1CF269D8000DB779 /* IdentifiableClass.swift */ = {isa = PBXFileReference; fileEncoding = 4; lastKnownFileType = sourcecode.swift; path = IdentifiableClass.swift; sourceTree = "<group>"; };
		434FF1E31CF26A1E000DB779 /* UITableViewCell.swift */ = {isa = PBXFileReference; fileEncoding = 4; lastKnownFileType = sourcecode.swift; path = UITableViewCell.swift; sourceTree = "<group>"; };
		434FF1EF1CF29451000DB779 /* TextFieldTableViewCell.xib */ = {isa = PBXFileReference; fileEncoding = 4; lastKnownFileType = file.xib; path = TextFieldTableViewCell.xib; sourceTree = "<group>"; };
		434FF1F01CF29451000DB779 /* TextFieldTableViewCell.swift */ = {isa = PBXFileReference; fileEncoding = 4; lastKnownFileType = sourcecode.swift; path = TextFieldTableViewCell.swift; sourceTree = "<group>"; };
		434FF1F31CF294A9000DB779 /* TextFieldTableViewController.swift */ = {isa = PBXFileReference; fileEncoding = 4; lastKnownFileType = sourcecode.swift; path = TextFieldTableViewController.swift; sourceTree = "<group>"; };
		4352A73B20DECF0600CAC200 /* CGMManager.swift */ = {isa = PBXFileReference; fileEncoding = 4; lastKnownFileType = sourcecode.swift; path = CGMManager.swift; sourceTree = "<group>"; };
		4353D16E203D104F007B4ECD /* CarbStoreError.swift */ = {isa = PBXFileReference; lastKnownFileType = sourcecode.swift; path = CarbStoreError.swift; sourceTree = "<group>"; };
		4353D172203D3E7E007B4ECD /* CoreData.framework */ = {isa = PBXFileReference; lastKnownFileType = wrapper.framework; name = CoreData.framework; path = System/Library/Frameworks/CoreData.framework; sourceTree = SDKROOT; };
		4359E74D1EEA1FBC0022EF0C /* FoodEmojiDataSource.swift */ = {isa = PBXFileReference; fileEncoding = 4; lastKnownFileType = sourcecode.swift; path = FoodEmojiDataSource.swift; sourceTree = "<group>"; };
		4359E74F1EED04330022EF0C /* ice_35_min_partial_output.json */ = {isa = PBXFileReference; fileEncoding = 4; lastKnownFileType = text.json; path = ice_35_min_partial_output.json; sourceTree = "<group>"; };
		435D2924205F3A670026F401 /* counteraction_effect_falling_glucose_almost_duplicates_input.json */ = {isa = PBXFileReference; fileEncoding = 4; lastKnownFileType = text.json; path = counteraction_effect_falling_glucose_almost_duplicates_input.json; sourceTree = "<group>"; };
		435D2926205F3C750026F401 /* counteraction_effect_falling_glucose_double_entries._input.json */ = {isa = PBXFileReference; fileEncoding = 4; lastKnownFileType = text.json; path = counteraction_effect_falling_glucose_double_entries._input.json; sourceTree = "<group>"; };
		435D2927205F3C750026F401 /* momentum_effect_rising_glucose_double_entries_input.json */ = {isa = PBXFileReference; fileEncoding = 4; lastKnownFileType = text.json; path = momentum_effect_rising_glucose_double_entries_input.json; sourceTree = "<group>"; };
		435D292A205F46180026F401 /* counteraction_effect_falling_glucose_almost_duplicates_output.json */ = {isa = PBXFileReference; fileEncoding = 4; lastKnownFileType = text.json; path = counteraction_effect_falling_glucose_almost_duplicates_output.json; sourceTree = "<group>"; };
		435D292C205F48750026F401 /* counteraction_effect_falling_glucose_insulin.json */ = {isa = PBXFileReference; fileEncoding = 4; lastKnownFileType = text.json; path = counteraction_effect_falling_glucose_insulin.json; sourceTree = "<group>"; };
		435F355D1C9CD16A00C204D2 /* NSUserDefaults.swift */ = {isa = PBXFileReference; fileEncoding = 4; lastKnownFileType = sourcecode.swift; path = NSUserDefaults.swift; sourceTree = "<group>"; };
		435F35601C9CD25F00C204D2 /* DeviceDataManager.swift */ = {isa = PBXFileReference; fileEncoding = 4; lastKnownFileType = sourcecode.swift; path = DeviceDataManager.swift; sourceTree = "<group>"; };
		4369F08E208859E6000E3E45 /* PaddedTextField.swift */ = {isa = PBXFileReference; lastKnownFileType = sourcecode.swift; path = PaddedTextField.swift; sourceTree = "<group>"; };
		4369F091208B0DFF000E3E45 /* DateAndDurationTableViewCell.swift */ = {isa = PBXFileReference; lastKnownFileType = sourcecode.swift; path = DateAndDurationTableViewCell.swift; sourceTree = "<group>"; };
		4369F093208BA001000E3E45 /* TextButtonTableViewCell.swift */ = {isa = PBXFileReference; lastKnownFileType = sourcecode.swift; path = TextButtonTableViewCell.swift; sourceTree = "<group>"; };
		4378B6421ED55E81000AE785 /* suspend_dose.json */ = {isa = PBXFileReference; fileEncoding = 4; lastKnownFileType = text.json; path = suspend_dose.json; sourceTree = "<group>"; };
		4378B6441ED55F8C000AE785 /* suspend_dose_reconciled_normalized_iob.json */ = {isa = PBXFileReference; fileEncoding = 4; lastKnownFileType = text.json; path = suspend_dose_reconciled_normalized_iob.json; sourceTree = "<group>"; };
		4378B6451ED55F8C000AE785 /* suspend_dose_reconciled_normalized.json */ = {isa = PBXFileReference; fileEncoding = 4; lastKnownFileType = text.json; path = suspend_dose_reconciled_normalized.json; sourceTree = "<group>"; };
		4378B6461ED55F8C000AE785 /* suspend_dose_reconciled.json */ = {isa = PBXFileReference; fileEncoding = 4; lastKnownFileType = text.json; path = suspend_dose_reconciled.json; sourceTree = "<group>"; };
		4378B64A1ED61965000AE785 /* GlucoseEffectVelocity.swift */ = {isa = PBXFileReference; fileEncoding = 4; lastKnownFileType = sourcecode.swift; path = GlucoseEffectVelocity.swift; sourceTree = "<group>"; };
		4378B64C1ED61C22000AE785 /* AbsorbedCarbValue.swift */ = {isa = PBXFileReference; fileEncoding = 4; lastKnownFileType = sourcecode.swift; path = AbsorbedCarbValue.swift; sourceTree = "<group>"; };
		4378B64E1ED61C64000AE785 /* CarbValue.swift */ = {isa = PBXFileReference; fileEncoding = 4; lastKnownFileType = sourcecode.swift; path = CarbValue.swift; sourceTree = "<group>"; };
		4378B6501ED62D8D000AE785 /* CarbStatus.swift */ = {isa = PBXFileReference; fileEncoding = 4; lastKnownFileType = sourcecode.swift; path = CarbStatus.swift; sourceTree = "<group>"; };
		4379CFE221102A4100AADC79 /* DeviceManager.swift */ = {isa = PBXFileReference; lastKnownFileType = sourcecode.swift; path = DeviceManager.swift; sourceTree = "<group>"; };
		437AFEE92036A156008C4892 /* CachedCarbObject+CoreDataClass.swift */ = {isa = PBXFileReference; lastKnownFileType = sourcecode.swift; path = "CachedCarbObject+CoreDataClass.swift"; sourceTree = "<group>"; };
		437AFEEA2036A156008C4892 /* CachedCarbObject+CoreDataProperties.swift */ = {isa = PBXFileReference; lastKnownFileType = sourcecode.swift; path = "CachedCarbObject+CoreDataProperties.swift"; sourceTree = "<group>"; };
		437AFEEB2036A156008C4892 /* DeletedCarbObject+CoreDataClass.swift */ = {isa = PBXFileReference; lastKnownFileType = sourcecode.swift; path = "DeletedCarbObject+CoreDataClass.swift"; sourceTree = "<group>"; };
		437AFEEC2036A156008C4892 /* DeletedCarbObject+CoreDataProperties.swift */ = {isa = PBXFileReference; lastKnownFileType = sourcecode.swift; path = "DeletedCarbObject+CoreDataProperties.swift"; sourceTree = "<group>"; };
		437AFEF12036A2D7008C4892 /* DeletedCarbEntry.swift */ = {isa = PBXFileReference; lastKnownFileType = sourcecode.swift; path = DeletedCarbEntry.swift; sourceTree = "<group>"; };
		437AFF192039F149008C4892 /* CarbStoreTests.swift */ = {isa = PBXFileReference; lastKnownFileType = sourcecode.swift; path = CarbStoreTests.swift; sourceTree = "<group>"; };
		437AFF1C203A45DB008C4892 /* CacheStore.swift */ = {isa = PBXFileReference; lastKnownFileType = sourcecode.swift; path = CacheStore.swift; sourceTree = "<group>"; };
		437AFF1E203A763F008C4892 /* HKHealthStoreMock.swift */ = {isa = PBXFileReference; lastKnownFileType = sourcecode.swift; path = HKHealthStoreMock.swift; sourceTree = "<group>"; };
		437AFF20203AA740008C4892 /* NSManagedObjectContext.swift */ = {isa = PBXFileReference; lastKnownFileType = sourcecode.swift; path = NSManagedObjectContext.swift; sourceTree = "<group>"; };
		437AFF23203BE402008C4892 /* HKHealthStore.swift */ = {isa = PBXFileReference; lastKnownFileType = sourcecode.swift; path = HKHealthStore.swift; sourceTree = "<group>"; };
		437B064D1F2EB35800D95237 /* HKQuantitySample+InsulinKit.swift */ = {isa = PBXFileReference; lastKnownFileType = sourcecode.swift; path = "HKQuantitySample+InsulinKit.swift"; sourceTree = "<group>"; };
		438207701F2AE9A300886C13 /* InsulinDeliveryStore.swift */ = {isa = PBXFileReference; lastKnownFileType = sourcecode.swift; path = InsulinDeliveryStore.swift; sourceTree = "<group>"; };
		439706E822D2E94800C81566 /* BoundSwitchTableViewCell.swift */ = {isa = PBXFileReference; lastKnownFileType = sourcecode.swift; path = BoundSwitchTableViewCell.swift; sourceTree = "<group>"; };
		43971A3F1C8CABFF0013154F /* GlucoseSampleValue.swift */ = {isa = PBXFileReference; fileEncoding = 4; lastKnownFileType = sourcecode.swift; path = GlucoseSampleValue.swift; sourceTree = "<group>"; };
		43971A411C8CAEF20013154F /* momentum_effect_display_only_glucose_input.json */ = {isa = PBXFileReference; fileEncoding = 4; lastKnownFileType = text.json; path = momentum_effect_display_only_glucose_input.json; sourceTree = "<group>"; };
		439BCD8D1EEDD22900100EAA /* ice_35_min_none_output.json */ = {isa = PBXFileReference; fileEncoding = 4; lastKnownFileType = text.json; path = ice_35_min_none_output.json; sourceTree = "<group>"; };
		439BCD8F1EEDD2AD00100EAA /* ice_1_hour_output.json */ = {isa = PBXFileReference; fileEncoding = 4; lastKnownFileType = text.json; path = ice_1_hour_output.json; sourceTree = "<group>"; };
		439BCD911EEDD33F00100EAA /* ice_slow_absorption_output.json */ = {isa = PBXFileReference; fileEncoding = 4; lastKnownFileType = text.json; path = ice_slow_absorption_output.json; sourceTree = "<group>"; };
		43A0670E1F23CAC700E9E90F /* DoseType.swift */ = {isa = PBXFileReference; fileEncoding = 4; lastKnownFileType = sourcecode.swift; path = DoseType.swift; sourceTree = "<group>"; };
		43A067121F245A2F00E9E90F /* DoseStoreTests.swift */ = {isa = PBXFileReference; fileEncoding = 4; lastKnownFileType = sourcecode.swift; path = DoseStoreTests.swift; sourceTree = "<group>"; };
		43A8EC3B210CEEA500A81379 /* CGMManagerUI.swift */ = {isa = PBXFileReference; fileEncoding = 4; lastKnownFileType = sourcecode.swift; path = CGMManagerUI.swift; sourceTree = "<group>"; };
		43AF1FB11C926CDD00EA2F3D /* HKQuantity.swift */ = {isa = PBXFileReference; fileEncoding = 4; lastKnownFileType = sourcecode.swift; path = HKQuantity.swift; sourceTree = "<group>"; };
		43B17C88208EEC0B00AC27E9 /* HealthStoreUnitCache.swift */ = {isa = PBXFileReference; lastKnownFileType = sourcecode.swift; path = HealthStoreUnitCache.swift; sourceTree = "<group>"; };
		43B99AFB1C744CE300D050F5 /* bolus_dose.json */ = {isa = PBXFileReference; fileEncoding = 4; lastKnownFileType = text.json; path = bolus_dose.json; sourceTree = "<group>"; };
		43B99AFD1C744E5F00D050F5 /* effect_from_bolus_output.json */ = {isa = PBXFileReference; fileEncoding = 4; lastKnownFileType = text.json; path = effect_from_bolus_output.json; sourceTree = "<group>"; };
		43B99AFF1C7450EE00D050F5 /* effect_from_history_output.json */ = {isa = PBXFileReference; fileEncoding = 4; lastKnownFileType = text.json; path = effect_from_history_output.json; sourceTree = "<group>"; };
		43B99B011C7451E500D050F5 /* normalized_doses.json */ = {isa = PBXFileReference; fileEncoding = 4; lastKnownFileType = text.json; path = normalized_doses.json; sourceTree = "<group>"; };
		43B99B031C74538D00D050F5 /* short_basal_dose.json */ = {isa = PBXFileReference; fileEncoding = 4; lastKnownFileType = text.json; path = short_basal_dose.json; sourceTree = "<group>"; };
		43B99B051C74552300D050F5 /* basal_dose.json */ = {isa = PBXFileReference; fileEncoding = 4; lastKnownFileType = text.json; path = basal_dose.json; sourceTree = "<group>"; };
		43B99B071C74553900D050F5 /* effect_from_basal_output.json */ = {isa = PBXFileReference; fileEncoding = 4; lastKnownFileType = text.json; path = effect_from_basal_output.json; sourceTree = "<group>"; };
		43BA7154201E484D0058961E /* LoopKitUI.framework */ = {isa = PBXFileReference; explicitFileType = wrapper.framework; includeInIndex = 0; path = LoopKitUI.framework; sourceTree = BUILT_PRODUCTS_DIR; };
		43BA7156201E484D0058961E /* LoopKitUI.h */ = {isa = PBXFileReference; lastKnownFileType = sourcecode.c.h; path = LoopKitUI.h; sourceTree = "<group>"; };
		43BA7157201E484D0058961E /* Info.plist */ = {isa = PBXFileReference; lastKnownFileType = text.plist.xml; path = Info.plist; sourceTree = "<group>"; };
		43BA719820203EF30058961E /* Base */ = {isa = PBXFileReference; lastKnownFileType = file.storyboard; name = Base; path = Base.lproj/CarbKit.storyboard; sourceTree = "<group>"; };
		43BDD7E71F804ED5005BA15C /* reconcile_resume_before_rewind_input.json */ = {isa = PBXFileReference; lastKnownFileType = text.json; path = reconcile_resume_before_rewind_input.json; sourceTree = "<group>"; };
		43BDD7E91F8050C3005BA15C /* reconcile_resume_before_rewind_output.json */ = {isa = PBXFileReference; fileEncoding = 4; lastKnownFileType = text.json; path = reconcile_resume_before_rewind_output.json; sourceTree = "<group>"; };
		43C094451CAA1E98001F6403 /* DoseUnit.swift */ = {isa = PBXFileReference; fileEncoding = 4; lastKnownFileType = sourcecode.swift; path = DoseUnit.swift; sourceTree = "<group>"; };
		43C27D921E3C4E7D00613CE1 /* momentum_effect_mixed_provenance_glucose_input.json */ = {isa = PBXFileReference; fileEncoding = 4; lastKnownFileType = text.json; path = momentum_effect_mixed_provenance_glucose_input.json; sourceTree = "<group>"; };
		43C98059212BDEE4003B5D17 /* ice_minus_carb_effect_with_gaps_output.json */ = {isa = PBXFileReference; fileEncoding = 4; lastKnownFileType = text.json; path = ice_minus_carb_effect_with_gaps_output.json; sourceTree = "<group>"; };
		43C9805B212D216A003B5D17 /* GlucoseChange.swift */ = {isa = PBXFileReference; lastKnownFileType = sourcecode.swift; path = GlucoseChange.swift; sourceTree = "<group>"; };
		43CACE0D2247F89100F90AF5 /* WeakSynchronizedSet.swift */ = {isa = PBXFileReference; lastKnownFileType = sourcecode.swift; path = WeakSynchronizedSet.swift; sourceTree = "<group>"; };
		43CB51B0211EB16C00DB9B4A /* NSUserActivity+CarbKit.swift */ = {isa = PBXFileReference; lastKnownFileType = sourcecode.swift; path = "NSUserActivity+CarbKit.swift"; sourceTree = "<group>"; };
		43CE7CDF1CA9E8B0003CC1B0 /* iob_from_bolus_240min_output.json */ = {isa = PBXFileReference; fileEncoding = 4; lastKnownFileType = text.json; path = iob_from_bolus_240min_output.json; sourceTree = "<group>"; };
		43CE7CE11CA9EA1A003CC1B0 /* iob_from_bolus_120min_output.json */ = {isa = PBXFileReference; fileEncoding = 4; lastKnownFileType = text.json; path = iob_from_bolus_120min_output.json; sourceTree = "<group>"; };
		43CE7CE31CA9EB1E003CC1B0 /* iob_from_bolus_180min_output.json */ = {isa = PBXFileReference; fileEncoding = 4; lastKnownFileType = text.json; path = iob_from_bolus_180min_output.json; sourceTree = "<group>"; };
		43CE7CE51CA9EBD2003CC1B0 /* iob_from_bolus_300min_output.json */ = {isa = PBXFileReference; fileEncoding = 4; lastKnownFileType = text.json; path = iob_from_bolus_300min_output.json; sourceTree = "<group>"; };
		43CE7CE71CA9EC1F003CC1B0 /* iob_from_bolus_312min_output.json */ = {isa = PBXFileReference; fileEncoding = 4; lastKnownFileType = text.json; path = iob_from_bolus_312min_output.json; sourceTree = "<group>"; };
		43CE7CE91CA9EC50003CC1B0 /* iob_from_bolus_360min_output.json */ = {isa = PBXFileReference; fileEncoding = 4; lastKnownFileType = text.json; path = iob_from_bolus_360min_output.json; sourceTree = "<group>"; };
		43CE7CEB1CA9EC88003CC1B0 /* iob_from_bolus_420min_output.json */ = {isa = PBXFileReference; fileEncoding = 4; lastKnownFileType = text.json; path = iob_from_bolus_420min_output.json; sourceTree = "<group>"; };
		43CE7CED1CA9F2CF003CC1B0 /* normalize_edge_case_doses_input.json */ = {isa = PBXFileReference; fileEncoding = 4; lastKnownFileType = text.json; path = normalize_edge_case_doses_input.json; sourceTree = "<group>"; };
		43CE7CEF1CA9F32C003CC1B0 /* normalize_edge_case_doses_output.json */ = {isa = PBXFileReference; fileEncoding = 4; lastKnownFileType = text.json; path = normalize_edge_case_doses_output.json; sourceTree = "<group>"; };
		43CF0B3E2030FD0D002A66DE /* UploadState.swift */ = {isa = PBXFileReference; lastKnownFileType = sourcecode.swift; path = UploadState.swift; sourceTree = "<group>"; };
		43D8FDCB1C728FDF0073BE78 /* LoopKit.framework */ = {isa = PBXFileReference; explicitFileType = wrapper.framework; includeInIndex = 0; path = LoopKit.framework; sourceTree = BUILT_PRODUCTS_DIR; };
		43D8FDCE1C728FDF0073BE78 /* LoopKit.h */ = {isa = PBXFileReference; lastKnownFileType = sourcecode.c.h; path = LoopKit.h; sourceTree = "<group>"; };
		43D8FDD01C728FDF0073BE78 /* Info.plist */ = {isa = PBXFileReference; lastKnownFileType = text.plist.xml; path = Info.plist; sourceTree = "<group>"; };
		43D8FDD51C728FDF0073BE78 /* LoopKitTests.xctest */ = {isa = PBXFileReference; explicitFileType = wrapper.cfbundle; includeInIndex = 0; path = LoopKitTests.xctest; sourceTree = BUILT_PRODUCTS_DIR; };
		43D8FDDA1C728FDF0073BE78 /* LoopKitTests.swift */ = {isa = PBXFileReference; lastKnownFileType = sourcecode.swift; path = LoopKitTests.swift; sourceTree = "<group>"; };
		43D8FDDC1C728FDF0073BE78 /* Info.plist */ = {isa = PBXFileReference; lastKnownFileType = text.plist.xml; path = Info.plist; sourceTree = "<group>"; };
		43D8FDE51C7290340073BE78 /* BasalRateSchedule.swift */ = {isa = PBXFileReference; fileEncoding = 4; lastKnownFileType = sourcecode.swift; path = BasalRateSchedule.swift; sourceTree = "<group>"; };
		43D8FDE61C7290350073BE78 /* CarbRatioSchedule.swift */ = {isa = PBXFileReference; fileEncoding = 4; lastKnownFileType = sourcecode.swift; path = CarbRatioSchedule.swift; sourceTree = "<group>"; };
		43D8FDE71C7290350073BE78 /* DailyQuantitySchedule.swift */ = {isa = PBXFileReference; fileEncoding = 4; lastKnownFileType = sourcecode.swift; path = DailyQuantitySchedule.swift; sourceTree = "<group>"; };
		43D8FDE81C7290350073BE78 /* DailyValueSchedule.swift */ = {isa = PBXFileReference; fileEncoding = 4; lastKnownFileType = sourcecode.swift; path = DailyValueSchedule.swift; sourceTree = "<group>"; };
		43D8FDE91C7290350073BE78 /* Double.swift */ = {isa = PBXFileReference; fileEncoding = 4; lastKnownFileType = sourcecode.swift; path = Double.swift; sourceTree = "<group>"; };
		43D8FDEA1C7290350073BE78 /* GlucoseEffect.swift */ = {isa = PBXFileReference; fileEncoding = 4; lastKnownFileType = sourcecode.swift; path = GlucoseEffect.swift; sourceTree = "<group>"; };
		43D8FDEB1C7290350073BE78 /* GlucoseRangeSchedule.swift */ = {isa = PBXFileReference; fileEncoding = 4; lastKnownFileType = sourcecode.swift; path = GlucoseRangeSchedule.swift; sourceTree = "<group>"; };
		43D8FDEC1C7290350073BE78 /* GlucoseSchedule.swift */ = {isa = PBXFileReference; fileEncoding = 4; lastKnownFileType = sourcecode.swift; path = GlucoseSchedule.swift; sourceTree = "<group>"; };
		43D8FDED1C7290350073BE78 /* HealthKitSampleStore.swift */ = {isa = PBXFileReference; fileEncoding = 4; lastKnownFileType = sourcecode.swift; path = HealthKitSampleStore.swift; sourceTree = "<group>"; };
		43D8FDEE1C7290350073BE78 /* HKUnit.swift */ = {isa = PBXFileReference; fileEncoding = 4; lastKnownFileType = sourcecode.swift; path = HKUnit.swift; sourceTree = "<group>"; };
		43D8FDEF1C7290350073BE78 /* LoopMath.swift */ = {isa = PBXFileReference; fileEncoding = 4; lastKnownFileType = sourcecode.swift; path = LoopMath.swift; sourceTree = "<group>"; };
		43D8FDF01C7290350073BE78 /* Date.swift */ = {isa = PBXFileReference; fileEncoding = 4; lastKnownFileType = sourcecode.swift; path = Date.swift; sourceTree = "<group>"; };
		43D8FDF11C7290350073BE78 /* NSDateFormatter.swift */ = {isa = PBXFileReference; fileEncoding = 4; lastKnownFileType = sourcecode.swift; path = NSDateFormatter.swift; sourceTree = "<group>"; };
		43D8FDF21C7290350073BE78 /* NSTimeInterval.swift */ = {isa = PBXFileReference; fileEncoding = 4; lastKnownFileType = sourcecode.swift; path = NSTimeInterval.swift; sourceTree = "<group>"; };
		43D8FDF31C7290350073BE78 /* SampleValue.swift */ = {isa = PBXFileReference; fileEncoding = 4; lastKnownFileType = sourcecode.swift; path = SampleValue.swift; sourceTree = "<group>"; };
		43D8FE041C7290530073BE78 /* DailyQuantityScheduleTableViewController.swift */ = {isa = PBXFileReference; fileEncoding = 4; lastKnownFileType = sourcecode.swift; path = DailyQuantityScheduleTableViewController.swift; sourceTree = "<group>"; };
		43D8FE051C7290530073BE78 /* DailyValueScheduleTableViewController.swift */ = {isa = PBXFileReference; fileEncoding = 4; lastKnownFileType = sourcecode.swift; lineEnding = 0; path = DailyValueScheduleTableViewController.swift; sourceTree = "<group>"; xcLanguageSpecificationIdentifier = xcode.lang.swift; };
		43D8FE061C7290530073BE78 /* GlucoseRangeScheduleTableViewController.swift */ = {isa = PBXFileReference; fileEncoding = 4; lastKnownFileType = sourcecode.swift; lineEnding = 0; path = GlucoseRangeScheduleTableViewController.swift; sourceTree = "<group>"; xcLanguageSpecificationIdentifier = xcode.lang.swift; };
		43D8FE071C7290530073BE78 /* GlucoseRangeTableViewCell.swift */ = {isa = PBXFileReference; fileEncoding = 4; lastKnownFileType = sourcecode.swift; path = GlucoseRangeTableViewCell.swift; sourceTree = "<group>"; };
		43D8FE081C7290530073BE78 /* GlucoseRangeTableViewCell.xib */ = {isa = PBXFileReference; fileEncoding = 4; lastKnownFileType = file.xib; path = GlucoseRangeTableViewCell.xib; sourceTree = "<group>"; };
		43D8FE0A1C7290530073BE78 /* RepeatingScheduleValueTableViewCell.swift */ = {isa = PBXFileReference; fileEncoding = 4; lastKnownFileType = sourcecode.swift; path = RepeatingScheduleValueTableViewCell.swift; sourceTree = "<group>"; };
		43D8FE0B1C7290530073BE78 /* RepeatingScheduleValueTableViewCell.xib */ = {isa = PBXFileReference; fileEncoding = 4; lastKnownFileType = file.xib; path = RepeatingScheduleValueTableViewCell.xib; sourceTree = "<group>"; };
		43D8FE0C1C7290530073BE78 /* SingleValueScheduleTableViewController.swift */ = {isa = PBXFileReference; fileEncoding = 4; lastKnownFileType = sourcecode.swift; lineEnding = 0; path = SingleValueScheduleTableViewController.swift; sourceTree = "<group>"; xcLanguageSpecificationIdentifier = xcode.lang.swift; };
		43D8FE1A1C72906E0073BE78 /* BasalRateScheduleTests.swift */ = {isa = PBXFileReference; fileEncoding = 4; lastKnownFileType = sourcecode.swift; path = BasalRateScheduleTests.swift; sourceTree = "<group>"; };
		43D8FE1B1C72906E0073BE78 /* NSDateTests.swift */ = {isa = PBXFileReference; fileEncoding = 4; lastKnownFileType = sourcecode.swift; path = NSDateTests.swift; sourceTree = "<group>"; };
		43D8FE1C1C72906E0073BE78 /* QuantityScheduleTests.swift */ = {isa = PBXFileReference; fileEncoding = 4; lastKnownFileType = sourcecode.swift; path = QuantityScheduleTests.swift; sourceTree = "<group>"; };
		43D8FE411C7291900073BE78 /* CarbMathTests.swift */ = {isa = PBXFileReference; fileEncoding = 4; lastKnownFileType = sourcecode.swift; path = CarbMathTests.swift; sourceTree = "<group>"; };
		43D8FE441C7291A60073BE78 /* carb_effect_from_history_input.json */ = {isa = PBXFileReference; fileEncoding = 4; lastKnownFileType = text.json; path = carb_effect_from_history_input.json; sourceTree = "<group>"; };
		43D8FE451C7291A60073BE78 /* carb_effect_from_history_output.json */ = {isa = PBXFileReference; fileEncoding = 4; lastKnownFileType = text.json; path = carb_effect_from_history_output.json; sourceTree = "<group>"; };
		43D8FE461C7291A60073BE78 /* carbs_on_board_output.json */ = {isa = PBXFileReference; fileEncoding = 4; lastKnownFileType = text.json; path = carbs_on_board_output.json; sourceTree = "<group>"; };
		43D8FE4A1C7291BD0073BE78 /* CarbEntry.swift */ = {isa = PBXFileReference; fileEncoding = 4; lastKnownFileType = sourcecode.swift; path = CarbEntry.swift; sourceTree = "<group>"; };
		43D8FE4B1C7291BD0073BE78 /* CarbMath.swift */ = {isa = PBXFileReference; fileEncoding = 4; lastKnownFileType = sourcecode.swift; path = CarbMath.swift; sourceTree = "<group>"; };
		43D8FE4C1C7291BD0073BE78 /* CarbStore.swift */ = {isa = PBXFileReference; fileEncoding = 4; lastKnownFileType = sourcecode.swift; path = CarbStore.swift; sourceTree = "<group>"; };
		43D8FE4D1C7291BD0073BE78 /* HKQuantitySample+CarbKit.swift */ = {isa = PBXFileReference; fileEncoding = 4; lastKnownFileType = sourcecode.swift; path = "HKQuantitySample+CarbKit.swift"; sourceTree = "<group>"; };
		43D8FE4E1C7291BD0073BE78 /* StoredCarbEntry.swift */ = {isa = PBXFileReference; fileEncoding = 4; lastKnownFileType = sourcecode.swift; path = StoredCarbEntry.swift; sourceTree = "<group>"; };
		43D8FE561C7291D80073BE78 /* CarbEntryEditViewController.swift */ = {isa = PBXFileReference; fileEncoding = 4; lastKnownFileType = sourcecode.swift; lineEnding = 0; path = CarbEntryEditViewController.swift; sourceTree = "<group>"; xcLanguageSpecificationIdentifier = xcode.lang.swift; };
		43D8FE571C7291D80073BE78 /* CarbEntryTableViewController.swift */ = {isa = PBXFileReference; fileEncoding = 4; lastKnownFileType = sourcecode.swift; lineEnding = 0; path = CarbEntryTableViewController.swift; sourceTree = "<group>"; xcLanguageSpecificationIdentifier = xcode.lang.swift; };
		43D8FE591C7291D80073BE78 /* DatePickerTableViewCell.swift */ = {isa = PBXFileReference; fileEncoding = 4; lastKnownFileType = sourcecode.swift; path = DatePickerTableViewCell.swift; sourceTree = "<group>"; };
		43D8FE5A1C7291D80073BE78 /* DecimalTextFieldTableViewCell.swift */ = {isa = PBXFileReference; fileEncoding = 4; lastKnownFileType = sourcecode.swift; path = DecimalTextFieldTableViewCell.swift; sourceTree = "<group>"; };
		43D8FE5B1C7291D80073BE78 /* NewCarbEntry.swift */ = {isa = PBXFileReference; fileEncoding = 4; lastKnownFileType = sourcecode.swift; path = NewCarbEntry.swift; sourceTree = "<group>"; };
		43D8FE661C7292950073BE78 /* read_carb_ratios.json */ = {isa = PBXFileReference; fileEncoding = 4; lastKnownFileType = text.json; path = read_carb_ratios.json; sourceTree = "<group>"; };
		43D8FE861C72934C0073BE78 /* GlucoseMath.swift */ = {isa = PBXFileReference; fileEncoding = 4; lastKnownFileType = sourcecode.swift; path = GlucoseMath.swift; sourceTree = "<group>"; };
		43D8FE871C72934C0073BE78 /* GlucoseStore.swift */ = {isa = PBXFileReference; fileEncoding = 4; lastKnownFileType = sourcecode.swift; path = GlucoseStore.swift; sourceTree = "<group>"; };
		43D8FE991C7293D00073BE78 /* GlucoseMathTests.swift */ = {isa = PBXFileReference; fileEncoding = 4; lastKnownFileType = sourcecode.swift; path = GlucoseMathTests.swift; sourceTree = "<group>"; };
		43D8FE9C1C7293FA0073BE78 /* momentum_effect_bouncing_glucose_input.json */ = {isa = PBXFileReference; fileEncoding = 4; lastKnownFileType = text.json; path = momentum_effect_bouncing_glucose_input.json; sourceTree = "<group>"; };
		43D8FE9D1C7293FA0073BE78 /* momentum_effect_bouncing_glucose_output.json */ = {isa = PBXFileReference; fileEncoding = 4; lastKnownFileType = text.json; path = momentum_effect_bouncing_glucose_output.json; sourceTree = "<group>"; };
		43D8FE9E1C7293FA0073BE78 /* momentum_effect_falling_glucose_input.json */ = {isa = PBXFileReference; fileEncoding = 4; lastKnownFileType = text.json; path = momentum_effect_falling_glucose_input.json; sourceTree = "<group>"; };
		43D8FE9F1C7293FA0073BE78 /* momentum_effect_falling_glucose_output.json */ = {isa = PBXFileReference; fileEncoding = 4; lastKnownFileType = text.json; path = momentum_effect_falling_glucose_output.json; sourceTree = "<group>"; };
		43D8FEA01C7293FA0073BE78 /* momentum_effect_rising_glucose_input.json */ = {isa = PBXFileReference; fileEncoding = 4; lastKnownFileType = text.json; path = momentum_effect_rising_glucose_input.json; sourceTree = "<group>"; };
		43D8FEA11C7293FA0073BE78 /* momentum_effect_rising_glucose_output.json */ = {isa = PBXFileReference; fileEncoding = 4; lastKnownFileType = text.json; path = momentum_effect_rising_glucose_output.json; sourceTree = "<group>"; };
		43D8FEA21C7293FA0073BE78 /* momentum_effect_stable_glucose_input.json */ = {isa = PBXFileReference; fileEncoding = 4; lastKnownFileType = text.json; path = momentum_effect_stable_glucose_input.json; sourceTree = "<group>"; };
		43D8FEA31C7293FA0073BE78 /* momentum_effect_stable_glucose_output.json */ = {isa = PBXFileReference; fileEncoding = 4; lastKnownFileType = text.json; path = momentum_effect_stable_glucose_output.json; sourceTree = "<group>"; };
		43D8FEC81C7294640073BE78 /* InsulinMathTests.swift */ = {isa = PBXFileReference; fileEncoding = 4; lastKnownFileType = sourcecode.swift; path = InsulinMathTests.swift; sourceTree = "<group>"; };
		43D8FECE1C7294B80073BE78 /* iob_from_doses_output.json */ = {isa = PBXFileReference; fileEncoding = 4; lastKnownFileType = text.json; path = iob_from_doses_output.json; sourceTree = "<group>"; };
		43D8FECF1C7294B80073BE78 /* iob_from_reservoir_output.json */ = {isa = PBXFileReference; fileEncoding = 4; lastKnownFileType = text.json; path = iob_from_reservoir_output.json; sourceTree = "<group>"; };
		43D8FED01C7294B80073BE78 /* normalized_reservoir_history_output.json */ = {isa = PBXFileReference; fileEncoding = 4; lastKnownFileType = text.json; path = normalized_reservoir_history_output.json; sourceTree = "<group>"; };
		43D8FED11C7294B80073BE78 /* reservoir_history_with_rewind_and_prime_input.json */ = {isa = PBXFileReference; fileEncoding = 4; lastKnownFileType = text.json; path = reservoir_history_with_rewind_and_prime_input.json; sourceTree = "<group>"; };
		43D8FED21C7294B80073BE78 /* reservoir_history_with_rewind_and_prime_output.json */ = {isa = PBXFileReference; fileEncoding = 4; lastKnownFileType = text.json; path = reservoir_history_with_rewind_and_prime_output.json; sourceTree = "<group>"; };
		43D8FEDC1C7294D50073BE78 /* DoseEntry.swift */ = {isa = PBXFileReference; fileEncoding = 4; lastKnownFileType = sourcecode.swift; path = DoseEntry.swift; sourceTree = "<group>"; };
		43D8FEDD1C7294D50073BE78 /* DoseStore.swift */ = {isa = PBXFileReference; fileEncoding = 4; lastKnownFileType = sourcecode.swift; path = DoseStore.swift; sourceTree = "<group>"; };
		43D8FEDF1C7294D50073BE78 /* InsulinMath.swift */ = {isa = PBXFileReference; fileEncoding = 4; lastKnownFileType = sourcecode.swift; path = InsulinMath.swift; sourceTree = "<group>"; };
		43D8FEE11C7294D50073BE78 /* Model.xcdatamodel */ = {isa = PBXFileReference; lastKnownFileType = wrapper.xcdatamodel; path = Model.xcdatamodel; sourceTree = "<group>"; };
		43D8FEE21C7294D50073BE78 /* PersistenceController.swift */ = {isa = PBXFileReference; fileEncoding = 4; lastKnownFileType = sourcecode.swift; path = PersistenceController.swift; sourceTree = "<group>"; };
		43D8FEE31C7294D50073BE78 /* Reservoir.swift */ = {isa = PBXFileReference; fileEncoding = 4; lastKnownFileType = sourcecode.swift; path = Reservoir.swift; sourceTree = "<group>"; };
		43D8FEE41C7294D50073BE78 /* Reservoir+CoreDataProperties.swift */ = {isa = PBXFileReference; fileEncoding = 4; lastKnownFileType = sourcecode.swift; path = "Reservoir+CoreDataProperties.swift"; sourceTree = "<group>"; };
		43D8FEEE1C7294E90073BE78 /* Base */ = {isa = PBXFileReference; lastKnownFileType = file.storyboard; name = Base; path = Base.lproj/InsulinKit.storyboard; sourceTree = "<group>"; };
		43D8FEEF1C7294E90073BE78 /* ErrorBackgroundView.swift */ = {isa = PBXFileReference; fileEncoding = 4; lastKnownFileType = sourcecode.swift; path = ErrorBackgroundView.swift; sourceTree = "<group>"; };
		43D8FEF41C7295490073BE78 /* basal.json */ = {isa = PBXFileReference; fileEncoding = 4; lastKnownFileType = text.json; path = basal.json; sourceTree = "<group>"; };
		43D9888A1C87E47800DA4467 /* GlucoseValue.swift */ = {isa = PBXFileReference; fileEncoding = 4; lastKnownFileType = sourcecode.swift; path = GlucoseValue.swift; sourceTree = "<group>"; };
		43D9888C1C87EBE400DA4467 /* LoopMathTests.swift */ = {isa = PBXFileReference; fileEncoding = 4; lastKnownFileType = sourcecode.swift; path = LoopMathTests.swift; sourceTree = "<group>"; };
		43D988921C87FFA300DA4467 /* glucose_from_effects_no_momentum_output.json */ = {isa = PBXFileReference; fileEncoding = 4; lastKnownFileType = text.json; path = glucose_from_effects_no_momentum_output.json; sourceTree = "<group>"; };
		43D988931C87FFA300DA4467 /* glucose_from_effects_momentum_up_output.json */ = {isa = PBXFileReference; fileEncoding = 4; lastKnownFileType = text.json; path = glucose_from_effects_momentum_up_output.json; sourceTree = "<group>"; };
		43D988941C87FFA300DA4467 /* glucose_from_effects_momentum_up_input.json */ = {isa = PBXFileReference; fileEncoding = 4; lastKnownFileType = text.json; path = glucose_from_effects_momentum_up_input.json; sourceTree = "<group>"; };
		43D988951C87FFA300DA4467 /* glucose_from_effects_momentum_flat_output.json */ = {isa = PBXFileReference; fileEncoding = 4; lastKnownFileType = text.json; path = glucose_from_effects_momentum_flat_output.json; sourceTree = "<group>"; };
		43D988961C87FFA300DA4467 /* glucose_from_effects_momentum_flat_input.json */ = {isa = PBXFileReference; fileEncoding = 4; lastKnownFileType = text.json; path = glucose_from_effects_momentum_flat_input.json; sourceTree = "<group>"; };
		43D988971C87FFA300DA4467 /* glucose_from_effects_momentum_flat_glucose_input.json */ = {isa = PBXFileReference; fileEncoding = 4; lastKnownFileType = text.json; path = glucose_from_effects_momentum_flat_glucose_input.json; sourceTree = "<group>"; };
		43D988981C87FFA300DA4467 /* glucose_from_effects_momentum_down_output.json */ = {isa = PBXFileReference; fileEncoding = 4; lastKnownFileType = text.json; path = glucose_from_effects_momentum_down_output.json; sourceTree = "<group>"; };
		43D988991C87FFA300DA4467 /* glucose_from_effects_momentum_down_input.json */ = {isa = PBXFileReference; fileEncoding = 4; lastKnownFileType = text.json; path = glucose_from_effects_momentum_down_input.json; sourceTree = "<group>"; };
		43D9889A1C87FFA300DA4467 /* glucose_from_effects_momentum_blend_output.json */ = {isa = PBXFileReference; fileEncoding = 4; lastKnownFileType = text.json; path = glucose_from_effects_momentum_blend_output.json; sourceTree = "<group>"; };
		43D9889B1C87FFA300DA4467 /* glucose_from_effects_momentum_blend_momentum_input.json */ = {isa = PBXFileReference; fileEncoding = 4; lastKnownFileType = text.json; path = glucose_from_effects_momentum_blend_momentum_input.json; sourceTree = "<group>"; };
		43D9889C1C87FFA300DA4467 /* glucose_from_effects_momentum_blend_insulin_effect_input.json */ = {isa = PBXFileReference; fileEncoding = 4; lastKnownFileType = text.json; path = glucose_from_effects_momentum_blend_insulin_effect_input.json; sourceTree = "<group>"; };
		43D9889D1C87FFA300DA4467 /* glucose_from_effects_momentum_blend_glucose_input.json */ = {isa = PBXFileReference; fileEncoding = 4; lastKnownFileType = text.json; path = glucose_from_effects_momentum_blend_glucose_input.json; sourceTree = "<group>"; };
		43D9889E1C87FFA300DA4467 /* glucose_from_effects_insulin_effect_input.json */ = {isa = PBXFileReference; fileEncoding = 4; lastKnownFileType = text.json; path = glucose_from_effects_insulin_effect_input.json; sourceTree = "<group>"; };
		43D9889F1C87FFA300DA4467 /* glucose_from_effects_glucose_input.json */ = {isa = PBXFileReference; fileEncoding = 4; lastKnownFileType = text.json; path = glucose_from_effects_glucose_input.json; sourceTree = "<group>"; };
		43D988A01C87FFA300DA4467 /* glucose_from_effects_carb_effect_input.json */ = {isa = PBXFileReference; fileEncoding = 4; lastKnownFileType = text.json; path = glucose_from_effects_carb_effect_input.json; sourceTree = "<group>"; };
		43DC87B51C8A9567005BC30D /* momentum_effect_incomplete_glucose_input.json */ = {isa = PBXFileReference; fileEncoding = 4; lastKnownFileType = text.json; path = momentum_effect_incomplete_glucose_input.json; sourceTree = "<group>"; };
		43DC87B71C8AD058005BC30D /* glucose_from_effects_non_zero_glucose_input.json */ = {isa = PBXFileReference; fileEncoding = 4; lastKnownFileType = text.json; path = glucose_from_effects_non_zero_glucose_input.json; sourceTree = "<group>"; };
		43DC87B91C8AD0ED005BC30D /* glucose_from_effects_non_zero_insulin_input.json */ = {isa = PBXFileReference; fileEncoding = 4; lastKnownFileType = text.json; path = glucose_from_effects_non_zero_insulin_input.json; sourceTree = "<group>"; };
		43DC87BA1C8AD0ED005BC30D /* glucose_from_effects_non_zero_carb_input.json */ = {isa = PBXFileReference; fileEncoding = 4; lastKnownFileType = text.json; path = glucose_from_effects_non_zero_carb_input.json; sourceTree = "<group>"; };
		43DC87BD1C8AD41D005BC30D /* glucose_from_effects_non_zero_output.json */ = {isa = PBXFileReference; fileEncoding = 4; lastKnownFileType = text.json; path = glucose_from_effects_non_zero_output.json; sourceTree = "<group>"; };
		43DFE27B1CB1D6A600EFBE95 /* PumpEvent+CoreDataClass.swift */ = {isa = PBXFileReference; fileEncoding = 4; lastKnownFileType = sourcecode.swift; path = "PumpEvent+CoreDataClass.swift"; sourceTree = "<group>"; };
		43DFE27C1CB1D6A600EFBE95 /* PumpEvent+CoreDataProperties.swift */ = {isa = PBXFileReference; fileEncoding = 4; lastKnownFileType = sourcecode.swift; path = "PumpEvent+CoreDataProperties.swift"; sourceTree = "<group>"; };
		43DFE27F1CB1E12D00EFBE95 /* PumpEventType.swift */ = {isa = PBXFileReference; fileEncoding = 4; lastKnownFileType = sourcecode.swift; path = PumpEventType.swift; sourceTree = "<group>"; };
		43DFE2811CB1FB8500EFBE95 /* InsulinValue.swift */ = {isa = PBXFileReference; fileEncoding = 4; lastKnownFileType = sourcecode.swift; path = InsulinValue.swift; sourceTree = "<group>"; };
		43EBE4471EAC77290073A0B5 /* grouped_by_overlapping_absorption_times_input.json */ = {isa = PBXFileReference; fileEncoding = 4; lastKnownFileType = text.json; path = grouped_by_overlapping_absorption_times_input.json; sourceTree = "<group>"; };
		43EBE4481EAC77290073A0B5 /* grouped_by_overlapping_absorption_times_output.json */ = {isa = PBXFileReference; fileEncoding = 4; lastKnownFileType = text.json; path = grouped_by_overlapping_absorption_times_output.json; sourceTree = "<group>"; };
		43EBE44B1EAC7F0C0073A0B5 /* grouped_by_overlapping_absorption_times_border_case_output.json */ = {isa = PBXFileReference; fileEncoding = 4; lastKnownFileType = text.json; path = grouped_by_overlapping_absorption_times_border_case_output.json; sourceTree = "<group>"; };
		43EBE44C1EAC7F0C0073A0B5 /* grouped_by_overlapping_absorption_times_border_case_input.json */ = {isa = PBXFileReference; fileEncoding = 4; lastKnownFileType = text.json; path = grouped_by_overlapping_absorption_times_border_case_input.json; sourceTree = "<group>"; };
		43F5034A21051FCD009FA89A /* KeychainManager.swift */ = {isa = PBXFileReference; fileEncoding = 4; lastKnownFileType = sourcecode.swift; path = KeychainManager.swift; sourceTree = "<group>"; };
		43F5034C210599CC009FA89A /* AuthenticationViewController.swift */ = {isa = PBXFileReference; fileEncoding = 4; lastKnownFileType = sourcecode.swift; path = AuthenticationViewController.swift; sourceTree = "<group>"; };
		43F5034E210599DF009FA89A /* ValidatingIndicatorView.swift */ = {isa = PBXFileReference; fileEncoding = 4; lastKnownFileType = sourcecode.swift; path = ValidatingIndicatorView.swift; sourceTree = "<group>"; };
		43F5035421059A8A009FA89A /* ServiceAuthentication.swift */ = {isa = PBXFileReference; fileEncoding = 4; lastKnownFileType = sourcecode.swift; path = ServiceAuthentication.swift; sourceTree = "<group>"; };
		43F5035521059A8A009FA89A /* ServiceCredential.swift */ = {isa = PBXFileReference; fileEncoding = 4; lastKnownFileType = sourcecode.swift; path = ServiceCredential.swift; sourceTree = "<group>"; };
		43F5035821059AF7009FA89A /* AuthenticationTableViewCell.swift */ = {isa = PBXFileReference; fileEncoding = 4; lastKnownFileType = sourcecode.swift; path = AuthenticationTableViewCell.swift; sourceTree = "<group>"; };
		43F5035921059AF7009FA89A /* AuthenticationTableViewCell.xib */ = {isa = PBXFileReference; fileEncoding = 4; lastKnownFileType = file.xib; path = AuthenticationTableViewCell.xib; sourceTree = "<group>"; };
		43F503622106C761009FA89A /* ServiceAuthenticationUI.swift */ = {isa = PBXFileReference; lastKnownFileType = sourcecode.swift; path = ServiceAuthenticationUI.swift; sourceTree = "<group>"; };
		43F89C9E22BDFB10006BB54E /* UIActivityIndicatorView.swift */ = {isa = PBXFileReference; lastKnownFileType = sourcecode.swift; path = UIActivityIndicatorView.swift; sourceTree = "<group>"; };
		43FADDFA1C89679200DDE013 /* HKQuantitySample+GlucoseKit.swift */ = {isa = PBXFileReference; fileEncoding = 4; lastKnownFileType = sourcecode.swift; path = "HKQuantitySample+GlucoseKit.swift"; sourceTree = "<group>"; };
		43FB60E220DCB9E0002B996B /* PumpManagerUI.swift */ = {isa = PBXFileReference; fileEncoding = 4; lastKnownFileType = sourcecode.swift; path = PumpManagerUI.swift; sourceTree = "<group>"; };
		43FB60E420DCBA02002B996B /* SetupTableViewController.swift */ = {isa = PBXFileReference; fileEncoding = 4; lastKnownFileType = sourcecode.swift; path = SetupTableViewController.swift; sourceTree = "<group>"; };
		43FB60E620DCBC55002B996B /* RadioSelectionTableViewController.swift */ = {isa = PBXFileReference; lastKnownFileType = sourcecode.swift; path = RadioSelectionTableViewController.swift; sourceTree = "<group>"; };
		43FB60E820DCBE64002B996B /* PumpManagerStatus.swift */ = {isa = PBXFileReference; lastKnownFileType = sourcecode.swift; path = PumpManagerStatus.swift; sourceTree = "<group>"; };
		43FB60EA20DDC868002B996B /* SetBolusError.swift */ = {isa = PBXFileReference; lastKnownFileType = sourcecode.swift; path = SetBolusError.swift; sourceTree = "<group>"; };
		43FB610620DDF19B002B996B /* PumpManagerError.swift */ = {isa = PBXFileReference; lastKnownFileType = sourcecode.swift; path = PumpManagerError.swift; sourceTree = "<group>"; };
		7D68A9AF1FE0A3D000522C49 /* es */ = {isa = PBXFileReference; lastKnownFileType = text.plist.strings; name = es; path = es.lproj/Localizable.strings; sourceTree = "<group>"; };
		7D68A9B91FE0A3D100522C49 /* es */ = {isa = PBXFileReference; lastKnownFileType = text.plist.strings; name = es; path = es.lproj/InfoPlist.strings; sourceTree = "<group>"; };
		7D68A9C31FE0A3D200522C49 /* es */ = {isa = PBXFileReference; lastKnownFileType = text.plist.strings; name = es; path = es.lproj/InfoPlist.strings; sourceTree = "<group>"; };
		7D68A9CA1FE0A3D200522C49 /* es */ = {isa = PBXFileReference; lastKnownFileType = text.plist.strings; name = es; path = es.lproj/InsulinKit.strings; sourceTree = "<group>"; };
		7D68A9E21FE0A3D300522C49 /* es */ = {isa = PBXFileReference; lastKnownFileType = text.plist.strings; name = es; path = es.lproj/Localizable.strings; sourceTree = "<group>"; };
		7D68A9EE1FE0A3D400522C49 /* es */ = {isa = PBXFileReference; lastKnownFileType = text.plist.strings; name = es; path = es.lproj/Main.strings; sourceTree = "<group>"; };
		7D68A9EF1FE0A3D400522C49 /* es */ = {isa = PBXFileReference; lastKnownFileType = text.plist.strings; name = es; path = es.lproj/LaunchScreen.strings; sourceTree = "<group>"; };
		7D68AAB91FE31A2800522C49 /* ru */ = {isa = PBXFileReference; lastKnownFileType = text.plist.strings; name = ru; path = ru.lproj/InsulinKit.strings; sourceTree = "<group>"; };
		7D68AABA1FE31A2800522C49 /* ru */ = {isa = PBXFileReference; lastKnownFileType = text.plist.strings; name = ru; path = ru.lproj/LaunchScreen.strings; sourceTree = "<group>"; };
		7D68AABB1FE31A2800522C49 /* ru */ = {isa = PBXFileReference; lastKnownFileType = text.plist.strings; name = ru; path = ru.lproj/Main.strings; sourceTree = "<group>"; };
		7D68AABC1FE31BE700522C49 /* ru */ = {isa = PBXFileReference; lastKnownFileType = text.plist.strings; name = ru; path = ru.lproj/Localizable.strings; sourceTree = "<group>"; };
		7D68AABE1FE31BE700522C49 /* ru */ = {isa = PBXFileReference; lastKnownFileType = text.plist.strings; name = ru; path = ru.lproj/InfoPlist.strings; sourceTree = "<group>"; };
		7D68AAC01FE31BE800522C49 /* ru */ = {isa = PBXFileReference; lastKnownFileType = text.plist.strings; name = ru; path = ru.lproj/InfoPlist.strings; sourceTree = "<group>"; };
		7D68AAC61FE31BE900522C49 /* ru */ = {isa = PBXFileReference; lastKnownFileType = text.plist.strings; name = ru; path = ru.lproj/Localizable.strings; sourceTree = "<group>"; };
		8907E35821A9D0EC00335852 /* GlucoseEntryTableViewController.swift */ = {isa = PBXFileReference; fileEncoding = 4; lastKnownFileType = sourcecode.swift; path = GlucoseEntryTableViewController.swift; sourceTree = "<group>"; };
		8907E35A21A9D1B200335852 /* SineCurveParametersTableViewController.swift */ = {isa = PBXFileReference; lastKnownFileType = sourcecode.swift; path = SineCurveParametersTableViewController.swift; sourceTree = "<group>"; };
		891A3FC62247268F00378B27 /* Math.swift */ = {isa = PBXFileReference; lastKnownFileType = sourcecode.swift; path = Math.swift; sourceTree = "<group>"; };
		891A3FD02249948A00378B27 /* TemporaryScheduleOverrideHistoryTests.swift */ = {isa = PBXFileReference; lastKnownFileType = sourcecode.swift; path = TemporaryScheduleOverrideHistoryTests.swift; sourceTree = "<group>"; };
		891A3FD22249990900378B27 /* DailyValueSchedule.swift */ = {isa = PBXFileReference; lastKnownFileType = sourcecode.swift; path = DailyValueSchedule.swift; sourceTree = "<group>"; };
		891A3FD4224B047200378B27 /* DailyQuantitySchedule+Override.swift */ = {isa = PBXFileReference; lastKnownFileType = sourcecode.swift; path = "DailyQuantitySchedule+Override.swift"; sourceTree = "<group>"; };
		891A3FD6224BE62100378B27 /* DailyValueScheduleTests.swift */ = {isa = PBXFileReference; lastKnownFileType = sourcecode.swift; path = DailyValueScheduleTests.swift; sourceTree = "<group>"; };
		891A3FD8224BEB4500378B27 /* EGPSchedule.swift */ = {isa = PBXFileReference; lastKnownFileType = sourcecode.swift; path = EGPSchedule.swift; sourceTree = "<group>"; };
		891A3FDA224BEC0D00378B27 /* CarbSensitivitySchedule.swift */ = {isa = PBXFileReference; lastKnownFileType = sourcecode.swift; path = CarbSensitivitySchedule.swift; sourceTree = "<group>"; };
		892155122245C516009112BC /* SegmentedGaugeBarView.swift */ = {isa = PBXFileReference; lastKnownFileType = sourcecode.swift; path = SegmentedGaugeBarView.swift; sourceTree = "<group>"; };
		892155142245C57E009112BC /* SegmentedGaugeBarLayer.swift */ = {isa = PBXFileReference; lastKnownFileType = sourcecode.swift; path = SegmentedGaugeBarLayer.swift; sourceTree = "<group>"; };
		892155162245FBEF009112BC /* InsulinSensitivityScalingTableViewCell.swift */ = {isa = PBXFileReference; lastKnownFileType = sourcecode.swift; path = InsulinSensitivityScalingTableViewCell.swift; sourceTree = "<group>"; };
		892155172245FBEF009112BC /* InsulinSensitivityScalingTableViewCell.xib */ = {isa = PBXFileReference; lastKnownFileType = file.xib; path = InsulinSensitivityScalingTableViewCell.xib; sourceTree = "<group>"; };
		892A5D2D222EF69A008961AB /* MockHUDProvider.swift */ = {isa = PBXFileReference; lastKnownFileType = sourcecode.swift; path = MockHUDProvider.swift; sourceTree = "<group>"; };
		892A5D34222F03CB008961AB /* LoopTestingKit.framework */ = {isa = PBXFileReference; explicitFileType = wrapper.framework; includeInIndex = 0; path = LoopTestingKit.framework; sourceTree = BUILT_PRODUCTS_DIR; };
		892A5D36222F03CB008961AB /* LoopTestingKit.h */ = {isa = PBXFileReference; lastKnownFileType = sourcecode.c.h; path = LoopTestingKit.h; sourceTree = "<group>"; };
		892A5D37222F03CB008961AB /* Info.plist */ = {isa = PBXFileReference; lastKnownFileType = text.plist.xml; path = Info.plist; sourceTree = "<group>"; };
		892A5D51222F03DB008961AB /* TestingDeviceManager.swift */ = {isa = PBXFileReference; lastKnownFileType = sourcecode.swift; path = TestingDeviceManager.swift; sourceTree = "<group>"; };
		892A5D53222F03F9008961AB /* TestingPumpManager.swift */ = {isa = PBXFileReference; lastKnownFileType = sourcecode.swift; path = TestingPumpManager.swift; sourceTree = "<group>"; };
		892A5D55222F0414008961AB /* TestingCGMManager.swift */ = {isa = PBXFileReference; lastKnownFileType = sourcecode.swift; path = TestingCGMManager.swift; sourceTree = "<group>"; };
		892A5D60222F6AF3008961AB /* BasalScheduleTableViewController.swift */ = {isa = PBXFileReference; fileEncoding = 4; lastKnownFileType = sourcecode.swift; path = BasalScheduleTableViewController.swift; sourceTree = "<group>"; };
		892A5D62222F6B13008961AB /* SetConstrainedScheduleEntryTableViewCell.xib */ = {isa = PBXFileReference; fileEncoding = 4; lastKnownFileType = file.xib; path = SetConstrainedScheduleEntryTableViewCell.xib; sourceTree = "<group>"; };
		892A5D63222F6B13008961AB /* SetConstrainedScheduleEntryTableViewCell.swift */ = {isa = PBXFileReference; fileEncoding = 4; lastKnownFileType = sourcecode.swift; path = SetConstrainedScheduleEntryTableViewCell.swift; sourceTree = "<group>"; };
		892A5D992231E0E3008961AB /* SettingsNavigationViewController.swift */ = {isa = PBXFileReference; fileEncoding = 4; lastKnownFileType = sourcecode.swift; path = SettingsNavigationViewController.swift; sourceTree = "<group>"; };
		892A5D9B2231E118008961AB /* UIAlertController.swift */ = {isa = PBXFileReference; fileEncoding = 4; lastKnownFileType = sourcecode.swift; path = UIAlertController.swift; sourceTree = "<group>"; };
		892A5D9D2231E122008961AB /* StateColorPalette.swift */ = {isa = PBXFileReference; fileEncoding = 4; lastKnownFileType = sourcecode.swift; path = StateColorPalette.swift; sourceTree = "<group>"; };
		892A5D9F2231E12F008961AB /* CompletionNotifying.swift */ = {isa = PBXFileReference; fileEncoding = 4; lastKnownFileType = sourcecode.swift; path = CompletionNotifying.swift; sourceTree = "<group>"; };
		892A5DA12231E136008961AB /* HUDProvider.swift */ = {isa = PBXFileReference; fileEncoding = 4; lastKnownFileType = sourcecode.swift; path = HUDProvider.swift; sourceTree = "<group>"; };
		892A5DAD2231E185008961AB /* HUDAssets.xcassets */ = {isa = PBXFileReference; lastKnownFileType = folder.assetcatalog; path = HUDAssets.xcassets; sourceTree = "<group>"; };
		892A5DAF2231E191008961AB /* LoadingTableViewCell.swift */ = {isa = PBXFileReference; fileEncoding = 4; lastKnownFileType = sourcecode.swift; path = LoadingTableViewCell.swift; sourceTree = "<group>"; };
		892A5DB02231E191008961AB /* LevelHUDView.swift */ = {isa = PBXFileReference; fileEncoding = 4; lastKnownFileType = sourcecode.swift; path = LevelHUDView.swift; sourceTree = "<group>"; };
		892A5DB12231E191008961AB /* LevelMaskView.swift */ = {isa = PBXFileReference; fileEncoding = 4; lastKnownFileType = sourcecode.swift; path = LevelMaskView.swift; sourceTree = "<group>"; };
		892A5DB52231E19F008961AB /* ReservoirVolumeHUDView.xib */ = {isa = PBXFileReference; fileEncoding = 4; lastKnownFileType = file.xib; path = ReservoirVolumeHUDView.xib; sourceTree = "<group>"; };
		892A5DB62231E19F008961AB /* ReservoirVolumeHUDView.swift */ = {isa = PBXFileReference; fileEncoding = 4; lastKnownFileType = sourcecode.swift; path = ReservoirVolumeHUDView.swift; sourceTree = "<group>"; };
		892A5DBB2231E20C008961AB /* Comparable.swift */ = {isa = PBXFileReference; fileEncoding = 4; lastKnownFileType = sourcecode.swift; path = Comparable.swift; sourceTree = "<group>"; };
		892F481A21AB2964004D313D /* RandomOutlierTableViewController.swift */ = {isa = PBXFileReference; lastKnownFileType = sourcecode.swift; path = RandomOutlierTableViewController.swift; sourceTree = "<group>"; };
		895695F521AA413B00828067 /* DateAndDurationTableViewController.swift */ = {isa = PBXFileReference; lastKnownFileType = sourcecode.swift; path = DateAndDurationTableViewController.swift; sourceTree = "<group>"; };
		895FE06C22011E9900FCF18A /* OverrideEmojiDataSource.swift */ = {isa = PBXFileReference; fileEncoding = 4; lastKnownFileType = sourcecode.swift; path = OverrideEmojiDataSource.swift; sourceTree = "<group>"; };
		895FE06D22011E9A00FCF18A /* OverrideSelectionViewController.storyboard */ = {isa = PBXFileReference; fileEncoding = 4; lastKnownFileType = file.storyboard; path = OverrideSelectionViewController.storyboard; sourceTree = "<group>"; };
		895FE07022011EDD00FCF18A /* EmojiInputController.storyboard */ = {isa = PBXFileReference; fileEncoding = 4; lastKnownFileType = file.storyboard; path = EmojiInputController.storyboard; sourceTree = "<group>"; };
		895FE07222011F0B00FCF18A /* DoubleRangeTableViewCell.xib */ = {isa = PBXFileReference; fileEncoding = 4; lastKnownFileType = file.xib; path = DoubleRangeTableViewCell.xib; sourceTree = "<group>"; };
		895FE07322011F0B00FCF18A /* EmojiDataSource.swift */ = {isa = PBXFileReference; fileEncoding = 4; lastKnownFileType = sourcecode.swift; path = EmojiDataSource.swift; sourceTree = "<group>"; };
		895FE07422011F0B00FCF18A /* OverridePresetCollectionViewCell.swift */ = {isa = PBXFileReference; fileEncoding = 4; lastKnownFileType = sourcecode.swift; path = OverridePresetCollectionViewCell.swift; sourceTree = "<group>"; };
		895FE07522011F0B00FCF18A /* LabeledTextFieldTableViewCell.swift */ = {isa = PBXFileReference; fileEncoding = 4; lastKnownFileType = sourcecode.swift; path = LabeledTextFieldTableViewCell.swift; sourceTree = "<group>"; };
		895FE07622011F0B00FCF18A /* OverrideSelectionFooterView.swift */ = {isa = PBXFileReference; fileEncoding = 4; lastKnownFileType = sourcecode.swift; path = OverrideSelectionFooterView.swift; sourceTree = "<group>"; };
		895FE07922011F0B00FCF18A /* DecimalTextFieldTableViewCell.xib */ = {isa = PBXFileReference; fileEncoding = 4; lastKnownFileType = file.xib; path = DecimalTextFieldTableViewCell.xib; sourceTree = "<group>"; };
		895FE07A22011F0C00FCF18A /* EmojiInputCell.swift */ = {isa = PBXFileReference; fileEncoding = 4; lastKnownFileType = sourcecode.swift; path = EmojiInputCell.swift; sourceTree = "<group>"; };
		895FE07B22011F0C00FCF18A /* DoubleRangeTableViewCell.swift */ = {isa = PBXFileReference; fileEncoding = 4; lastKnownFileType = sourcecode.swift; path = DoubleRangeTableViewCell.swift; sourceTree = "<group>"; };
		895FE07C22011F0C00FCF18A /* OverrideSelectionHeaderView.swift */ = {isa = PBXFileReference; fileEncoding = 4; lastKnownFileType = sourcecode.swift; path = OverrideSelectionHeaderView.swift; sourceTree = "<group>"; };
		895FE07D22011F0C00FCF18A /* LabeledTextFieldTableViewCell.xib */ = {isa = PBXFileReference; fileEncoding = 4; lastKnownFileType = file.xib; path = LabeledTextFieldTableViewCell.xib; sourceTree = "<group>"; };
		895FE07E22011F0C00FCF18A /* EmojiInputHeaderView.swift */ = {isa = PBXFileReference; fileEncoding = 4; lastKnownFileType = sourcecode.swift; path = EmojiInputHeaderView.swift; sourceTree = "<group>"; };
		895FE08C22011F4800FCF18A /* OverrideSelectionViewController.swift */ = {isa = PBXFileReference; fileEncoding = 4; lastKnownFileType = sourcecode.swift; path = OverrideSelectionViewController.swift; sourceTree = "<group>"; };
		895FE08D22011F4800FCF18A /* AddEditOverrideTableViewController.swift */ = {isa = PBXFileReference; fileEncoding = 4; lastKnownFileType = sourcecode.swift; path = AddEditOverrideTableViewController.swift; sourceTree = "<group>"; };
		895FE08F22011F4800FCF18A /* EmojiInputController.swift */ = {isa = PBXFileReference; fileEncoding = 4; lastKnownFileType = sourcecode.swift; path = EmojiInputController.swift; sourceTree = "<group>"; };
		8974AFBF22120D7A0043F01B /* TemporaryScheduleOverrideTests.swift */ = {isa = PBXFileReference; fileEncoding = 4; lastKnownFileType = sourcecode.swift; path = TemporaryScheduleOverrideTests.swift; sourceTree = "<group>"; };
		8974B0672215FE460043F01B /* Collection.swift */ = {isa = PBXFileReference; lastKnownFileType = sourcecode.swift; path = Collection.swift; sourceTree = "<group>"; };
		898E6E64224179300019E459 /* BaseHUDView.swift */ = {isa = PBXFileReference; fileEncoding = 4; lastKnownFileType = sourcecode.swift; path = BaseHUDView.swift; sourceTree = "<group>"; };
		898E6E65224179300019E459 /* BatteryLevelHUDView.xib */ = {isa = PBXFileReference; fileEncoding = 4; lastKnownFileType = file.xib; path = BatteryLevelHUDView.xib; sourceTree = "<group>"; };
		898E6E66224179300019E459 /* BatteryLevelHUDView.swift */ = {isa = PBXFileReference; fileEncoding = 4; lastKnownFileType = sourcecode.swift; path = BatteryLevelHUDView.swift; sourceTree = "<group>"; };
		898E6E6B224194050019E459 /* UIColor.swift */ = {isa = PBXFileReference; fileEncoding = 4; lastKnownFileType = sourcecode.swift; path = UIColor.swift; sourceTree = "<group>"; };
		898E6E6D2241ED9F0019E459 /* SuspendResumeTableViewCell.swift */ = {isa = PBXFileReference; fileEncoding = 4; lastKnownFileType = sourcecode.swift; path = SuspendResumeTableViewCell.swift; sourceTree = "<group>"; };
		898E6E6F2241EDB70019E459 /* PercentageTextFieldTableViewController.swift */ = {isa = PBXFileReference; fileEncoding = 4; lastKnownFileType = sourcecode.swift; path = PercentageTextFieldTableViewController.swift; sourceTree = "<group>"; };
		898E6E712241EDC10019E459 /* DateAndDurationTableViewController.swift */ = {isa = PBXFileReference; fileEncoding = 4; lastKnownFileType = sourcecode.swift; path = DateAndDurationTableViewController.swift; sourceTree = "<group>"; };
		8992426421EC138000EA512B /* UIColor.swift */ = {isa = PBXFileReference; lastKnownFileType = sourcecode.swift; path = UIColor.swift; sourceTree = "<group>"; };
		8997B4F423727E8A00061132 /* CustomOverrideCollectionViewCell.swift */ = {isa = PBXFileReference; lastKnownFileType = sourcecode.swift; path = CustomOverrideCollectionViewCell.swift; sourceTree = "<group>"; };
		89AB9EC621A4774500351324 /* MockPumpManager.swift */ = {isa = PBXFileReference; lastKnownFileType = sourcecode.swift; path = MockPumpManager.swift; sourceTree = "<group>"; };
		89AB9EC821A4BC2400351324 /* MockCGMManager.swift */ = {isa = PBXFileReference; lastKnownFileType = sourcecode.swift; path = MockCGMManager.swift; sourceTree = "<group>"; };
		89AB9ECA21A4C36200351324 /* MockPumpManager+UI.swift */ = {isa = PBXFileReference; lastKnownFileType = sourcecode.swift; path = "MockPumpManager+UI.swift"; sourceTree = "<group>"; };
		89AB9ECF21A4D2E500351324 /* MockPumpManagerSetupViewController.swift */ = {isa = PBXFileReference; lastKnownFileType = sourcecode.swift; path = MockPumpManagerSetupViewController.swift; sourceTree = "<group>"; };
		89AB9ED121A4D74000351324 /* MockPumpManagerSettingsSetupViewController.swift */ = {isa = PBXFileReference; lastKnownFileType = sourcecode.swift; path = MockPumpManagerSettingsSetupViewController.swift; sourceTree = "<group>"; };
		89AB9ED321A4D8F000351324 /* MockPumpManager.storyboard */ = {isa = PBXFileReference; lastKnownFileType = file.storyboard; path = MockPumpManager.storyboard; sourceTree = "<group>"; };
		89AB9ED521A4DE5F00351324 /* MockPumpManagerSettingsViewController.swift */ = {isa = PBXFileReference; lastKnownFileType = sourcecode.swift; path = MockPumpManagerSettingsViewController.swift; sourceTree = "<group>"; };
		89AC792C224C781100B8E9BA /* DoseProgressReporter.swift */ = {isa = PBXFileReference; fileEncoding = 4; lastKnownFileType = sourcecode.swift; path = DoseProgressReporter.swift; sourceTree = "<group>"; };
		89AC792D224C781100B8E9BA /* DoseProgressTimerEstimator.swift */ = {isa = PBXFileReference; fileEncoding = 4; lastKnownFileType = sourcecode.swift; path = DoseProgressTimerEstimator.swift; sourceTree = "<group>"; };
		89AC792E224C781200B8E9BA /* Locked.swift */ = {isa = PBXFileReference; fileEncoding = 4; lastKnownFileType = sourcecode.swift; path = Locked.swift; sourceTree = "<group>"; };
		89AC7934224C783500B8E9BA /* MockDoseProgressEstimator.swift */ = {isa = PBXFileReference; fileEncoding = 4; lastKnownFileType = sourcecode.swift; path = MockDoseProgressEstimator.swift; sourceTree = "<group>"; };
		89ADE128226BDB280067222B /* TestingScenario.swift */ = {isa = PBXFileReference; lastKnownFileType = sourcecode.swift; path = TestingScenario.swift; sourceTree = "<group>"; };
		89ADE12A226BDB730067222B /* DateRelativeCarbEntry.swift */ = {isa = PBXFileReference; lastKnownFileType = sourcecode.swift; path = DateRelativeCarbEntry.swift; sourceTree = "<group>"; };
		89ADE12C226BDD190067222B /* DateRelativeBasalEntry.swift */ = {isa = PBXFileReference; lastKnownFileType = sourcecode.swift; path = DateRelativeBasalEntry.swift; sourceTree = "<group>"; };
		89ADE12E226BDED40067222B /* DateRelativeBolusEntry.swift */ = {isa = PBXFileReference; lastKnownFileType = sourcecode.swift; path = DateRelativeBolusEntry.swift; sourceTree = "<group>"; };
		89ADE133226BF0490067222B /* TestingScenarioInstance.swift */ = {isa = PBXFileReference; lastKnownFileType = sourcecode.swift; path = TestingScenarioInstance.swift; sourceTree = "<group>"; };
		89ADE135226BF0BE0067222B /* DateRelativeGlucoseSample.swift */ = {isa = PBXFileReference; fileEncoding = 4; lastKnownFileType = sourcecode.swift; path = DateRelativeGlucoseSample.swift; sourceTree = "<group>"; };
		89AE221F228BC54C00BDFD85 /* TemporaryScheduleOverridePreset.swift */ = {isa = PBXFileReference; fileEncoding = 4; lastKnownFileType = sourcecode.swift; path = TemporaryScheduleOverridePreset.swift; sourceTree = "<group>"; };
		89AE2223228BC54C00BDFD85 /* TemporaryScheduleOverride.swift */ = {isa = PBXFileReference; fileEncoding = 4; lastKnownFileType = sourcecode.swift; path = TemporaryScheduleOverride.swift; sourceTree = "<group>"; };
		89AE2224228BC54C00BDFD85 /* TemporaryScheduleOverrideSettings.swift */ = {isa = PBXFileReference; fileEncoding = 4; lastKnownFileType = sourcecode.swift; path = TemporaryScheduleOverrideSettings.swift; sourceTree = "<group>"; };
		89AE2225228BC54C00BDFD85 /* TemporaryScheduleOverrideHistory.swift */ = {isa = PBXFileReference; fileEncoding = 4; lastKnownFileType = sourcecode.swift; path = TemporaryScheduleOverrideHistory.swift; sourceTree = "<group>"; };
		89AE222A228BC56A00BDFD85 /* WeakSet.swift */ = {isa = PBXFileReference; fileEncoding = 4; lastKnownFileType = sourcecode.swift; path = WeakSet.swift; sourceTree = "<group>"; };
		89CA2B33226D15E0004D9350 /* MutableCollection.swift */ = {isa = PBXFileReference; lastKnownFileType = sourcecode.swift; path = MutableCollection.swift; sourceTree = "<group>"; };
		89CA2B37226D4456004D9350 /* DateRelativeQuantity.swift */ = {isa = PBXFileReference; lastKnownFileType = sourcecode.swift; path = DateRelativeQuantity.swift; sourceTree = "<group>"; };
		89CCD4F121A87D340068C3FB /* MockCGMDataSource.swift */ = {isa = PBXFileReference; lastKnownFileType = sourcecode.swift; path = MockCGMDataSource.swift; sourceTree = "<group>"; };
		89CCD4F321A8A2B30068C3FB /* MockCGMManager+UI.swift */ = {isa = PBXFileReference; lastKnownFileType = sourcecode.swift; path = "MockCGMManager+UI.swift"; sourceTree = "<group>"; };
		89CCD4F521A8A6A60068C3FB /* MockCGMManagerSettingsViewController.swift */ = {isa = PBXFileReference; lastKnownFileType = sourcecode.swift; path = MockCGMManagerSettingsViewController.swift; sourceTree = "<group>"; };
		89CCD4F721A8D5500068C3FB /* MockGlucoseProvider.swift */ = {isa = PBXFileReference; lastKnownFileType = sourcecode.swift; path = MockGlucoseProvider.swift; sourceTree = "<group>"; };
		89CCD4F921A911510068C3FB /* PercentageTextFieldTableViewController.swift */ = {isa = PBXFileReference; lastKnownFileType = sourcecode.swift; path = PercentageTextFieldTableViewController.swift; sourceTree = "<group>"; };
		89D2046B21C83C3F001238CC /* GlucoseTrendTableViewController.swift */ = {isa = PBXFileReference; lastKnownFileType = sourcecode.swift; path = GlucoseTrendTableViewController.swift; sourceTree = "<group>"; };
		89D2047221CC7BD7001238CC /* MockKit.framework */ = {isa = PBXFileReference; explicitFileType = wrapper.framework; includeInIndex = 0; path = MockKit.framework; sourceTree = BUILT_PRODUCTS_DIR; };
		89D2047421CC7BD7001238CC /* MockKit.h */ = {isa = PBXFileReference; lastKnownFileType = sourcecode.c.h; path = MockKit.h; sourceTree = "<group>"; };
		89D2047521CC7BD7001238CC /* Info.plist */ = {isa = PBXFileReference; lastKnownFileType = text.plist.xml; path = Info.plist; sourceTree = "<group>"; };
		89D2048F21CC7C12001238CC /* MockKitUI.framework */ = {isa = PBXFileReference; explicitFileType = wrapper.framework; includeInIndex = 0; path = MockKitUI.framework; sourceTree = BUILT_PRODUCTS_DIR; };
		89D2049121CC7C13001238CC /* MockKitUI.h */ = {isa = PBXFileReference; lastKnownFileType = sourcecode.c.h; path = MockKitUI.h; sourceTree = "<group>"; };
		89D2049221CC7C13001238CC /* Info.plist */ = {isa = PBXFileReference; lastKnownFileType = text.plist.xml; path = Info.plist; sourceTree = "<group>"; };
		89D204D121CC837A001238CC /* Assets.xcassets */ = {isa = PBXFileReference; lastKnownFileType = folder.assetcatalog; path = Assets.xcassets; sourceTree = "<group>"; };
		89DC540C21B75AE7005A1CE0 /* Collection.swift */ = {isa = PBXFileReference; lastKnownFileType = sourcecode.swift; path = Collection.swift; sourceTree = "<group>"; };
<<<<<<< HEAD
		9E78433E236653F00016C583 /* ice_35_min_none_piecewiselinear_output.json */ = {isa = PBXFileReference; lastKnownFileType = text.json; path = ice_35_min_none_piecewiselinear_output.json; sourceTree = "<group>"; };
		9E784340236656770016C583 /* ice_35_min_partial_piecewiselinear_output.json */ = {isa = PBXFileReference; lastKnownFileType = text.json; path = ice_35_min_partial_piecewiselinear_output.json; sourceTree = "<group>"; };
		9E784342236659BD0016C583 /* ice_slow_absorption_piecewiselinear_output.json */ = {isa = PBXFileReference; lastKnownFileType = text.json; path = ice_slow_absorption_piecewiselinear_output.json; sourceTree = "<group>"; };
		9E78434423665B5A0016C583 /* ice_35_min_partial_piecewiselinear_adaptiverate_output.json */ = {isa = PBXFileReference; lastKnownFileType = text.json; path = ice_35_min_partial_piecewiselinear_adaptiverate_output.json; sourceTree = "<group>"; };
=======
		A9498D6E23386C0B00DAA9B9 /* TempBasalRecommendation.swift */ = {isa = PBXFileReference; fileEncoding = 4; lastKnownFileType = sourcecode.swift; path = TempBasalRecommendation.swift; sourceTree = "<group>"; };
		A9498D7123386C3200DAA9B9 /* LoggingService.swift */ = {isa = PBXFileReference; fileEncoding = 4; lastKnownFileType = sourcecode.swift; path = LoggingService.swift; sourceTree = "<group>"; };
		A9498D7223386C3200DAA9B9 /* Settings.swift */ = {isa = PBXFileReference; fileEncoding = 4; lastKnownFileType = sourcecode.swift; path = Settings.swift; sourceTree = "<group>"; };
		A9498D7323386C3200DAA9B9 /* AnalyticsService.swift */ = {isa = PBXFileReference; fileEncoding = 4; lastKnownFileType = sourcecode.swift; path = AnalyticsService.swift; sourceTree = "<group>"; };
		A9498D7423386C3200DAA9B9 /* GlucoseThreshold.swift */ = {isa = PBXFileReference; fileEncoding = 4; lastKnownFileType = sourcecode.swift; path = GlucoseThreshold.swift; sourceTree = "<group>"; };
		A9498D7523386C3300DAA9B9 /* RemoteDataService.swift */ = {isa = PBXFileReference; fileEncoding = 4; lastKnownFileType = sourcecode.swift; path = RemoteDataService.swift; sourceTree = "<group>"; };
		A9498D7623386C3300DAA9B9 /* Service.swift */ = {isa = PBXFileReference; fileEncoding = 4; lastKnownFileType = sourcecode.swift; path = Service.swift; sourceTree = "<group>"; };
		A9498D7723386C3300DAA9B9 /* DiagnosticLog.swift */ = {isa = PBXFileReference; fileEncoding = 4; lastKnownFileType = sourcecode.swift; path = DiagnosticLog.swift; sourceTree = "<group>"; };
		A9498D8623386CAF00DAA9B9 /* ServiceViewController.swift */ = {isa = PBXFileReference; fileEncoding = 4; lastKnownFileType = sourcecode.swift; path = ServiceViewController.swift; sourceTree = "<group>"; };
		A9498D8A23386CC700DAA9B9 /* ServiceUI.swift */ = {isa = PBXFileReference; fileEncoding = 4; lastKnownFileType = sourcecode.swift; path = ServiceUI.swift; sourceTree = "<group>"; };
		A9498D8C23386CD700DAA9B9 /* MockService.swift */ = {isa = PBXFileReference; fileEncoding = 4; lastKnownFileType = sourcecode.swift; path = MockService.swift; sourceTree = "<group>"; };
		A9498D8E23386CE800DAA9B9 /* MockServiceTableViewController.swift */ = {isa = PBXFileReference; fileEncoding = 4; lastKnownFileType = sourcecode.swift; path = MockServiceTableViewController.swift; sourceTree = "<group>"; };
		A9498D9023386D0800DAA9B9 /* MockService+UI.swift */ = {isa = PBXFileReference; fileEncoding = 4; lastKnownFileType = sourcecode.swift; path = "MockService+UI.swift"; sourceTree = "<group>"; };
		A991161323426A0A00A4B2E9 /* ServiceSetupNotifying.swift */ = {isa = PBXFileReference; lastKnownFileType = sourcecode.swift; path = ServiceSetupNotifying.swift; sourceTree = "<group>"; };
		A99C7372233990D400C80963 /* TempBasalRecommendationTests.swift */ = {isa = PBXFileReference; lastKnownFileType = sourcecode.swift; path = TempBasalRecommendationTests.swift; sourceTree = "<group>"; };
		A99C7374233993FE00C80963 /* DiagnosticLogTests.swift */ = {isa = PBXFileReference; lastKnownFileType = sourcecode.swift; path = DiagnosticLogTests.swift; sourceTree = "<group>"; };
		A99C73762339A67A00C80963 /* GlucoseThresholdTests.swift */ = {isa = PBXFileReference; lastKnownFileType = sourcecode.swift; path = GlucoseThresholdTests.swift; sourceTree = "<group>"; };
		A99C73782339ACDC00C80963 /* ServiceTests.swift */ = {isa = PBXFileReference; lastKnownFileType = sourcecode.swift; path = ServiceTests.swift; sourceTree = "<group>"; };
>>>>>>> fce34220
		A9E675F022713F4700E25293 /* LoopKit.framework */ = {isa = PBXFileReference; explicitFileType = wrapper.framework; includeInIndex = 0; path = LoopKit.framework; sourceTree = BUILT_PRODUCTS_DIR; };
		A9E675F2227140D800E25293 /* CoreData.framework */ = {isa = PBXFileReference; lastKnownFileType = wrapper.framework; name = CoreData.framework; path = Platforms/WatchOS.platform/Developer/SDKs/WatchOS.sdk/System/Library/Frameworks/CoreData.framework; sourceTree = DEVELOPER_DIR; };
		A9E675F4227140DD00E25293 /* HealthKit.framework */ = {isa = PBXFileReference; lastKnownFileType = wrapper.framework; name = HealthKit.framework; path = Platforms/WatchOS.platform/Developer/SDKs/WatchOS.sdk/System/Library/Frameworks/HealthKit.framework; sourceTree = DEVELOPER_DIR; };
		B42A7471235885B600247B03 /* LoopNotificationUserInfoKey.swift */ = {isa = PBXFileReference; lastKnownFileType = sourcecode.swift; path = LoopNotificationUserInfoKey.swift; sourceTree = "<group>"; };
		C1110E981EE98CF5009BB852 /* ice_35_min_input.json */ = {isa = PBXFileReference; fileEncoding = 4; lastKnownFileType = text.json; path = ice_35_min_input.json; sourceTree = "<group>"; };
		C12EE16B1F2964B3007DB9F1 /* InsulinModel.swift */ = {isa = PBXFileReference; fileEncoding = 4; lastKnownFileType = sourcecode.swift; path = InsulinModel.swift; sourceTree = "<group>"; };
		C13E6D291EEB1CB9006F5880 /* ice_slow_absorption.json */ = {isa = PBXFileReference; fileEncoding = 4; lastKnownFileType = text.json; path = ice_slow_absorption.json; sourceTree = "<group>"; };
		C164A55F22F14C73000E3FA5 /* UnfinalizedDose.swift */ = {isa = PBXFileReference; lastKnownFileType = sourcecode.swift; path = UnfinalizedDose.swift; sourceTree = "<group>"; };
		C164A56322F21081000E3FA5 /* MockPumpManagerState.swift */ = {isa = PBXFileReference; lastKnownFileType = sourcecode.swift; path = MockPumpManagerState.swift; sourceTree = "<group>"; };
		C16DA83E22E8D88F008624C2 /* LoopPlugin.swift */ = {isa = PBXFileReference; lastKnownFileType = sourcecode.swift; path = LoopPlugin.swift; sourceTree = "<group>"; };
		C16DA84422E9330A008624C2 /* LoopUIPlugin.swift */ = {isa = PBXFileReference; lastKnownFileType = sourcecode.swift; path = LoopUIPlugin.swift; sourceTree = "<group>"; };
		C17F4CB21EE9B6DF005079B1 /* carb_entry_input.json */ = {isa = PBXFileReference; fileEncoding = 4; lastKnownFileType = text.json; path = carb_entry_input.json; sourceTree = "<group>"; };
		C1814B83225B9ED5008D2D8E /* LoopNotificationCategory.swift */ = {isa = PBXFileReference; lastKnownFileType = sourcecode.swift; path = LoopNotificationCategory.swift; sourceTree = "<group>"; };
		C1814B8B226371DF008D2D8E /* WeakSynchronizedDelegate.swift */ = {isa = PBXFileReference; lastKnownFileType = sourcecode.swift; path = WeakSynchronizedDelegate.swift; sourceTree = "<group>"; };
		C188B83322CC16AC0051760A /* InsulinSensitivityScheduleViewController.swift */ = {isa = PBXFileReference; lastKnownFileType = sourcecode.swift; path = InsulinSensitivityScheduleViewController.swift; sourceTree = "<group>"; };
		C1ABE38D2245CFCD00570E82 /* UnfairLock.swift */ = {isa = PBXFileReference; lastKnownFileType = sourcecode.swift; path = UnfairLock.swift; sourceTree = "<group>"; };
		C1CBF61B1EEA2A1E001E4851 /* ice_1_hour_input.json */ = {isa = PBXFileReference; fileEncoding = 4; lastKnownFileType = text.json; path = ice_1_hour_input.json; sourceTree = "<group>"; };
		C1DB55B01F2E95FD00C483A2 /* WalshInsulinModel.swift */ = {isa = PBXFileReference; lastKnownFileType = sourcecode.swift; path = WalshInsulinModel.swift; sourceTree = "<group>"; };
		C1DB55B21F2E964400C483A2 /* ExponentialInsulinModel.swift */ = {isa = PBXFileReference; lastKnownFileType = sourcecode.swift; path = ExponentialInsulinModel.swift; sourceTree = "<group>"; };
		C1DB55B41F2EA6EA00C483A2 /* iob_from_doses_exponential_output.json */ = {isa = PBXFileReference; lastKnownFileType = text.json; path = iob_from_doses_exponential_output.json; sourceTree = "<group>"; };
		C1DB55B61F2EACD500C483A2 /* iob_from_bolus_exponential_output.json */ = {isa = PBXFileReference; lastKnownFileType = text.json; path = iob_from_bolus_exponential_output.json; sourceTree = "<group>"; };
/* End PBXFileReference section */

/* Begin PBXFrameworksBuildPhase section */
		430157F41C7EC03B00B64B63 /* Frameworks */ = {
			isa = PBXFrameworksBuildPhase;
			buildActionMask = 2147483647;
			files = (
				892A5D49222F03CC008961AB /* LoopTestingKit.framework in Frameworks */,
				4301582D1C7ECD7A00B64B63 /* HealthKit.framework in Frameworks */,
				430158191C7ECB5E00B64B63 /* LoopKit.framework in Frameworks */,
				43BA715B201E484D0058961E /* LoopKitUI.framework in Frameworks */,
			);
			runOnlyForDeploymentPostprocessing = 0;
		};
		43BA7150201E484D0058961E /* Frameworks */ = {
			isa = PBXFrameworksBuildPhase;
			buildActionMask = 2147483647;
			files = (
				4353D171203D3E71007B4ECD /* HealthKit.framework in Frameworks */,
				43BA7191202020140058961E /* LoopKit.framework in Frameworks */,
			);
			runOnlyForDeploymentPostprocessing = 0;
		};
		43D8FDC71C728FDF0073BE78 /* Frameworks */ = {
			isa = PBXFrameworksBuildPhase;
			buildActionMask = 2147483647;
			files = (
				4353D173203D3E7E007B4ECD /* CoreData.framework in Frameworks */,
				4353D170203D3E5C007B4ECD /* HealthKit.framework in Frameworks */,
			);
			runOnlyForDeploymentPostprocessing = 0;
		};
		43D8FDD21C728FDF0073BE78 /* Frameworks */ = {
			isa = PBXFrameworksBuildPhase;
			buildActionMask = 2147483647;
			files = (
				43D8FDD61C728FDF0073BE78 /* LoopKit.framework in Frameworks */,
			);
			runOnlyForDeploymentPostprocessing = 0;
		};
		892A5D31222F03CB008961AB /* Frameworks */ = {
			isa = PBXFrameworksBuildPhase;
			buildActionMask = 2147483647;
			files = (
				892A5D5C222F1210008961AB /* LoopKit.framework in Frameworks */,
			);
			runOnlyForDeploymentPostprocessing = 0;
		};
		89D2046F21CC7BD7001238CC /* Frameworks */ = {
			isa = PBXFrameworksBuildPhase;
			buildActionMask = 2147483647;
			files = (
				892A5D57222F04E2008961AB /* LoopTestingKit.framework in Frameworks */,
				89D204A621CC7C55001238CC /* LoopKit.framework in Frameworks */,
				89D2048921CC7BF7001238CC /* HealthKit.framework in Frameworks */,
			);
			runOnlyForDeploymentPostprocessing = 0;
		};
		89D2048C21CC7C12001238CC /* Frameworks */ = {
			isa = PBXFrameworksBuildPhase;
			buildActionMask = 2147483647;
			files = (
				89D204A821CC7C60001238CC /* MockKit.framework in Frameworks */,
				89D204A721CC7C5C001238CC /* LoopKitUI.framework in Frameworks */,
			);
			runOnlyForDeploymentPostprocessing = 0;
		};
		A9E675E522713F4700E25293 /* Frameworks */ = {
			isa = PBXFrameworksBuildPhase;
			buildActionMask = 2147483647;
			files = (
				A9E675F3227140D800E25293 /* CoreData.framework in Frameworks */,
				A9E675F5227140DD00E25293 /* HealthKit.framework in Frameworks */,
			);
			runOnlyForDeploymentPostprocessing = 0;
		};
/* End PBXFrameworksBuildPhase section */

/* Begin PBXGroup section */
		1F5DAB1B2118C91C00048054 /* Common */ = {
			isa = PBXGroup;
			children = (
				1F5DAB1C2118C95700048054 /* LocalizedString.swift */,
			);
			path = Common;
			sourceTree = "<group>";
		};
		430059211CCDC7A200C861EA /* Extensions */ = {
			isa = PBXGroup;
			children = (
				8974B0672215FE460043F01B /* Collection.swift */,
				892A5DBB2231E20C008961AB /* Comparable.swift */,
				43D8FDEE1C7290350073BE78 /* HKUnit.swift */,
				434FF1DF1CF269D8000DB779 /* IdentifiableClass.swift */,
				891A3FC62247268F00378B27 /* Math.swift */,
				89CA2B33226D15E0004D9350 /* MutableCollection.swift */,
				43177D0D1D3737420006E908 /* NibLoadable.swift */,
				434FB64B1D712449007B9C70 /* NSData.swift */,
				43D8FDF11C7290350073BE78 /* NSDateFormatter.swift */,
				43D8FDF21C7290350073BE78 /* NSTimeInterval.swift */,
				434C5F9D209938CD00B2FD1A /* NumberFormatter.swift */,
				434570431FE605E30089C4DC /* OSLog.swift */,
				4303C4901E2D664200ADEDC8 /* TimeZone.swift */,
				434FF1E31CF26A1E000DB779 /* UITableViewCell.swift */,
				43260F6D21C4BF7A00DD6837 /* UUID.swift */,
			);
			path = Extensions;
			sourceTree = "<group>";
		};
		430157F81C7EC03B00B64B63 /* LoopKit Example */ = {
			isa = PBXGroup;
			children = (
				7D68A9BA1FE0A3D100522C49 /* InfoPlist.strings */,
				7D68A9B01FE0A3D000522C49 /* Localizable.strings */,
				435F355F1C9CD23D00C204D2 /* Managers */,
				435F355C1C9CD14E00C204D2 /* Extensions */,
				4301582A1C7ECCEF00B64B63 /* LoopKitExample.entitlements */,
				430158071C7EC03B00B64B63 /* Info.plist */,
				430157F91C7EC03B00B64B63 /* AppDelegate.swift */,
				430157FB1C7EC03B00B64B63 /* MasterViewController.swift */,
				430158021C7EC03B00B64B63 /* Assets.xcassets */,
				430158041C7EC03B00B64B63 /* LaunchScreen.storyboard */,
				430157FF1C7EC03B00B64B63 /* Main.storyboard */,
			);
			path = "LoopKit Example";
			sourceTree = "<group>";
		};
		432CF86320D769070066B889 /* View Controllers */ = {
			isa = PBXGroup;
			children = (
				895FE08D22011F4800FCF18A /* AddEditOverrideTableViewController.swift */,
				43F5034C210599CC009FA89A /* AuthenticationViewController.swift */,
				892A5D60222F6AF3008961AB /* BasalScheduleTableViewController.swift */,
				434FB6491D712158007B9C70 /* CommandResponseViewController.swift */,
				43D8FE041C7290530073BE78 /* DailyQuantityScheduleTableViewController.swift */,
				43D8FE051C7290530073BE78 /* DailyValueScheduleTableViewController.swift */,
				898E6E712241EDC10019E459 /* DateAndDurationTableViewController.swift */,
				432CF86420D7692E0066B889 /* DeliveryLimitSettingsTableViewController.swift */,
				895FE08F22011F4800FCF18A /* EmojiInputController.swift */,
				8907E35821A9D0EC00335852 /* GlucoseEntryTableViewController.swift */,
				43D8FE061C7290530073BE78 /* GlucoseRangeScheduleTableViewController.swift */,
				C188B83322CC16AC0051760A /* InsulinSensitivityScheduleViewController.swift */,
				895FE08C22011F4800FCF18A /* OverrideSelectionViewController.swift */,
				898E6E6F2241EDB70019E459 /* PercentageTextFieldTableViewController.swift */,
				43FB60E620DCBC55002B996B /* RadioSelectionTableViewController.swift */,
				A9498D8623386CAF00DAA9B9 /* ServiceViewController.swift */,
				892A5D992231E0E3008961AB /* SettingsNavigationViewController.swift */,
				43FB60E420DCBA02002B996B /* SetupTableViewController.swift */,
				43D8FE0C1C7290530073BE78 /* SingleValueScheduleTableViewController.swift */,
				434FF1F31CF294A9000DB779 /* TextFieldTableViewController.swift */,
				89CCD4F921A911510068C3FB /* PercentageTextFieldTableViewController.swift */,
				895695F521AA413B00828067 /* DateAndDurationTableViewController.swift */,
			);
			path = "View Controllers";
			sourceTree = "<group>";
		};
		434113B620F2BDB900D05747 /* Persistence */ = {
			isa = PBXGroup;
			children = (
				434113BD20F2C72000D05747 /* CachedCarbObjectTests.swift */,
				434113BB20F2C56100D05747 /* CachedGlucoseObjectTests.swift */,
				434113B420F2BDB500D05747 /* CachedInsulinDeliveryObjectTests.swift */,
				434113B920F2C41C00D05747 /* DeletedCarbObjectTests.swift */,
				434113B220F2890800D05747 /* PersistenceControllerTests.swift */,
				434113B720F2BDE800D05747 /* PersistenceControllerTestCase.swift */,
			);
			path = Persistence;
			sourceTree = "<group>";
		};
		435F355C1C9CD14E00C204D2 /* Extensions */ = {
			isa = PBXGroup;
			children = (
				43177D031D372A7F0006E908 /* CarbEntryTableViewController.swift */,
				4302F4DE1D4E607B00F0FCAF /* InsulinDeliveryTableViewController.swift */,
				435F355D1C9CD16A00C204D2 /* NSUserDefaults.swift */,
			);
			path = Extensions;
			sourceTree = "<group>";
		};
		435F355F1C9CD23D00C204D2 /* Managers */ = {
			isa = PBXGroup;
			children = (
				435F35601C9CD25F00C204D2 /* DeviceDataManager.swift */,
			);
			path = Managers;
			sourceTree = "<group>";
		};
		4369F090208B0D68000E3E45 /* Views */ = {
			isa = PBXGroup;
			children = (
				43F5035821059AF7009FA89A /* AuthenticationTableViewCell.swift */,
				43F5035921059AF7009FA89A /* AuthenticationTableViewCell.xib */,
				892A5D63222F6B13008961AB /* SetConstrainedScheduleEntryTableViewCell.swift */,
				892A5D62222F6B13008961AB /* SetConstrainedScheduleEntryTableViewCell.xib */,
				898E6E64224179300019E459 /* BaseHUDView.swift */,
				898E6E66224179300019E459 /* BatteryLevelHUDView.swift */,
				898E6E65224179300019E459 /* BatteryLevelHUDView.xib */,
				43D8FE591C7291D80073BE78 /* DatePickerTableViewCell.swift */,
				895FE07922011F0B00FCF18A /* DecimalTextFieldTableViewCell.xib */,
				895FE07B22011F0C00FCF18A /* DoubleRangeTableViewCell.swift */,
				895FE07222011F0B00FCF18A /* DoubleRangeTableViewCell.xib */,
				895FE07322011F0B00FCF18A /* EmojiDataSource.swift */,
				895FE07A22011F0C00FCF18A /* EmojiInputCell.swift */,
				895FE07E22011F0C00FCF18A /* EmojiInputHeaderView.swift */,
				43177D0B1D3734040006E908 /* GlucoseRangeOverrideTableViewCell.swift */,
				43177D071D37306D0006E908 /* GlucoseRangeOverrideTableViewCell.xib */,
				43D8FE071C7290530073BE78 /* GlucoseRangeTableViewCell.swift */,
				43D8FE081C7290530073BE78 /* GlucoseRangeTableViewCell.xib */,
				892A5DAD2231E185008961AB /* HUDAssets.xcassets */,
				895FE07522011F0B00FCF18A /* LabeledTextFieldTableViewCell.swift */,
				895FE07D22011F0C00FCF18A /* LabeledTextFieldTableViewCell.xib */,
				892A5DB02231E191008961AB /* LevelHUDView.swift */,
				892A5DB12231E191008961AB /* LevelMaskView.swift */,
				892A5DAF2231E191008961AB /* LoadingTableViewCell.swift */,
				895FE07422011F0B00FCF18A /* OverridePresetCollectionViewCell.swift */,
				895FE07622011F0B00FCF18A /* OverrideSelectionFooterView.swift */,
				895FE07C22011F0C00FCF18A /* OverrideSelectionHeaderView.swift */,
				4369F08E208859E6000E3E45 /* PaddedTextField.swift */,
				43D8FE0A1C7290530073BE78 /* RepeatingScheduleValueTableViewCell.swift */,
				43D8FE0B1C7290530073BE78 /* RepeatingScheduleValueTableViewCell.xib */,
				892A5DB62231E19F008961AB /* ReservoirVolumeHUDView.swift */,
				892A5DB52231E19F008961AB /* ReservoirVolumeHUDView.xib */,
				432CF86620D76AB90066B889 /* SettingsTableViewCell.swift */,
				432CF86820D76B320066B889 /* SetupButton.swift */,
				432CF86A20D76B9C0066B889 /* SetupIndicatorView.swift */,
				898E6E6D2241ED9F0019E459 /* SuspendResumeTableViewCell.swift */,
				432CF86C20D76C470066B889 /* SwitchTableViewCell.swift */,
				4369F093208BA001000E3E45 /* TextButtonTableViewCell.swift */,
				434FF1F01CF29451000DB779 /* TextFieldTableViewCell.swift */,
				434FF1EF1CF29451000DB779 /* TextFieldTableViewCell.xib */,
				43F5034E210599DF009FA89A /* ValidatingIndicatorView.swift */,
				892155122245C516009112BC /* SegmentedGaugeBarView.swift */,
				892155142245C57E009112BC /* SegmentedGaugeBarLayer.swift */,
				892155162245FBEF009112BC /* InsulinSensitivityScalingTableViewCell.swift */,
				892155172245FBEF009112BC /* InsulinSensitivityScalingTableViewCell.xib */,
				8997B4F423727E8A00061132 /* CustomOverrideCollectionViewCell.swift */,
			);
			path = Views;
			sourceTree = "<group>";
		};
		437874B4202FDC8300A3D8B9 /* Persistence */ = {
			isa = PBXGroup;
			children = (
				43D8FEE01C7294D50073BE78 /* Model.xcdatamodeld */,
				434113AC20F287DC00D05747 /* NSManagedObjectContext.swift */,
				43D8FEE21C7294D50073BE78 /* PersistenceController.swift */,
				43CF0B3E2030FD0D002A66DE /* UploadState.swift */,
				433BC7B020562705000B1200 /* UpdateSource.swift */,
			);
			path = Persistence;
			sourceTree = "<group>";
		};
		437AFF1B203A45CF008C4892 /* Extensions */ = {
			isa = PBXGroup;
			children = (
				437AFF1C203A45DB008C4892 /* CacheStore.swift */,
				437AFF1E203A763F008C4892 /* HKHealthStoreMock.swift */,
				437AFF20203AA740008C4892 /* NSManagedObjectContext.swift */,
				891A3FD22249990900378B27 /* DailyValueSchedule.swift */,
			);
			path = Extensions;
			sourceTree = "<group>";
		};
		437AFF22203BE382008C4892 /* Extensions */ = {
			isa = PBXGroup;
			children = (
				43D8FDF01C7290350073BE78 /* Date.swift */,
				43D8FDE91C7290350073BE78 /* Double.swift */,
				437AFF23203BE402008C4892 /* HKHealthStore.swift */,
				43AF1FB11C926CDD00EA2F3D /* HKQuantity.swift */,
				432762731D60505F0083215A /* HKQuantitySample.swift */,
				43CB51B0211EB16C00DB9B4A /* NSUserActivity+CarbKit.swift */,
			);
			path = Extensions;
			sourceTree = "<group>";
		};
		439706E722D2E8EE00C81566 /* Views */ = {
			isa = PBXGroup;
			children = (
				439706E822D2E94800C81566 /* BoundSwitchTableViewCell.swift */,
			);
			path = Views;
			sourceTree = "<group>";
		};
		43BA7155201E484D0058961E /* LoopKitUI */ = {
			isa = PBXGroup;
			children = (
				43177D091D3732C70006E908 /* Assets.xcassets */,
				43BA7160201E48910058961E /* CarbKit */,
				43BA719920203EF30058961E /* CarbKit.storyboard */,
				43A8EC3B210CEEA500A81379 /* CGMManagerUI.swift */,
				892A5D9F2231E12F008961AB /* CompletionNotifying.swift */,
				895FE07022011EDD00FCF18A /* EmojiInputController.storyboard */,
				892A5DA12231E136008961AB /* HUDProvider.swift */,
				43BA7157201E484D0058961E /* Info.plist */,
				1F5DAB282118CE9300048054 /* InfoPlist.strings */,
				43BA7161201E48EB0058961E /* InsulinKit */,
				43D8FEED1C7294E90073BE78 /* InsulinKit.storyboard */,
				7D68A9E31FE0A3D300522C49 /* Localizable.strings */,
				43BA7156201E484D0058961E /* LoopKitUI.h */,
				C16DA84422E9330A008624C2 /* LoopUIPlugin.swift */,
				895FE06C22011E9900FCF18A /* OverrideEmojiDataSource.swift */,
				895FE06D22011E9A00FCF18A /* OverrideSelectionViewController.storyboard */,
				43FB60E220DCB9E0002B996B /* PumpManagerUI.swift */,
				43F503622106C761009FA89A /* ServiceAuthenticationUI.swift */,
				43F5035521059A8A009FA89A /* ServiceCredential.swift */,
				A991161323426A0A00A4B2E9 /* ServiceSetupNotifying.swift */,
				A9498D8A23386CC700DAA9B9 /* ServiceUI.swift */,
				892A5D9D2231E122008961AB /* StateColorPalette.swift */,
				43F89C9E22BDFB10006BB54E /* UIActivityIndicatorView.swift */,
				892A5D9B2231E118008961AB /* UIAlertController.swift */,
				898E6E6B224194050019E459 /* UIColor.swift */,
				432CF86320D769070066B889 /* View Controllers */,
				4369F090208B0D68000E3E45 /* Views */,
			);
			path = LoopKitUI;
			sourceTree = "<group>";
		};
		43BA7160201E48910058961E /* CarbKit */ = {
			isa = PBXGroup;
			children = (
				43D8FE561C7291D80073BE78 /* CarbEntryEditViewController.swift */,
				43D8FE571C7291D80073BE78 /* CarbEntryTableViewController.swift */,
				2FD1A6AF1E4A76CC0042EF39 /* CarbEntryValidationNavigationDelegate.swift */,
				432711371EDE826A00171F6A /* CustomInputTextField.swift */,
				434A01CF1F019D9100938125 /* DateAndDurationTableViewCell.xib */,
				4369F091208B0DFF000E3E45 /* DateAndDurationTableViewCell.swift */,
				43D8FE5A1C7291D80073BE78 /* DecimalTextFieldTableViewCell.swift */,
				4359E74D1EEA1FBC0022EF0C /* FoodEmojiDataSource.swift */,
				433D705D1EFB29700004EB9F /* FoodTypeShortcutCell.swift */,
			);
			path = CarbKit;
			sourceTree = "<group>";
		};
		43BA7161201E48EB0058961E /* InsulinKit */ = {
			isa = PBXGroup;
			children = (
				43D8FEEF1C7294E90073BE78 /* ErrorBackgroundView.swift */,
				4302F4DC1D4DCED000F0FCAF /* InsulinDeliveryTableViewController.swift */,
			);
			path = InsulinKit;
			sourceTree = "<group>";
		};
		43BA718D202020140058961E /* Frameworks */ = {
			isa = PBXGroup;
			children = (
				A9E675F4227140DD00E25293 /* HealthKit.framework */,
				4353D172203D3E7E007B4ECD /* CoreData.framework */,
				A9E675F2227140D800E25293 /* CoreData.framework */,
				4301582C1C7ECD7A00B64B63 /* HealthKit.framework */,
			);
			name = Frameworks;
			sourceTree = "<group>";
		};
		43D8FDC11C728FDF0073BE78 = {
			isa = PBXGroup;
			children = (
				1F5DAB1B2118C91C00048054 /* Common */,
				430059211CCDC7A200C861EA /* Extensions */,
				43D8FDCD1C728FDF0073BE78 /* LoopKit */,
				430157F81C7EC03B00B64B63 /* LoopKit Example */,
				43D8FDD91C728FDF0073BE78 /* LoopKitTests */,
				43BA7155201E484D0058961E /* LoopKitUI */,
				89D2047321CC7BD7001238CC /* MockKit */,
				89D2049021CC7C13001238CC /* MockKitUI */,
				892A5D35222F03CB008961AB /* LoopTestingKit */,
				43BA718D202020140058961E /* Frameworks */,
				43D8FDCC1C728FDF0073BE78 /* Products */,
			);
			sourceTree = "<group>";
		};
		43D8FDCC1C728FDF0073BE78 /* Products */ = {
			isa = PBXGroup;
			children = (
				43D8FDCB1C728FDF0073BE78 /* LoopKit.framework */,
				43D8FDD51C728FDF0073BE78 /* LoopKitTests.xctest */,
				430157F71C7EC03B00B64B63 /* LoopKit Example.app */,
				43BA7154201E484D0058961E /* LoopKitUI.framework */,
				89D2047221CC7BD7001238CC /* MockKit.framework */,
				89D2048F21CC7C12001238CC /* MockKitUI.framework */,
				892A5D34222F03CB008961AB /* LoopTestingKit.framework */,
				A9E675F022713F4700E25293 /* LoopKit.framework */,
			);
			name = Products;
			sourceTree = "<group>";
		};
		43D8FDCD1C728FDF0073BE78 /* LoopKit */ = {
			isa = PBXGroup;
			children = (
				B42A74702358858D00247B03 /* Notification */,
				43D8FDCE1C728FDF0073BE78 /* LoopKit.h */,
				43D8FDD01C728FDF0073BE78 /* Info.plist */,
				A9498D7323386C3200DAA9B9 /* AnalyticsService.swift */,
				43D8FDE51C7290340073BE78 /* BasalRateSchedule.swift */,
				43D8FDE61C7290350073BE78 /* CarbRatioSchedule.swift */,
				891A3FDA224BEC0D00378B27 /* CarbSensitivitySchedule.swift */,
				4352A73B20DECF0600CAC200 /* CGMManager.swift */,
				43D8FDE71C7290350073BE78 /* DailyQuantitySchedule.swift */,
				891A3FD4224B047200378B27 /* DailyQuantitySchedule+Override.swift */,
				43D8FDE81C7290350073BE78 /* DailyValueSchedule.swift */,
				4379CFE221102A4100AADC79 /* DeviceManager.swift */,
				A9498D7723386C3300DAA9B9 /* DiagnosticLog.swift */,
				89AC792C224C781100B8E9BA /* DoseProgressReporter.swift */,
				89AC792D224C781100B8E9BA /* DoseProgressTimerEstimator.swift */,
				891A3FD8224BEB4500378B27 /* EGPSchedule.swift */,
				43C9805B212D216A003B5D17 /* GlucoseChange.swift */,
				43D8FDEA1C7290350073BE78 /* GlucoseEffect.swift */,
				4378B64A1ED61965000AE785 /* GlucoseEffectVelocity.swift */,
				43D8FDEB1C7290350073BE78 /* GlucoseRangeSchedule.swift */,
				43D8FDEC1C7290350073BE78 /* GlucoseSchedule.swift */,
				A9498D7423386C3200DAA9B9 /* GlucoseThreshold.swift */,
				43D9888A1C87E47800DA4467 /* GlucoseValue.swift */,
				43D8FDED1C7290350073BE78 /* HealthKitSampleStore.swift */,
				43B17C88208EEC0B00AC27E9 /* HealthStoreUnitCache.swift */,
				43F5034A21051FCD009FA89A /* KeychainManager.swift */,
				89AC792E224C781200B8E9BA /* Locked.swift */,
				A9498D7123386C3200DAA9B9 /* LoggingService.swift */,
				43D8FDEF1C7290350073BE78 /* LoopMath.swift */,
				432CF87220D774220066B889 /* PumpManager.swift */,
				43FB610620DDF19B002B996B /* PumpManagerError.swift */,
				43FB60E820DCBE64002B996B /* PumpManagerStatus.swift */,
				434C5F9B2098352500B2FD1A /* QuantityFormatter.swift */,
				A9498D7523386C3300DAA9B9 /* RemoteDataService.swift */,
				43D8FDF31C7290350073BE78 /* SampleValue.swift */,
				A9498D7623386C3300DAA9B9 /* Service.swift */,
				43F5035421059A8A009FA89A /* ServiceAuthentication.swift */,
				43FB60EA20DDC868002B996B /* SetBolusError.swift */,
				A9498D7223386C3200DAA9B9 /* Settings.swift */,
				89AE2223228BC54C00BDFD85 /* TemporaryScheduleOverride.swift */,
				89AE2225228BC54C00BDFD85 /* TemporaryScheduleOverrideHistory.swift */,
				89AE221F228BC54C00BDFD85 /* TemporaryScheduleOverridePreset.swift */,
				89AE2224228BC54C00BDFD85 /* TemporaryScheduleOverrideSettings.swift */,
				C1ABE38D2245CFCD00570E82 /* UnfairLock.swift */,
				89AE222A228BC56A00BDFD85 /* WeakSet.swift */,
				C1814B8B226371DF008D2D8E /* WeakSynchronizedDelegate.swift */,
				43CACE0D2247F89100F90AF5 /* WeakSynchronizedSet.swift */,
				43D8FE2B1C72914D0073BE78 /* CarbKit */,
				437AFF22203BE382008C4892 /* Extensions */,
				43D8FE701C7293070073BE78 /* GlucoseKit */,
				7D68A9C41FE0A3D200522C49 /* InfoPlist.strings */,
				43D8FEB21C7294520073BE78 /* InsulinKit */,
				1F5DAB2B2118CE9300048054 /* Localizable.strings */,
				437874B4202FDC8300A3D8B9 /* Persistence */,
				C16DA83E22E8D88F008624C2 /* LoopPlugin.swift */,
			);
			path = LoopKit;
			sourceTree = "<group>";
		};
		43D8FDD91C728FDF0073BE78 /* LoopKitTests */ = {
			isa = PBXGroup;
			children = (
				434113B620F2BDB900D05747 /* Persistence */,
				437AFF1B203A45CF008C4892 /* Extensions */,
				43D988911C87FEFF00DA4467 /* Fixtures */,
				43D8FDDC1C728FDF0073BE78 /* Info.plist */,
				1F5DAB252118CE9300048054 /* InfoPlist.strings */,
				43D8FE1A1C72906E0073BE78 /* BasalRateScheduleTests.swift */,
				43D8FE411C7291900073BE78 /* CarbMathTests.swift */,
				437AFF192039F149008C4892 /* CarbStoreTests.swift */,
				891A3FD6224BE62100378B27 /* DailyValueScheduleTests.swift */,
				A99C7374233993FE00C80963 /* DiagnosticLogTests.swift */,
				43A067121F245A2F00E9E90F /* DoseStoreTests.swift */,
				43D8FE991C7293D00073BE78 /* GlucoseMathTests.swift */,
				A99C73762339A67A00C80963 /* GlucoseThresholdTests.swift */,
				43D8FEC81C7294640073BE78 /* InsulinMathTests.swift */,
				43D8FDDA1C728FDF0073BE78 /* LoopKitTests.swift */,
				43D9888C1C87EBE400DA4467 /* LoopMathTests.swift */,
				43D8FE1B1C72906E0073BE78 /* NSDateTests.swift */,
				A99C7372233990D400C80963 /* TempBasalRecommendationTests.swift */,
				8974AFBF22120D7A0043F01B /* TemporaryScheduleOverrideTests.swift */,
				891A3FD02249948A00378B27 /* TemporaryScheduleOverrideHistoryTests.swift */,
				434C5F9F209ABD4700B2FD1A /* QuantityFormatterTests.swift */,
				43D8FE1C1C72906E0073BE78 /* QuantityScheduleTests.swift */,
				A99C73782339ACDC00C80963 /* ServiceTests.swift */,
			);
			path = LoopKitTests;
			sourceTree = "<group>";
		};
		43D8FE2B1C72914D0073BE78 /* CarbKit */ = {
			isa = PBXGroup;
			children = (
				4378B64C1ED61C22000AE785 /* AbsorbedCarbValue.swift */,
				437AFEE92036A156008C4892 /* CachedCarbObject+CoreDataClass.swift */,
				437AFEEA2036A156008C4892 /* CachedCarbObject+CoreDataProperties.swift */,
				43D8FE4A1C7291BD0073BE78 /* CarbEntry.swift */,
				43D8FE4B1C7291BD0073BE78 /* CarbMath.swift */,
				4378B6501ED62D8D000AE785 /* CarbStatus.swift */,
				43D8FE4C1C7291BD0073BE78 /* CarbStore.swift */,
				4353D16E203D104F007B4ECD /* CarbStoreError.swift */,
				4378B64E1ED61C64000AE785 /* CarbValue.swift */,
				437AFEF12036A2D7008C4892 /* DeletedCarbEntry.swift */,
				437AFEEB2036A156008C4892 /* DeletedCarbObject+CoreDataClass.swift */,
				437AFEEC2036A156008C4892 /* DeletedCarbObject+CoreDataProperties.swift */,
				43D8FE4D1C7291BD0073BE78 /* HKQuantitySample+CarbKit.swift */,
				43D8FE5B1C7291D80073BE78 /* NewCarbEntry.swift */,
				4346D1FB1C79481E00ABAFE3 /* NSUserDefaults.swift */,
				43D8FE4E1C7291BD0073BE78 /* StoredCarbEntry.swift */,
			);
			path = CarbKit;
			sourceTree = "<group>";
		};
		43D8FE431C7291930073BE78 /* CarbKit */ = {
			isa = PBXGroup;
			children = (
				43D8FE441C7291A60073BE78 /* carb_effect_from_history_input.json */,
				43D8FE451C7291A60073BE78 /* carb_effect_from_history_output.json */,
				C17F4CB21EE9B6DF005079B1 /* carb_entry_input.json */,
				43D8FE461C7291A60073BE78 /* carbs_on_board_output.json */,
				43EBE44C1EAC7F0C0073A0B5 /* grouped_by_overlapping_absorption_times_border_case_input.json */,
				43EBE44B1EAC7F0C0073A0B5 /* grouped_by_overlapping_absorption_times_border_case_output.json */,
				43EBE4471EAC77290073A0B5 /* grouped_by_overlapping_absorption_times_input.json */,
				43EBE4481EAC77290073A0B5 /* grouped_by_overlapping_absorption_times_output.json */,
				C1CBF61B1EEA2A1E001E4851 /* ice_1_hour_input.json */,
				439BCD8F1EEDD2AD00100EAA /* ice_1_hour_output.json */,
				C1110E981EE98CF5009BB852 /* ice_35_min_input.json */,
				439BCD8D1EEDD22900100EAA /* ice_35_min_none_output.json */,
				4359E74F1EED04330022EF0C /* ice_35_min_partial_output.json */,
				439BCD911EEDD33F00100EAA /* ice_slow_absorption_output.json */,
				C13E6D291EEB1CB9006F5880 /* ice_slow_absorption.json */,
				9E78433E236653F00016C583 /* ice_35_min_none_piecewiselinear_output.json */,
				9E784340236656770016C583 /* ice_35_min_partial_piecewiselinear_output.json */,
				9E784342236659BD0016C583 /* ice_slow_absorption_piecewiselinear_output.json */,
				9E78434423665B5A0016C583 /* ice_35_min_partial_piecewiselinear_adaptiverate_output.json */,
			);
			path = CarbKit;
			sourceTree = "<group>";
		};
		43D8FE701C7293070073BE78 /* GlucoseKit */ = {
			isa = PBXGroup;
			children = (
				433BC7A820538D4C000B1200 /* CachedGlucoseObject+CoreDataClass.swift */,
				433BC7A920538D4C000B1200 /* CachedGlucoseObject+CoreDataProperties.swift */,
				43D8FE861C72934C0073BE78 /* GlucoseMath.swift */,
				43971A3F1C8CABFF0013154F /* GlucoseSampleValue.swift */,
				43D8FE871C72934C0073BE78 /* GlucoseStore.swift */,
				432CF86E20D76CCF0066B889 /* GlucoseTrend.swift */,
				43FADDFA1C89679200DDE013 /* HKQuantitySample+GlucoseKit.swift */,
				433BC7A620523DB7000B1200 /* NewGlucoseSample.swift */,
				434113B020F2888100D05747 /* NSManagedObjectContext+CachedGlucoseObject.swift */,
				432CF87020D76D5A0066B889 /* SensorDisplayable.swift */,
				433BC7AC20538FCA000B1200 /* StoredGlucoseSample.swift */,
			);
			path = GlucoseKit;
			sourceTree = "<group>";
		};
		43D8FE9B1C7293EB0073BE78 /* GlucoseKit */ = {
			isa = PBXGroup;
			children = (
				435D2924205F3A670026F401 /* counteraction_effect_falling_glucose_almost_duplicates_input.json */,
				435D292A205F46180026F401 /* counteraction_effect_falling_glucose_almost_duplicates_output.json */,
				435D2926205F3C750026F401 /* counteraction_effect_falling_glucose_double_entries._input.json */,
				43439520205F2D910056DC37 /* counteraction_effect_falling_glucose_input.json */,
				435D292C205F48750026F401 /* counteraction_effect_falling_glucose_insulin.json */,
				4343951E205EED1F0056DC37 /* counteraction_effect_falling_glucose_output.json */,
				43D8FE9C1C7293FA0073BE78 /* momentum_effect_bouncing_glucose_input.json */,
				43D8FE9D1C7293FA0073BE78 /* momentum_effect_bouncing_glucose_output.json */,
				43971A411C8CAEF20013154F /* momentum_effect_display_only_glucose_input.json */,
				4303C48B1E29DD4200ADEDC8 /* momentum_effect_duplicate_glucose_input.json */,
				43D8FE9E1C7293FA0073BE78 /* momentum_effect_falling_glucose_input.json */,
				43D8FE9F1C7293FA0073BE78 /* momentum_effect_falling_glucose_output.json */,
				43DC87B51C8A9567005BC30D /* momentum_effect_incomplete_glucose_input.json */,
				43C27D921E3C4E7D00613CE1 /* momentum_effect_mixed_provenance_glucose_input.json */,
				435D2927205F3C750026F401 /* momentum_effect_rising_glucose_double_entries_input.json */,
				43D8FEA01C7293FA0073BE78 /* momentum_effect_rising_glucose_input.json */,
				43D8FEA11C7293FA0073BE78 /* momentum_effect_rising_glucose_output.json */,
				43D8FEA21C7293FA0073BE78 /* momentum_effect_stable_glucose_input.json */,
				43D8FEA31C7293FA0073BE78 /* momentum_effect_stable_glucose_output.json */,
			);
			path = GlucoseKit;
			sourceTree = "<group>";
		};
		43D8FEB21C7294520073BE78 /* InsulinKit */ = {
			isa = PBXGroup;
			children = (
				434113A820F171CB00D05747 /* CachedInsulinDeliveryObject+CoreDataClass.swift */,
				434113A920F171CB00D05747 /* CachedInsulinDeliveryObject+CoreDataProperties.swift */,
				43D8FEDC1C7294D50073BE78 /* DoseEntry.swift */,
				43D8FEDD1C7294D50073BE78 /* DoseStore.swift */,
				43A0670E1F23CAC700E9E90F /* DoseType.swift */,
				43C094451CAA1E98001F6403 /* DoseUnit.swift */,
				C1DB55B21F2E964400C483A2 /* ExponentialInsulinModel.swift */,
				437B064D1F2EB35800D95237 /* HKQuantitySample+InsulinKit.swift */,
				438207701F2AE9A300886C13 /* InsulinDeliveryStore.swift */,
				43D8FEDF1C7294D50073BE78 /* InsulinMath.swift */,
				C12EE16B1F2964B3007DB9F1 /* InsulinModel.swift */,
				43DFE2811CB1FB8500EFBE95 /* InsulinValue.swift */,
				4302F4EA1D50670500F0FCAF /* NewPumpEvent.swift */,
				434113AE20F2885300D05747 /* NSManagedObjectContext+CachedInsulinDeliveryObject.swift */,
				4302F4EC1D5068CE00F0FCAF /* PersistedPumpEvent.swift */,
				43DFE27B1CB1D6A600EFBE95 /* PumpEvent+CoreDataClass.swift */,
				43DFE27C1CB1D6A600EFBE95 /* PumpEvent+CoreDataProperties.swift */,
				43DFE27F1CB1E12D00EFBE95 /* PumpEventType.swift */,
				43D8FEE31C7294D50073BE78 /* Reservoir.swift */,
				43D8FEE41C7294D50073BE78 /* Reservoir+CoreDataProperties.swift */,
				4302F4E81D5066F400F0FCAF /* ReservoirValue.swift */,
				A9498D6E23386C0B00DAA9B9 /* TempBasalRecommendation.swift */,
				C1DB55B01F2E95FD00C483A2 /* WalshInsulinModel.swift */,
			);
			path = InsulinKit;
			sourceTree = "<group>";
		};
		43D8FECA1C7294670073BE78 /* InsulinKit */ = {
			isa = PBXGroup;
			children = (
				43B99B051C74552300D050F5 /* basal_dose.json */,
				43B99AFB1C744CE300D050F5 /* bolus_dose.json */,
				4333931E1F32E31C009466DC /* doses_overlay_basal_profile_output.json */,
				43B99B071C74553900D050F5 /* effect_from_basal_output.json */,
				43B99AFD1C744E5F00D050F5 /* effect_from_bolus_output.json */,
				43B99AFF1C7450EE00D050F5 /* effect_from_history_output.json */,
				43CE7CE11CA9EA1A003CC1B0 /* iob_from_bolus_120min_output.json */,
				43CE7CE31CA9EB1E003CC1B0 /* iob_from_bolus_180min_output.json */,
				43CE7CDF1CA9E8B0003CC1B0 /* iob_from_bolus_240min_output.json */,
				43CE7CE51CA9EBD2003CC1B0 /* iob_from_bolus_300min_output.json */,
				43CE7CE71CA9EC1F003CC1B0 /* iob_from_bolus_312min_output.json */,
				43CE7CE91CA9EC50003CC1B0 /* iob_from_bolus_360min_output.json */,
				43CE7CEB1CA9EC88003CC1B0 /* iob_from_bolus_420min_output.json */,
				C1DB55B61F2EACD500C483A2 /* iob_from_bolus_exponential_output.json */,
				C1DB55B41F2EA6EA00C483A2 /* iob_from_doses_exponential_output.json */,
				43D8FECE1C7294B80073BE78 /* iob_from_doses_output.json */,
				43D8FECF1C7294B80073BE78 /* iob_from_reservoir_output.json */,
				43CE7CED1CA9F2CF003CC1B0 /* normalize_edge_case_doses_input.json */,
				43CE7CEF1CA9F32C003CC1B0 /* normalize_edge_case_doses_output.json */,
				43B99B011C7451E500D050F5 /* normalized_doses.json */,
				43D8FED01C7294B80073BE78 /* normalized_reservoir_history_output.json */,
				434872781CB6256500E55D75 /* reconcile_history_input.json */,
				4348727C1CB626E500E55D75 /* reconcile_history_output.json */,
				43BDD7E71F804ED5005BA15C /* reconcile_resume_before_rewind_input.json */,
				43BDD7E91F8050C3005BA15C /* reconcile_resume_before_rewind_output.json */,
				434FB6471D70096A007B9C70 /* reservoir_history_with_continuity_holes.json */,
				43D8FED11C7294B80073BE78 /* reservoir_history_with_rewind_and_prime_input.json */,
				43D8FED21C7294B80073BE78 /* reservoir_history_with_rewind_and_prime_output.json */,
				43B99B031C74538D00D050F5 /* short_basal_dose.json */,
				4378B6441ED55F8C000AE785 /* suspend_dose_reconciled_normalized_iob.json */,
				4378B6451ED55F8C000AE785 /* suspend_dose_reconciled_normalized.json */,
				4378B6461ED55F8C000AE785 /* suspend_dose_reconciled.json */,
				4378B6421ED55E81000AE785 /* suspend_dose.json */,
			);
			path = InsulinKit;
			sourceTree = "<group>";
		};
		43D988911C87FEFF00DA4467 /* Fixtures */ = {
			isa = PBXGroup;
			children = (
				43D8FE431C7291930073BE78 /* CarbKit */,
				43D8FE9B1C7293EB0073BE78 /* GlucoseKit */,
				43D8FECA1C7294670073BE78 /* InsulinKit */,
				43D8FEF41C7295490073BE78 /* basal.json */,
				43DC87BD1C8AD41D005BC30D /* glucose_from_effects_non_zero_output.json */,
				43DC87B91C8AD0ED005BC30D /* glucose_from_effects_non_zero_insulin_input.json */,
				43DC87BA1C8AD0ED005BC30D /* glucose_from_effects_non_zero_carb_input.json */,
				43DC87B71C8AD058005BC30D /* glucose_from_effects_non_zero_glucose_input.json */,
				43D988921C87FFA300DA4467 /* glucose_from_effects_no_momentum_output.json */,
				43D988931C87FFA300DA4467 /* glucose_from_effects_momentum_up_output.json */,
				43D988941C87FFA300DA4467 /* glucose_from_effects_momentum_up_input.json */,
				43D988951C87FFA300DA4467 /* glucose_from_effects_momentum_flat_output.json */,
				43D988961C87FFA300DA4467 /* glucose_from_effects_momentum_flat_input.json */,
				43D988971C87FFA300DA4467 /* glucose_from_effects_momentum_flat_glucose_input.json */,
				43D988981C87FFA300DA4467 /* glucose_from_effects_momentum_down_output.json */,
				43D988991C87FFA300DA4467 /* glucose_from_effects_momentum_down_input.json */,
				43D9889A1C87FFA300DA4467 /* glucose_from_effects_momentum_blend_output.json */,
				43D9889B1C87FFA300DA4467 /* glucose_from_effects_momentum_blend_momentum_input.json */,
				43D9889C1C87FFA300DA4467 /* glucose_from_effects_momentum_blend_insulin_effect_input.json */,
				43D9889D1C87FFA300DA4467 /* glucose_from_effects_momentum_blend_glucose_input.json */,
				43D9889E1C87FFA300DA4467 /* glucose_from_effects_insulin_effect_input.json */,
				43D9889F1C87FFA300DA4467 /* glucose_from_effects_glucose_input.json */,
				43D988A01C87FFA300DA4467 /* glucose_from_effects_carb_effect_input.json */,
				43C98059212BDEE4003B5D17 /* ice_minus_carb_effect_with_gaps_output.json */,
				43026D632132404900A332E2 /* ice_minus_flat_carb_effect_output.json */,
				43D8FE661C7292950073BE78 /* read_carb_ratios.json */,
			);
			path = Fixtures;
			sourceTree = "<group>";
		};
		892A5D35222F03CB008961AB /* LoopTestingKit */ = {
			isa = PBXGroup;
			children = (
				89ADE12C226BDD190067222B /* DateRelativeBasalEntry.swift */,
				89ADE12E226BDED40067222B /* DateRelativeBolusEntry.swift */,
				89ADE12A226BDB730067222B /* DateRelativeCarbEntry.swift */,
				89ADE135226BF0BE0067222B /* DateRelativeGlucoseSample.swift */,
				89CA2B37226D4456004D9350 /* DateRelativeQuantity.swift */,
				892A5D37222F03CB008961AB /* Info.plist */,
				892A5D36222F03CB008961AB /* LoopTestingKit.h */,
				892A5D55222F0414008961AB /* TestingCGMManager.swift */,
				892A5D51222F03DB008961AB /* TestingDeviceManager.swift */,
				892A5D53222F03F9008961AB /* TestingPumpManager.swift */,
				89ADE128226BDB280067222B /* TestingScenario.swift */,
				89ADE133226BF0490067222B /* TestingScenarioInstance.swift */,
			);
			path = LoopTestingKit;
			sourceTree = "<group>";
		};
		8992426321EC137900EA512B /* Extensions */ = {
			isa = PBXGroup;
			children = (
				8992426421EC138000EA512B /* UIColor.swift */,
			);
			path = Extensions;
			sourceTree = "<group>";
		};
		89D2047321CC7BD7001238CC /* MockKit */ = {
			isa = PBXGroup;
			children = (
				89D204AD21CC7D2B001238CC /* Extensions */,
				89D2047521CC7BD7001238CC /* Info.plist */,
				89CCD4F121A87D340068C3FB /* MockCGMDataSource.swift */,
				89AB9EC821A4BC2400351324 /* MockCGMManager.swift */,
				89AC7934224C783500B8E9BA /* MockDoseProgressEstimator.swift */,
				89CCD4F721A8D5500068C3FB /* MockGlucoseProvider.swift */,
				89D2047421CC7BD7001238CC /* MockKit.h */,
				89AB9EC621A4774500351324 /* MockPumpManager.swift */,
				C164A56322F21081000E3FA5 /* MockPumpManagerState.swift */,
				A9498D8C23386CD700DAA9B9 /* MockService.swift */,
				C164A55F22F14C73000E3FA5 /* UnfinalizedDose.swift */,
			);
			path = MockKit;
			sourceTree = "<group>";
		};
		89D2049021CC7C13001238CC /* MockKitUI */ = {
			isa = PBXGroup;
			children = (
				8992426321EC137900EA512B /* Extensions */,
				89D204B621CC7E77001238CC /* View Controllers */,
				439706E722D2E8EE00C81566 /* Views */,
				A9498D9023386D0800DAA9B9 /* MockService+UI.swift */,
				89AB9ECA21A4C36200351324 /* MockPumpManager+UI.swift */,
				89CCD4F321A8A2B30068C3FB /* MockCGMManager+UI.swift */,
				892A5D2D222EF69A008961AB /* MockHUDProvider.swift */,
				89D2049121CC7C13001238CC /* MockKitUI.h */,
				89D2049221CC7C13001238CC /* Info.plist */,
				89D204D121CC837A001238CC /* Assets.xcassets */,
			);
			path = MockKitUI;
			sourceTree = "<group>";
		};
		89D204AD21CC7D2B001238CC /* Extensions */ = {
			isa = PBXGroup;
			children = (
				89DC540C21B75AE7005A1CE0 /* Collection.swift */,
			);
			path = Extensions;
			sourceTree = "<group>";
		};
		89D204B621CC7E77001238CC /* View Controllers */ = {
			isa = PBXGroup;
			children = (
				89AB9ECF21A4D2E500351324 /* MockPumpManagerSetupViewController.swift */,
				89AB9ED121A4D74000351324 /* MockPumpManagerSettingsSetupViewController.swift */,
				89AB9ED321A4D8F000351324 /* MockPumpManager.storyboard */,
				89AB9ED521A4DE5F00351324 /* MockPumpManagerSettingsViewController.swift */,
				89CCD4F521A8A6A60068C3FB /* MockCGMManagerSettingsViewController.swift */,
				A9498D8E23386CE800DAA9B9 /* MockServiceTableViewController.swift */,
				8907E35A21A9D1B200335852 /* SineCurveParametersTableViewController.swift */,
				892F481A21AB2964004D313D /* RandomOutlierTableViewController.swift */,
				89D2046B21C83C3F001238CC /* GlucoseTrendTableViewController.swift */,
			);
			path = "View Controllers";
			sourceTree = "<group>";
		};
		B42A74702358858D00247B03 /* Notification */ = {
			isa = PBXGroup;
			children = (
				C1814B83225B9ED5008D2D8E /* LoopNotificationCategory.swift */,
				B42A7471235885B600247B03 /* LoopNotificationUserInfoKey.swift */,
			);
			path = Notification;
			sourceTree = "<group>";
		};
/* End PBXGroup section */

/* Begin PBXHeadersBuildPhase section */
		43BA7151201E484D0058961E /* Headers */ = {
			isa = PBXHeadersBuildPhase;
			buildActionMask = 2147483647;
			files = (
				43BA7158201E484D0058961E /* LoopKitUI.h in Headers */,
			);
			runOnlyForDeploymentPostprocessing = 0;
		};
		43D8FDC81C728FDF0073BE78 /* Headers */ = {
			isa = PBXHeadersBuildPhase;
			buildActionMask = 2147483647;
			files = (
				43D8FDCF1C728FDF0073BE78 /* LoopKit.h in Headers */,
			);
			runOnlyForDeploymentPostprocessing = 0;
		};
		892A5D2F222F03CB008961AB /* Headers */ = {
			isa = PBXHeadersBuildPhase;
			buildActionMask = 2147483647;
			files = (
				892A5D46222F03CB008961AB /* LoopTestingKit.h in Headers */,
			);
			runOnlyForDeploymentPostprocessing = 0;
		};
		89D2046D21CC7BD7001238CC /* Headers */ = {
			isa = PBXHeadersBuildPhase;
			buildActionMask = 2147483647;
			files = (
				89D2048221CC7BD8001238CC /* MockKit.h in Headers */,
			);
			runOnlyForDeploymentPostprocessing = 0;
		};
		89D2048A21CC7C12001238CC /* Headers */ = {
			isa = PBXHeadersBuildPhase;
			buildActionMask = 2147483647;
			files = (
				89D2049F21CC7C13001238CC /* MockKitUI.h in Headers */,
			);
			runOnlyForDeploymentPostprocessing = 0;
		};
		A9E675E822713F4700E25293 /* Headers */ = {
			isa = PBXHeadersBuildPhase;
			buildActionMask = 2147483647;
			files = (
				A9E675E922713F4700E25293 /* LoopKit.h in Headers */,
			);
			runOnlyForDeploymentPostprocessing = 0;
		};
/* End PBXHeadersBuildPhase section */

/* Begin PBXNativeTarget section */
		430157F61C7EC03B00B64B63 /* LoopKit Example */ = {
			isa = PBXNativeTarget;
			buildConfigurationList = 430158171C7EC03B00B64B63 /* Build configuration list for PBXNativeTarget "LoopKit Example" */;
			buildPhases = (
				430157F31C7EC03B00B64B63 /* Sources */,
				430157F41C7EC03B00B64B63 /* Frameworks */,
				430157F51C7EC03B00B64B63 /* Resources */,
				4301581D1C7ECB5E00B64B63 /* Embed Frameworks */,
			);
			buildRules = (
			);
			dependencies = (
				4301581C1C7ECB5E00B64B63 /* PBXTargetDependency */,
				43BA715A201E484D0058961E /* PBXTargetDependency */,
				892A5D48222F03CB008961AB /* PBXTargetDependency */,
				43CACE1022483AC500F90AF5 /* PBXTargetDependency */,
				43CACE1222483AC500F90AF5 /* PBXTargetDependency */,
			);
			name = "LoopKit Example";
			productName = "LoopKit Example";
			productReference = 430157F71C7EC03B00B64B63 /* LoopKit Example.app */;
			productType = "com.apple.product-type.application";
		};
		43BA7153201E484D0058961E /* LoopKitUI */ = {
			isa = PBXNativeTarget;
			buildConfigurationList = 43BA715F201E484D0058961E /* Build configuration list for PBXNativeTarget "LoopKitUI" */;
			buildPhases = (
				43BA714F201E484D0058961E /* Sources */,
				43BA7150201E484D0058961E /* Frameworks */,
				43BA7151201E484D0058961E /* Headers */,
				43BA7152201E484D0058961E /* Resources */,
			);
			buildRules = (
			);
			dependencies = (
				A9E6757F22713C5300E25293 /* PBXTargetDependency */,
			);
			name = LoopKitUI;
			productName = LoopKitUI;
			productReference = 43BA7154201E484D0058961E /* LoopKitUI.framework */;
			productType = "com.apple.product-type.framework";
		};
		43D8FDCA1C728FDF0073BE78 /* LoopKit */ = {
			isa = PBXNativeTarget;
			buildConfigurationList = 43D8FDDF1C728FDF0073BE78 /* Build configuration list for PBXNativeTarget "LoopKit" */;
			buildPhases = (
				43D8FDC61C728FDF0073BE78 /* Sources */,
				43D8FDC71C728FDF0073BE78 /* Frameworks */,
				43D8FDC81C728FDF0073BE78 /* Headers */,
				43D8FDC91C728FDF0073BE78 /* Resources */,
			);
			buildRules = (
			);
			dependencies = (
			);
			name = LoopKit;
			productName = LoopKit;
			productReference = 43D8FDCB1C728FDF0073BE78 /* LoopKit.framework */;
			productType = "com.apple.product-type.framework";
		};
		43D8FDD41C728FDF0073BE78 /* LoopKitTests */ = {
			isa = PBXNativeTarget;
			buildConfigurationList = 43D8FDE21C728FDF0073BE78 /* Build configuration list for PBXNativeTarget "LoopKitTests" */;
			buildPhases = (
				43D8FDD11C728FDF0073BE78 /* Sources */,
				43D8FDD21C728FDF0073BE78 /* Frameworks */,
				43D8FDD31C728FDF0073BE78 /* Resources */,
			);
			buildRules = (
			);
			dependencies = (
				43D8FDD81C728FDF0073BE78 /* PBXTargetDependency */,
			);
			name = LoopKitTests;
			productName = LoopKitTests;
			productReference = 43D8FDD51C728FDF0073BE78 /* LoopKitTests.xctest */;
			productType = "com.apple.product-type.bundle.unit-test";
		};
		892A5D33222F03CB008961AB /* LoopTestingKit */ = {
			isa = PBXNativeTarget;
			buildConfigurationList = 89AE2220228BC54C00BDFD85 /* Build configuration list for PBXNativeTarget "LoopTestingKit" */;
			buildPhases = (
				892A5D2F222F03CB008961AB /* Headers */,
				892A5D30222F03CB008961AB /* Sources */,
				892A5D31222F03CB008961AB /* Frameworks */,
				892A5D32222F03CB008961AB /* Resources */,
			);
			buildRules = (
			);
			dependencies = (
				43CACE1822483B7200F90AF5 /* PBXTargetDependency */,
			);
			name = LoopTestingKit;
			productName = LoopTestingKit;
			productReference = 892A5D34222F03CB008961AB /* LoopTestingKit.framework */;
			productType = "com.apple.product-type.framework";
		};
		89D2047121CC7BD7001238CC /* MockKit */ = {
			isa = PBXNativeTarget;
			buildConfigurationList = 89AE2221228BC54C00BDFD85 /* Build configuration list for PBXNativeTarget "MockKit" */;
			buildPhases = (
				89D2046D21CC7BD7001238CC /* Headers */,
				89D2046E21CC7BD7001238CC /* Sources */,
				89D2046F21CC7BD7001238CC /* Frameworks */,
				89D2047021CC7BD7001238CC /* Resources */,
			);
			buildRules = (
			);
			dependencies = (
				43CACE1422483B6100F90AF5 /* PBXTargetDependency */,
				43CACE1622483B6100F90AF5 /* PBXTargetDependency */,
			);
			name = MockKit;
			productName = MockKit;
			productReference = 89D2047221CC7BD7001238CC /* MockKit.framework */;
			productType = "com.apple.product-type.framework";
		};
		89D2048E21CC7C12001238CC /* MockKitUI */ = {
			isa = PBXNativeTarget;
			buildConfigurationList = 89AE2222228BC54C00BDFD85 /* Build configuration list for PBXNativeTarget "MockKitUI" */;
			buildPhases = (
				89D2048A21CC7C12001238CC /* Headers */,
				89D2048B21CC7C12001238CC /* Sources */,
				89D2048C21CC7C12001238CC /* Frameworks */,
				89D2048D21CC7C12001238CC /* Resources */,
			);
			buildRules = (
			);
			dependencies = (
				A9E6757D22713C3F00E25293 /* PBXTargetDependency */,
				A9E6757B22713C3F00E25293 /* PBXTargetDependency */,
			);
			name = MockKitUI;
			productName = MockKitUI;
			productReference = 89D2048F21CC7C12001238CC /* MockKitUI.framework */;
			productType = "com.apple.product-type.framework";
		};
		A9E6758022713F4700E25293 /* LoopKit-watchOS */ = {
			isa = PBXNativeTarget;
			buildConfigurationList = A9E675ED22713F4700E25293 /* Build configuration list for PBXNativeTarget "LoopKit-watchOS" */;
			buildPhases = (
				A9E6758122713F4700E25293 /* Sources */,
				A9E675E522713F4700E25293 /* Frameworks */,
				A9E675E822713F4700E25293 /* Headers */,
				A9E675EA22713F4700E25293 /* Resources */,
			);
			buildRules = (
			);
			dependencies = (
			);
			name = "LoopKit-watchOS";
			productName = LoopKit;
			productReference = A9E675F022713F4700E25293 /* LoopKit.framework */;
			productType = "com.apple.product-type.framework";
		};
/* End PBXNativeTarget section */

/* Begin PBXProject section */
		43D8FDC21C728FDF0073BE78 /* Project object */ = {
			isa = PBXProject;
			attributes = {
				LastSwiftUpdateCheck = 1010;
				LastUpgradeCheck = 1020;
				ORGANIZATIONNAME = "LoopKit Authors";
				TargetAttributes = {
					430157F61C7EC03B00B64B63 = {
						CreatedOnToolsVersion = 7.2.1;
						LastSwiftMigration = 1020;
						SystemCapabilities = {
							com.apple.HealthKit = {
								enabled = 1;
							};
						};
					};
					43BA7153201E484D0058961E = {
						CreatedOnToolsVersion = 9.2;
						LastSwiftMigration = 1020;
						ProvisioningStyle = Automatic;
					};
					43D8FDCA1C728FDF0073BE78 = {
						CreatedOnToolsVersion = 7.2.1;
						LastSwiftMigration = 1020;
						ProvisioningStyle = Automatic;
					};
					43D8FDD41C728FDF0073BE78 = {
						CreatedOnToolsVersion = 7.2.1;
						LastSwiftMigration = 1020;
					};
					892A5D33222F03CB008961AB = {
						CreatedOnToolsVersion = 10.1;
						LastSwiftMigration = 1020;
						ProvisioningStyle = Automatic;
					};
					89D2047121CC7BD7001238CC = {
						CreatedOnToolsVersion = 10.0;
						LastSwiftMigration = 1020;
						ProvisioningStyle = Automatic;
					};
					89D2048E21CC7C12001238CC = {
						CreatedOnToolsVersion = 10.0;
						LastSwiftMigration = 1020;
						ProvisioningStyle = Automatic;
					};
					A9E6758022713F4700E25293 = {
						LastSwiftMigration = 1020;
						ProvisioningStyle = Automatic;
					};
				};
			};
			buildConfigurationList = 43D8FDC51C728FDF0073BE78 /* Build configuration list for PBXProject "LoopKit" */;
			compatibilityVersion = "Xcode 8.0";
			developmentRegion = en;
			hasScannedForEncodings = 0;
			knownRegions = (
				en,
				Base,
				es,
				de,
				fr,
				"zh-Hans",
				it,
				nl,
				nb,
				pl,
				ru,
			);
			mainGroup = 43D8FDC11C728FDF0073BE78;
			productRefGroup = 43D8FDCC1C728FDF0073BE78 /* Products */;
			projectDirPath = "";
			projectRoot = "";
			targets = (
				430157F61C7EC03B00B64B63 /* LoopKit Example */,
				43D8FDCA1C728FDF0073BE78 /* LoopKit */,
				A9E6758022713F4700E25293 /* LoopKit-watchOS */,
				43D8FDD41C728FDF0073BE78 /* LoopKitTests */,
				43BA7153201E484D0058961E /* LoopKitUI */,
				89D2047121CC7BD7001238CC /* MockKit */,
				89D2048E21CC7C12001238CC /* MockKitUI */,
				892A5D33222F03CB008961AB /* LoopTestingKit */,
			);
		};
/* End PBXProject section */

/* Begin PBXResourcesBuildPhase section */
		430157F51C7EC03B00B64B63 /* Resources */ = {
			isa = PBXResourcesBuildPhase;
			buildActionMask = 2147483647;
			files = (
				7D68A9AE1FE0A3D000522C49 /* Localizable.strings in Resources */,
				7D68A9B81FE0A3D100522C49 /* InfoPlist.strings in Resources */,
				430158061C7EC03B00B64B63 /* LaunchScreen.storyboard in Resources */,
				430158031C7EC03B00B64B63 /* Assets.xcassets in Resources */,
				430158011C7EC03B00B64B63 /* Main.storyboard in Resources */,
				4301582B1C7ECCEF00B64B63 /* LoopKitExample.entitlements in Resources */,
			);
			runOnlyForDeploymentPostprocessing = 0;
		};
		43BA7152201E484D0058961E /* Resources */ = {
			isa = PBXResourcesBuildPhase;
			buildActionMask = 2147483647;
			files = (
				43BA7194202039A90058961E /* GlucoseRangeTableViewCell.xib in Resources */,
				895FE07122011EDD00FCF18A /* EmojiInputController.storyboard in Resources */,
				892A5DAE2231E185008961AB /* HUDAssets.xcassets in Resources */,
				43BA719720203EF30058961E /* CarbKit.storyboard in Resources */,
				43BA7173201E492E0058961E /* DateAndDurationTableViewCell.xib in Resources */,
				43BA7164201E49130058961E /* InsulinKit.storyboard in Resources */,
				895FE08A22011F0C00FCF18A /* LabeledTextFieldTableViewCell.xib in Resources */,
				892155192245FBEF009112BC /* InsulinSensitivityScalingTableViewCell.xib in Resources */,
				43BA7195202039B00058961E /* GlucoseRangeOverrideTableViewCell.xib in Resources */,
				895FE07F22011F0C00FCF18A /* DoubleRangeTableViewCell.xib in Resources */,
				1FE58796211D12CE004F24ED /* Localizable.strings in Resources */,
				892A5DB72231E1A0008961AB /* ReservoirVolumeHUDView.xib in Resources */,
				898E6E68224179310019E459 /* BatteryLevelHUDView.xib in Resources */,
				895FE06F22011E9A00FCF18A /* OverrideSelectionViewController.storyboard in Resources */,
				43BA7193202039A30058961E /* TextFieldTableViewCell.xib in Resources */,
				895FE08622011F0C00FCF18A /* DecimalTextFieldTableViewCell.xib in Resources */,
				43BA719620203C750058961E /* Assets.xcassets in Resources */,
				1F5DAB2A2118CE9300048054 /* InfoPlist.strings in Resources */,
				89AE223E228BD3C400BDFD85 /* SetConstrainedScheduleEntryTableViewCell.xib in Resources */,
				43BA7192202039950058961E /* RepeatingScheduleValueTableViewCell.xib in Resources */,
				43F5035B21059AF7009FA89A /* AuthenticationTableViewCell.xib in Resources */,
			);
			runOnlyForDeploymentPostprocessing = 0;
		};
		43D8FDC91C728FDF0073BE78 /* Resources */ = {
			isa = PBXResourcesBuildPhase;
			buildActionMask = 2147483647;
			files = (
				7D68A9C21FE0A3D200522C49 /* InfoPlist.strings in Resources */,
				1F5DAB2D2118CE9300048054 /* Localizable.strings in Resources */,
			);
			runOnlyForDeploymentPostprocessing = 0;
		};
		43D8FDD31C728FDF0073BE78 /* Resources */ = {
			isa = PBXResourcesBuildPhase;
			buildActionMask = 2147483647;
			files = (
				4322B795202FA3CC0002837D /* carbs_on_board_output.json in Resources */,
				4322B7A0202FA3CC0002837D /* ice_slow_absorption.json in Resources */,
				437874BE202FDD2D00A3D8B9 /* iob_from_bolus_180min_output.json in Resources */,
				4322B7A6202FA3D20002837D /* momentum_effect_falling_glucose_output.json in Resources */,
				437874C0202FDD2D00A3D8B9 /* iob_from_bolus_300min_output.json in Resources */,
				4322B7A8202FA3D20002837D /* momentum_effect_mixed_provenance_glucose_input.json in Resources */,
				435D2929205F3C760026F401 /* momentum_effect_rising_glucose_double_entries_input.json in Resources */,
				4322B7AB202FA3D20002837D /* momentum_effect_stable_glucose_input.json in Resources */,
				43D988A61C87FFA300DA4467 /* glucose_from_effects_momentum_flat_glucose_input.json in Resources */,
				9E784341236656770016C583 /* ice_35_min_partial_piecewiselinear_output.json in Resources */,
				437874D5202FDD2D00A3D8B9 /* suspend_dose_reconciled_normalized.json in Resources */,
				435D2925205F3A670026F401 /* counteraction_effect_falling_glucose_almost_duplicates_input.json in Resources */,
				437874CD202FDD2D00A3D8B9 /* reconcile_history_output.json in Resources */,
				4322B7A2202FA3D20002837D /* momentum_effect_bouncing_glucose_output.json in Resources */,
				4322B7A4202FA3D20002837D /* momentum_effect_duplicate_glucose_input.json in Resources */,
				4322B79F202FA3CC0002837D /* ice_slow_absorption_output.json in Resources */,
				43DC87BE1C8AD41D005BC30D /* glucose_from_effects_non_zero_output.json in Resources */,
				4322B79B202FA3CC0002837D /* ice_1_hour_output.json in Resources */,
				43DC87B81C8AD058005BC30D /* glucose_from_effects_non_zero_glucose_input.json in Resources */,
				437874D1202FDD2D00A3D8B9 /* reservoir_history_with_rewind_and_prime_input.json in Resources */,
				43C9805A212BDEE4003B5D17 /* ice_minus_carb_effect_with_gaps_output.json in Resources */,
				4322B797202FA3CC0002837D /* grouped_by_overlapping_absorption_times_border_case_output.json in Resources */,
				437874CA202FDD2D00A3D8B9 /* normalized_doses.json in Resources */,
				4322B7A7202FA3D20002837D /* momentum_effect_incomplete_glucose_input.json in Resources */,
				437874D7202FDD2D00A3D8B9 /* suspend_dose.json in Resources */,
				437874D4202FDD2D00A3D8B9 /* suspend_dose_reconciled_normalized_iob.json in Resources */,
				43D988AD1C87FFA300DA4467 /* glucose_from_effects_insulin_effect_input.json in Resources */,
				4322B7A9202FA3D20002837D /* momentum_effect_rising_glucose_input.json in Resources */,
				437874BD202FDD2D00A3D8B9 /* iob_from_bolus_120min_output.json in Resources */,
				437874D2202FDD2D00A3D8B9 /* reservoir_history_with_rewind_and_prime_output.json in Resources */,
				437874BF202FDD2D00A3D8B9 /* iob_from_bolus_240min_output.json in Resources */,
				437874D0202FDD2D00A3D8B9 /* reservoir_history_with_continuity_holes.json in Resources */,
				4322B7A3202FA3D20002837D /* momentum_effect_display_only_glucose_input.json in Resources */,
				437874CB202FDD2D00A3D8B9 /* normalized_reservoir_history_output.json in Resources */,
				435D2928205F3C760026F401 /* counteraction_effect_falling_glucose_double_entries._input.json in Resources */,
				437874B9202FDD2D00A3D8B9 /* doses_overlay_basal_profile_output.json in Resources */,
				4322B79C202FA3CC0002837D /* ice_35_min_input.json in Resources */,
				43D988AC1C87FFA300DA4467 /* glucose_from_effects_momentum_blend_glucose_input.json in Resources */,
				43DC87BC1C8AD0ED005BC30D /* glucose_from_effects_non_zero_carb_input.json in Resources */,
				4322B79A202FA3CC0002837D /* ice_1_hour_input.json in Resources */,
				437874C8202FDD2D00A3D8B9 /* normalize_edge_case_doses_input.json in Resources */,
				1F5DAB272118CE9300048054 /* InfoPlist.strings in Resources */,
				437874B7202FDD2D00A3D8B9 /* basal_dose.json in Resources */,
				4322B799202FA3CC0002837D /* grouped_by_overlapping_absorption_times_output.json in Resources */,
				435D292D205F48750026F401 /* counteraction_effect_falling_glucose_insulin.json in Resources */,
				437874D3202FDD2D00A3D8B9 /* short_basal_dose.json in Resources */,
				437874C6202FDD2D00A3D8B9 /* iob_from_doses_output.json in Resources */,
				437874D6202FDD2D00A3D8B9 /* suspend_dose_reconciled.json in Resources */,
				4343951F205EED1F0056DC37 /* counteraction_effect_falling_glucose_output.json in Resources */,
				43D988AE1C87FFA300DA4467 /* glucose_from_effects_glucose_input.json in Resources */,
				9E78433F236653F00016C583 /* ice_35_min_none_piecewiselinear_output.json in Resources */,
				4322B7AA202FA3D20002837D /* momentum_effect_rising_glucose_output.json in Resources */,
				437874C3202FDD2D00A3D8B9 /* iob_from_bolus_420min_output.json in Resources */,
				437874C5202FDD2D00A3D8B9 /* iob_from_doses_exponential_output.json in Resources */,
				437874C2202FDD2D00A3D8B9 /* iob_from_bolus_360min_output.json in Resources */,
				43026D642132404900A332E2 /* ice_minus_flat_carb_effect_output.json in Resources */,
				9E784343236659BD0016C583 /* ice_slow_absorption_piecewiselinear_output.json in Resources */,
				43DC87BB1C8AD0ED005BC30D /* glucose_from_effects_non_zero_insulin_input.json in Resources */,
				4322B7A1202FA3D20002837D /* momentum_effect_bouncing_glucose_input.json in Resources */,
				43D988A91C87FFA300DA4467 /* glucose_from_effects_momentum_blend_output.json in Resources */,
				437874CF202FDD2D00A3D8B9 /* reconcile_resume_before_rewind_output.json in Resources */,
				4322B7A5202FA3D20002837D /* momentum_effect_falling_glucose_input.json in Resources */,
				4322B796202FA3CC0002837D /* grouped_by_overlapping_absorption_times_border_case_input.json in Resources */,
				437874BA202FDD2D00A3D8B9 /* effect_from_basal_output.json in Resources */,
				4322B798202FA3CC0002837D /* grouped_by_overlapping_absorption_times_input.json in Resources */,
				437874C9202FDD2D00A3D8B9 /* normalize_edge_case_doses_output.json in Resources */,
				43D988A11C87FFA300DA4467 /* glucose_from_effects_no_momentum_output.json in Resources */,
				43D988A81C87FFA300DA4467 /* glucose_from_effects_momentum_down_input.json in Resources */,
				437874BB202FDD2D00A3D8B9 /* effect_from_bolus_output.json in Resources */,
				437874CC202FDD2D00A3D8B9 /* reconcile_history_input.json in Resources */,
				43D988AA1C87FFA300DA4467 /* glucose_from_effects_momentum_blend_momentum_input.json in Resources */,
				43439521205F2D910056DC37 /* counteraction_effect_falling_glucose_input.json in Resources */,
				4322B792202FA3CC0002837D /* carb_effect_from_history_input.json in Resources */,
				43D988A41C87FFA300DA4467 /* glucose_from_effects_momentum_flat_output.json in Resources */,
				437874C1202FDD2D00A3D8B9 /* iob_from_bolus_312min_output.json in Resources */,
				43D988AF1C87FFA300DA4467 /* glucose_from_effects_carb_effect_input.json in Resources */,
				4322B793202FA3CC0002837D /* carb_effect_from_history_output.json in Resources */,
				43D988A51C87FFA300DA4467 /* glucose_from_effects_momentum_flat_input.json in Resources */,
				43D988A21C87FFA300DA4467 /* glucose_from_effects_momentum_up_output.json in Resources */,
				43D988A71C87FFA300DA4467 /* glucose_from_effects_momentum_down_output.json in Resources */,
				43D8FE691C7292B00073BE78 /* read_carb_ratios.json in Resources */,
				43D988AB1C87FFA300DA4467 /* glucose_from_effects_momentum_blend_insulin_effect_input.json in Resources */,
				437874C4202FDD2D00A3D8B9 /* iob_from_bolus_exponential_output.json in Resources */,
				437874CE202FDD2D00A3D8B9 /* reconcile_resume_before_rewind_input.json in Resources */,
				4322B79E202FA3CC0002837D /* ice_35_min_partial_output.json in Resources */,
				435D292B205F46180026F401 /* counteraction_effect_falling_glucose_almost_duplicates_output.json in Resources */,
				4322B7AC202FA3D20002837D /* momentum_effect_stable_glucose_output.json in Resources */,
				437874BC202FDD2D00A3D8B9 /* effect_from_history_output.json in Resources */,
				437874C7202FDD2D00A3D8B9 /* iob_from_reservoir_output.json in Resources */,
				4322B794202FA3CC0002837D /* carb_entry_input.json in Resources */,
				437874B8202FDD2D00A3D8B9 /* bolus_dose.json in Resources */,
				43D8FEF71C7295500073BE78 /* basal.json in Resources */,
				4322B79D202FA3CC0002837D /* ice_35_min_none_output.json in Resources */,
				9E78434523665B5A0016C583 /* ice_35_min_partial_piecewiselinear_adaptiverate_output.json in Resources */,
				43D988A31C87FFA300DA4467 /* glucose_from_effects_momentum_up_input.json in Resources */,
			);
			runOnlyForDeploymentPostprocessing = 0;
		};
		892A5D32222F03CB008961AB /* Resources */ = {
			isa = PBXResourcesBuildPhase;
			buildActionMask = 2147483647;
			files = (
			);
			runOnlyForDeploymentPostprocessing = 0;
		};
		89D2047021CC7BD7001238CC /* Resources */ = {
			isa = PBXResourcesBuildPhase;
			buildActionMask = 2147483647;
			files = (
			);
			runOnlyForDeploymentPostprocessing = 0;
		};
		89D2048D21CC7C12001238CC /* Resources */ = {
			isa = PBXResourcesBuildPhase;
			buildActionMask = 2147483647;
			files = (
				89D204D221CC837A001238CC /* Assets.xcassets in Resources */,
				89D204B921CC7F34001238CC /* MockPumpManager.storyboard in Resources */,
			);
			runOnlyForDeploymentPostprocessing = 0;
		};
		A9E675EA22713F4700E25293 /* Resources */ = {
			isa = PBXResourcesBuildPhase;
			buildActionMask = 2147483647;
			files = (
				A9E675EB22713F4700E25293 /* InfoPlist.strings in Resources */,
				A9E675EC22713F4700E25293 /* Localizable.strings in Resources */,
			);
			runOnlyForDeploymentPostprocessing = 0;
		};
/* End PBXResourcesBuildPhase section */

/* Begin PBXSourcesBuildPhase section */
		430157F31C7EC03B00B64B63 /* Sources */ = {
			isa = PBXSourcesBuildPhase;
			buildActionMask = 2147483647;
			files = (
				1F5DAB1D2118C95700048054 /* LocalizedString.swift in Sources */,
				4302F4DF1D4E607B00F0FCAF /* InsulinDeliveryTableViewController.swift in Sources */,
				43177D041D372A7F0006E908 /* CarbEntryTableViewController.swift in Sources */,
				43B17C81208BFA6600AC27E9 /* HKUnit.swift in Sources */,
				89AE2245228D0B5C00BDFD85 /* TimeZone.swift in Sources */,
				430157FC1C7EC03B00B64B63 /* MasterViewController.swift in Sources */,
				430157FA1C7EC03B00B64B63 /* AppDelegate.swift in Sources */,
				43177D021D3729E60006E908 /* IdentifiableClass.swift in Sources */,
				4302F4D91D4D32D500F0FCAF /* NSTimeInterval.swift in Sources */,
				435F355E1C9CD16A00C204D2 /* NSUserDefaults.swift in Sources */,
				435F35611C9CD25F00C204D2 /* DeviceDataManager.swift in Sources */,
			);
			runOnlyForDeploymentPostprocessing = 0;
		};
		43BA714F201E484D0058961E /* Sources */ = {
			isa = PBXSourcesBuildPhase;
			buildActionMask = 2147483647;
			files = (
				898E6E6E2241ED9F0019E459 /* SuspendResumeTableViewCell.swift in Sources */,
				898E6E69224179310019E459 /* BatteryLevelHUDView.swift in Sources */,
				892155182245FBEF009112BC /* InsulinSensitivityScalingTableViewCell.swift in Sources */,
				892155132245C516009112BC /* SegmentedGaugeBarView.swift in Sources */,
				43FB60E720DCBC55002B996B /* RadioSelectionTableViewController.swift in Sources */,
				43BA7182201EE7090058961E /* TextFieldTableViewCell.swift in Sources */,
				8907E35921A9D0EC00335852 /* GlucoseEntryTableViewController.swift in Sources */,
				43F5034D210599CC009FA89A /* AuthenticationViewController.swift in Sources */,
				895FE08922011F0C00FCF18A /* OverrideSelectionHeaderView.swift in Sources */,
				898E6E67224179310019E459 /* BaseHUDView.swift in Sources */,
				43F5034F210599DF009FA89A /* ValidatingIndicatorView.swift in Sources */,
				43BA718C201EEE5A0058961E /* NSData.swift in Sources */,
				43F5035A21059AF7009FA89A /* AuthenticationTableViewCell.swift in Sources */,
				43BA7163201E490D0058961E /* InsulinDeliveryTableViewController.swift in Sources */,
				43BA718A201EE8CF0058961E /* NSTimeInterval.swift in Sources */,
				892155152245C57E009112BC /* SegmentedGaugeBarLayer.swift in Sources */,
				432CF86720D76AB90066B889 /* SettingsTableViewCell.swift in Sources */,
				898E6E6A224179530019E459 /* BasalScheduleTableViewController.swift in Sources */,
				892A5DB42231E191008961AB /* LevelMaskView.swift in Sources */,
				892A5DA02231E130008961AB /* CompletionNotifying.swift in Sources */,
				895FE08B22011F0C00FCF18A /* EmojiInputHeaderView.swift in Sources */,
				43BA7170201E49220058961E /* FoodTypeShortcutCell.swift in Sources */,
				432CF86520D7692E0066B889 /* DeliveryLimitSettingsTableViewController.swift in Sources */,
				895FE08322011F0C00FCF18A /* OverrideSelectionFooterView.swift in Sources */,
				4369F08F208859E6000E3E45 /* PaddedTextField.swift in Sources */,
				A9498D8823386CAF00DAA9B9 /* ServiceViewController.swift in Sources */,
				892A5D9E2231E122008961AB /* StateColorPalette.swift in Sources */,
				895FE08022011F0C00FCF18A /* EmojiDataSource.swift in Sources */,
				432CF86920D76B320066B889 /* SetupButton.swift in Sources */,
				898E6E702241EDB70019E459 /* PercentageTextFieldTableViewController.swift in Sources */,
				432CF87420D774520066B889 /* NumberFormatter.swift in Sources */,
				1F5DAB212118C95700048054 /* LocalizedString.swift in Sources */,
				43FB60E520DCBA02002B996B /* SetupTableViewController.swift in Sources */,
				43BA7180201EE7090058961E /* SingleValueScheduleTableViewController.swift in Sources */,
				898E6E5D2241783C0019E459 /* SetConstrainedScheduleEntryTableViewCell.swift in Sources */,
				895FE09322011F4800FCF18A /* EmojiInputController.swift in Sources */,
				43BA717E201EE7090058961E /* CommandResponseViewController.swift in Sources */,
				C188B83422CC16AC0051760A /* InsulinSensitivityScheduleViewController.swift in Sources */,
				43BA717A201E4F1D0058961E /* IdentifiableClass.swift in Sources */,
				895FE08822011F0C00FCF18A /* DoubleRangeTableViewCell.swift in Sources */,
				43BA7187201EE7090058961E /* GlucoseRangeScheduleTableViewController.swift in Sources */,
				43BA7183201EE7090058961E /* DailyQuantityScheduleTableViewController.swift in Sources */,
				43F503632106C761009FA89A /* ServiceAuthenticationUI.swift in Sources */,
				432CF86B20D76B9C0066B889 /* SetupIndicatorView.swift in Sources */,
				898E6E722241EDC10019E459 /* DateAndDurationTableViewController.swift in Sources */,
				43BA716D201E49220058961E /* DatePickerTableViewCell.swift in Sources */,
				895FE08222011F0C00FCF18A /* LabeledTextFieldTableViewCell.swift in Sources */,
				892A5DB22231E191008961AB /* LoadingTableViewCell.swift in Sources */,
				4369F094208BA001000E3E45 /* TextButtonTableViewCell.swift in Sources */,
				A9498D8B23386CC700DAA9B9 /* ServiceUI.swift in Sources */,
				892A5DB82231E1A0008961AB /* ReservoirVolumeHUDView.swift in Sources */,
				43BA716C201E49220058961E /* CustomInputTextField.swift in Sources */,
				43BA716F201E49220058961E /* FoodEmojiDataSource.swift in Sources */,
				43F89C9F22BDFB10006BB54E /* UIActivityIndicatorView.swift in Sources */,
				432CF86D20D76C470066B889 /* SwitchTableViewCell.swift in Sources */,
				43BA7188201EE85B0058961E /* HKUnit.swift in Sources */,
				4369F092208B0DFF000E3E45 /* DateAndDurationTableViewCell.swift in Sources */,
				43BA7189201EE8980058961E /* UITableViewCell.swift in Sources */,
				8997B4F523727E8A00061132 /* CustomOverrideCollectionViewCell.swift in Sources */,
				892A5D9C2231E118008961AB /* UIAlertController.swift in Sources */,
				43BA7181201EE7090058961E /* RepeatingScheduleValueTableViewCell.swift in Sources */,
				43BA716E201E49220058961E /* DecimalTextFieldTableViewCell.swift in Sources */,
				891A3FC72247268F00378B27 /* Math.swift in Sources */,
				895FE08722011F0C00FCF18A /* EmojiInputCell.swift in Sources */,
				43A8EC3C210CEEA500A81379 /* CGMManagerUI.swift in Sources */,
				43BA718B201EE93C0058961E /* TimeZone.swift in Sources */,
				A991161423426A0A00A4B2E9 /* ServiceSetupNotifying.swift in Sources */,
				43BA717B201EE6A40058961E /* NibLoadable.swift in Sources */,
				895FE08122011F0C00FCF18A /* OverridePresetCollectionViewCell.swift in Sources */,
				43FB60E320DCB9E0002B996B /* PumpManagerUI.swift in Sources */,
				8974B0692215FE460043F01B /* Collection.swift in Sources */,
				43BA717F201EE7090058961E /* GlucoseRangeOverrideTableViewCell.swift in Sources */,
				895FE09022011F4800FCF18A /* OverrideSelectionViewController.swift in Sources */,
				43F5035721059A8A009FA89A /* ServiceCredential.swift in Sources */,
				43BA7169201E49220058961E /* CarbEntryEditViewController.swift in Sources */,
				892A5DA22231E137008961AB /* HUDProvider.swift in Sources */,
				892A5DBC2231E20C008961AB /* Comparable.swift in Sources */,
				898E6E6C224194060019E459 /* UIColor.swift in Sources */,
				43BA717D201EE7090058961E /* GlucoseRangeTableViewCell.swift in Sources */,
				43BA7184201EE7090058961E /* TextFieldTableViewController.swift in Sources */,
				895FE09122011F4800FCF18A /* AddEditOverrideTableViewController.swift in Sources */,
				C16DA84522E9330A008624C2 /* LoopUIPlugin.swift in Sources */,
				895FE06E22011E9A00FCF18A /* OverrideEmojiDataSource.swift in Sources */,
				43BA716A201E49220058961E /* CarbEntryTableViewController.swift in Sources */,
				43BA716B201E49220058961E /* CarbEntryValidationNavigationDelegate.swift in Sources */,
				43BA7185201EE7090058961E /* DailyValueScheduleTableViewController.swift in Sources */,
				892A5DB32231E191008961AB /* LevelHUDView.swift in Sources */,
				43BA7162201E490D0058961E /* ErrorBackgroundView.swift in Sources */,
				892A5D9A2231E0E4008961AB /* SettingsNavigationViewController.swift in Sources */,
			);
			runOnlyForDeploymentPostprocessing = 0;
		};
		43D8FDC61C728FDF0073BE78 /* Sources */ = {
			isa = PBXSourcesBuildPhase;
			buildActionMask = 2147483647;
			files = (
				C1814B84225B9ED5008D2D8E /* LoopNotificationCategory.swift in Sources */,
				43D8FDFD1C7290350073BE78 /* HKUnit.swift in Sources */,
				4322B779202FA2790002837D /* NewCarbEntry.swift in Sources */,
				4322B76E202FA26B0002837D /* GlucoseMath.swift in Sources */,
				4322B791202FA2B70002837D /* Model.xcdatamodeld in Sources */,
				891A3FDB224BEC0D00378B27 /* CarbSensitivitySchedule.swift in Sources */,
				4322B773202FA2790002837D /* CarbEntry.swift in Sources */,
				43D8FDFC1C7290350073BE78 /* HealthKitSampleStore.swift in Sources */,
				437AFEF22036A2D7008C4892 /* DeletedCarbEntry.swift in Sources */,
				A9498D7E23386C3300DAA9B9 /* GlucoseThreshold.swift in Sources */,
				434570441FE605E30089C4DC /* OSLog.swift in Sources */,
				4322B789202FA2B30002837D /* DoseType.swift in Sources */,
				437AFEED2036A156008C4892 /* CachedCarbObject+CoreDataClass.swift in Sources */,
				43D8FDF71C7290350073BE78 /* DailyValueSchedule.swift in Sources */,
				4322B77D202FA2AF0002837D /* NewPumpEvent.swift in Sources */,
				434113AA20F171CB00D05747 /* CachedInsulinDeliveryObject+CoreDataClass.swift in Sources */,
				432CF86F20D76CCF0066B889 /* GlucoseTrend.swift in Sources */,
				43FB60E920DCBE64002B996B /* PumpManagerStatus.swift in Sources */,
				4322B774202FA2790002837D /* CarbMath.swift in Sources */,
				434113B120F2888100D05747 /* NSManagedObjectContext+CachedGlucoseObject.swift in Sources */,
				4322B78B202FA2B30002837D /* ExponentialInsulinModel.swift in Sources */,
				89AE222F228BC68000BDFD85 /* DoseProgressTimerEstimator.swift in Sources */,
				43D8FE011C7290350073BE78 /* NSTimeInterval.swift in Sources */,
				43D8FDF61C7290350073BE78 /* DailyQuantitySchedule.swift in Sources */,
				43D8FDF51C7290350073BE78 /* CarbRatioSchedule.swift in Sources */,
				4322B76F202FA26F0002837D /* GlucoseSampleValue.swift in Sources */,
				89AE222C228BC66E00BDFD85 /* Locked.swift in Sources */,
				432CF87120D76D5A0066B889 /* SensorDisplayable.swift in Sources */,
				4322B77F202FA2AF0002837D /* PersistenceController.swift in Sources */,
				4322B78D202FA2B30002837D /* InsulinDeliveryStore.swift in Sources */,
				8974B0682215FE460043F01B /* Collection.swift in Sources */,
				A9498D8023386C3300DAA9B9 /* RemoteDataService.swift in Sources */,
				4379CFE321102A4100AADC79 /* DeviceManager.swift in Sources */,
				4322B78A202FA2B30002837D /* DoseUnit.swift in Sources */,
				434113AF20F2885300D05747 /* NSManagedObjectContext+CachedInsulinDeliveryObject.swift in Sources */,
				432762741D60505F0083215A /* HKQuantitySample.swift in Sources */,
				43D8FDF81C7290350073BE78 /* Double.swift in Sources */,
				43F5034B21051FCE009FA89A /* KeychainManager.swift in Sources */,
				891A3FD5224B047200378B27 /* DailyQuantitySchedule+Override.swift in Sources */,
				432CF87320D774220066B889 /* PumpManager.swift in Sources */,
				43D8FE021C7290350073BE78 /* SampleValue.swift in Sources */,
				43D9888B1C87E47800DA4467 /* GlucoseValue.swift in Sources */,
				43D8FDF41C7290350073BE78 /* BasalRateSchedule.swift in Sources */,
				4322B788202FA2B30002837D /* DoseStore.swift in Sources */,
				4303C4921E2D665000ADEDC8 /* TimeZone.swift in Sources */,
				A9498D6F23386C0B00DAA9B9 /* TempBasalRecommendation.swift in Sources */,
				4322B781202FA2AF0002837D /* PumpEvent+CoreDataProperties.swift in Sources */,
				A9498D8223386C3300DAA9B9 /* Service.swift in Sources */,
				4322B785202FA2AF0002837D /* ReservoirValue.swift in Sources */,
				891A3FD9224BEB4600378B27 /* EGPSchedule.swift in Sources */,
				89AE2229228BC54C00BDFD85 /* TemporaryScheduleOverrideHistory.swift in Sources */,
				437AFF24203BE402008C4892 /* HKHealthStore.swift in Sources */,
				89AE222B228BC56A00BDFD85 /* WeakSet.swift in Sources */,
				A9498D7C23386C3300DAA9B9 /* AnalyticsService.swift in Sources */,
				4322B783202FA2AF0002837D /* Reservoir.swift in Sources */,
				437AFEF02036A156008C4892 /* DeletedCarbObject+CoreDataProperties.swift in Sources */,
				4322B777202FA2790002837D /* CarbValue.swift in Sources */,
				4322B782202FA2AF0002837D /* PumpEventType.swift in Sources */,
				A9498D7A23386C3300DAA9B9 /* Settings.swift in Sources */,
				4322B77C202FA2A60002837D /* NSData.swift in Sources */,
				89AE2228228BC54C00BDFD85 /* TemporaryScheduleOverrideSettings.swift in Sources */,
				43D8FDFA1C7290350073BE78 /* GlucoseRangeSchedule.swift in Sources */,
				4322B77E202FA2AF0002837D /* PersistedPumpEvent.swift in Sources */,
				437AFEEE2036A156008C4892 /* CachedCarbObject+CoreDataProperties.swift in Sources */,
				4322B772202FA2790002837D /* AbsorbedCarbValue.swift in Sources */,
				1F5DAB1F2118C95700048054 /* LocalizedString.swift in Sources */,
				434113AD20F287DC00D05747 /* NSManagedObjectContext.swift in Sources */,
				4322B77B202FA2790002837D /* StoredCarbEntry.swift in Sources */,
				4322B790202FA2B30002837D /* InsulinValue.swift in Sources */,
				434C5F9E209938CD00B2FD1A /* NumberFormatter.swift in Sources */,
				437AFEEF2036A156008C4892 /* DeletedCarbObject+CoreDataClass.swift in Sources */,
				4322B78C202FA2B30002837D /* HKQuantitySample+InsulinKit.swift in Sources */,
				89AE2226228BC54C00BDFD85 /* TemporaryScheduleOverridePreset.swift in Sources */,
				4322B78F202FA2B30002837D /* InsulinModel.swift in Sources */,
				434C5F9C2098352500B2FD1A /* QuantityFormatter.swift in Sources */,
				43F503642106C78C009FA89A /* ServiceAuthentication.swift in Sources */,
				89F53E9422B4328E0024A67C /* MutableCollection.swift in Sources */,
				433BC7A720523DB7000B1200 /* NewGlucoseSample.swift in Sources */,
				4322B78E202FA2B30002837D /* InsulinMath.swift in Sources */,
				43B17C89208EEC0B00AC27E9 /* HealthStoreUnitCache.swift in Sources */,
				89AE222E228BC68000BDFD85 /* DoseProgressReporter.swift in Sources */,
				4322B775202FA2790002837D /* CarbStatus.swift in Sources */,
				4322B787202FA2B30002837D /* DoseEntry.swift in Sources */,
				43CB51B2211EB1A400DB9B4A /* NSUserActivity+CarbKit.swift in Sources */,
				434113AB20F171CB00D05747 /* CachedInsulinDeliveryObject+CoreDataProperties.swift in Sources */,
				43CF0B3F2030FD0D002A66DE /* UploadState.swift in Sources */,
				C16DA83F22E8D88F008624C2 /* LoopPlugin.swift in Sources */,
				433BC7AD20538FCA000B1200 /* StoredGlucoseSample.swift in Sources */,
				43D8FDF91C7290350073BE78 /* GlucoseEffect.swift in Sources */,
				43CACE0E2247F89100F90AF5 /* WeakSynchronizedSet.swift in Sources */,
				43D8FDFE1C7290350073BE78 /* LoopMath.swift in Sources */,
				43D8FDFF1C7290350073BE78 /* Date.swift in Sources */,
				B42A7472235885B600247B03 /* LoopNotificationUserInfoKey.swift in Sources */,
				43C9805C212D216A003B5D17 /* GlucoseChange.swift in Sources */,
				43D8FDFB1C7290350073BE78 /* GlucoseSchedule.swift in Sources */,
				4322B77A202FA2790002837D /* NSUserDefaults.swift in Sources */,
				4322B776202FA2790002837D /* CarbStore.swift in Sources */,
				A9498D7823386C3300DAA9B9 /* LoggingService.swift in Sources */,
				433BC7AA20538D4C000B1200 /* CachedGlucoseObject+CoreDataClass.swift in Sources */,
				4322B786202FA2AF0002837D /* WalshInsulinModel.swift in Sources */,
				4378B64B1ED61965000AE785 /* GlucoseEffectVelocity.swift in Sources */,
				4322B780202FA2AF0002837D /* PumpEvent+CoreDataClass.swift in Sources */,
				89AE2227228BC54C00BDFD85 /* TemporaryScheduleOverride.swift in Sources */,
				433BC7B120562705000B1200 /* UpdateSource.swift in Sources */,
				4322B784202FA2AF0002837D /* Reservoir+CoreDataProperties.swift in Sources */,
				4322B778202FA2790002837D /* HKQuantitySample+CarbKit.swift in Sources */,
				4322B771202FA26F0002837D /* HKQuantitySample+GlucoseKit.swift in Sources */,
				433BC7AB20538D4C000B1200 /* CachedGlucoseObject+CoreDataProperties.swift in Sources */,
				43FB610720DDF19B002B996B /* PumpManagerError.swift in Sources */,
				89AE2232228BC68600BDFD85 /* UnfairLock.swift in Sources */,
				A9498D8423386C3300DAA9B9 /* DiagnosticLog.swift in Sources */,
				43FB60EB20DDC868002B996B /* SetBolusError.swift in Sources */,
				4322B770202FA26F0002837D /* GlucoseStore.swift in Sources */,
				C1814B8C226371DF008D2D8E /* WeakSynchronizedDelegate.swift in Sources */,
				4352A73C20DECF0700CAC200 /* CGMManager.swift in Sources */,
				4353D16F203D104F007B4ECD /* CarbStoreError.swift in Sources */,
				43AF1FB21C926CDD00EA2F3D /* HKQuantity.swift in Sources */,
			);
			runOnlyForDeploymentPostprocessing = 0;
		};
		43D8FDD11C728FDF0073BE78 /* Sources */ = {
			isa = PBXSourcesBuildPhase;
			buildActionMask = 2147483647;
			files = (
				1F5DAB202118C95700048054 /* LocalizedString.swift in Sources */,
				434113B820F2BDE800D05747 /* PersistenceControllerTestCase.swift in Sources */,
				437874B6202FDD1500A3D8B9 /* InsulinMathTests.swift in Sources */,
				A99C7373233990D400C80963 /* TempBasalRecommendationTests.swift in Sources */,
				437AFF21203AA740008C4892 /* NSManagedObjectContext.swift in Sources */,
				434C5FA1209AC4EE00B2FD1A /* HKUnit.swift in Sources */,
				437AFF1F203A763F008C4892 /* HKHealthStoreMock.swift in Sources */,
				A99C73792339ACDC00C80963 /* ServiceTests.swift in Sources */,
				891A3FD32249990900378B27 /* DailyValueSchedule.swift in Sources */,
				434C5FA0209ABD4700B2FD1A /* QuantityFormatterTests.swift in Sources */,
				43D8FE1E1C72906E0073BE78 /* NSDateTests.swift in Sources */,
				43D9888D1C87EBE400DA4467 /* LoopMathTests.swift in Sources */,
				434113BA20F2C41C00D05747 /* DeletedCarbObjectTests.swift in Sources */,
				437874B5202FDD1200A3D8B9 /* DoseStoreTests.swift in Sources */,
				A99C7375233993FE00C80963 /* DiagnosticLogTests.swift in Sources */,
				4322B76C202F9ECD0002837D /* CarbMathTests.swift in Sources */,
				434113B520F2BDB500D05747 /* CachedInsulinDeliveryObjectTests.swift in Sources */,
				43D8FE1F1C72906E0073BE78 /* QuantityScheduleTests.swift in Sources */,
				437AFF1A2039F149008C4892 /* CarbStoreTests.swift in Sources */,
				43D8FE1D1C72906E0073BE78 /* BasalRateScheduleTests.swift in Sources */,
				434113B320F2890800D05747 /* PersistenceControllerTests.swift in Sources */,
				434113BE20F2C72000D05747 /* CachedCarbObjectTests.swift in Sources */,
				43260F6E21C4BF7A00DD6837 /* UUID.swift in Sources */,
				4303C4941E2D665F00ADEDC8 /* TimeZone.swift in Sources */,
				4322B76D202F9EF20002837D /* GlucoseMathTests.swift in Sources */,
				43025DAF1D5AB2E300106C28 /* NSTimeInterval.swift in Sources */,
				43D8FDDB1C728FDF0073BE78 /* LoopKitTests.swift in Sources */,
				8974AFC022120D7A0043F01B /* TemporaryScheduleOverrideTests.swift in Sources */,
				437AFF1D203A45DB008C4892 /* CacheStore.swift in Sources */,
				891A3FD12249948A00378B27 /* TemporaryScheduleOverrideHistoryTests.swift in Sources */,
				A99C73772339A67A00C80963 /* GlucoseThresholdTests.swift in Sources */,
				434113BC20F2C56100D05747 /* CachedGlucoseObjectTests.swift in Sources */,
				891A3FD7224BE62100378B27 /* DailyValueScheduleTests.swift in Sources */,
				430059241CCDD08C00C861EA /* NSDateFormatter.swift in Sources */,
			);
			runOnlyForDeploymentPostprocessing = 0;
		};
		892A5D30222F03CB008961AB /* Sources */ = {
			isa = PBXSourcesBuildPhase;
			buildActionMask = 2147483647;
			files = (
				892A5D54222F03F9008961AB /* TestingPumpManager.swift in Sources */,
				89ADE12F226BDED40067222B /* DateRelativeBolusEntry.swift in Sources */,
				89ADE132226BE0590067222B /* HKUnit.swift in Sources */,
				89CA2B38226D4456004D9350 /* DateRelativeQuantity.swift in Sources */,
				89ADE12D226BDD190067222B /* DateRelativeBasalEntry.swift in Sources */,
				89ADE134226BF0490067222B /* TestingScenarioInstance.swift in Sources */,
				892A5D52222F03DB008961AB /* TestingDeviceManager.swift in Sources */,
				89ADE129226BDB280067222B /* TestingScenario.swift in Sources */,
				89ADE12B226BDB730067222B /* DateRelativeCarbEntry.swift in Sources */,
				89CA2B36226D1627004D9350 /* MutableCollection.swift in Sources */,
				89ADE136226BF0BE0067222B /* DateRelativeGlucoseSample.swift in Sources */,
				89ADE139226BF51E0067222B /* NSData.swift in Sources */,
				892A5D56222F0414008961AB /* TestingCGMManager.swift in Sources */,
			);
			runOnlyForDeploymentPostprocessing = 0;
		};
		89D2046E21CC7BD7001238CC /* Sources */ = {
			isa = PBXSourcesBuildPhase;
			buildActionMask = 2147483647;
			files = (
				89CA2B35226D1624004D9350 /* MutableCollection.swift in Sources */,
				C164A56422F21081000E3FA5 /* MockPumpManagerState.swift in Sources */,
				89D204BF21CC7FFB001238CC /* NSTimeInterval.swift in Sources */,
				C164A56022F14C73000E3FA5 /* UnfinalizedDose.swift in Sources */,
				89D204C421CC803C001238CC /* HKUnit.swift in Sources */,
				89D204A921CC7C8F001238CC /* MockPumpManager.swift in Sources */,
				89ADE138226BF51D0067222B /* NSData.swift in Sources */,
				A9498D8D23386CD800DAA9B9 /* MockService.swift in Sources */,
				89D204AA21CC7C8F001238CC /* MockGlucoseProvider.swift in Sources */,
				89AE2233228BC6A500BDFD85 /* MockDoseProgressEstimator.swift in Sources */,
				89D204AB21CC7C8F001238CC /* MockCGMDataSource.swift in Sources */,
				89D204B221CC7D93001238CC /* Collection.swift in Sources */,
				89D204AC21CC7C8F001238CC /* MockCGMManager.swift in Sources */,
			);
			runOnlyForDeploymentPostprocessing = 0;
		};
		89D2048B21CC7C12001238CC /* Sources */ = {
			isa = PBXSourcesBuildPhase;
			buildActionMask = 2147483647;
			files = (
				892A5D2E222EF69A008961AB /* MockHUDProvider.swift in Sources */,
				89D204B721CC7F34001238CC /* MockPumpManagerSetupViewController.swift in Sources */,
				439706E922D2E94800C81566 /* BoundSwitchTableViewCell.swift in Sources */,
				89D204B421CC7E74001238CC /* MockCGMManager+UI.swift in Sources */,
				89D204B521CC7E74001238CC /* MockPumpManager+UI.swift in Sources */,
				A9498D8F23386CE800DAA9B9 /* MockServiceTableViewController.swift in Sources */,
				89D204C121CC8005001238CC /* NibLoadable.swift in Sources */,
				89D204BE21CC7F34001238CC /* GlucoseTrendTableViewController.swift in Sources */,
				89D204C621CC8165001238CC /* UITableViewCell.swift in Sources */,
				8992426521EC138000EA512B /* UIColor.swift in Sources */,
				89D204BA21CC7F34001238CC /* MockPumpManagerSettingsViewController.swift in Sources */,
				89D204BC21CC7F34001238CC /* SineCurveParametersTableViewController.swift in Sources */,
				C1F8B1E2223C3CC000DD66CF /* TimeZone.swift in Sources */,
				89D204BD21CC7F34001238CC /* RandomOutlierTableViewController.swift in Sources */,
				89D204B821CC7F34001238CC /* MockPumpManagerSettingsSetupViewController.swift in Sources */,
				898E6E732241EE000019E459 /* Comparable.swift in Sources */,
				892A5D28222EF567008961AB /* (null) in Sources */,
				89D204C221CC8008001238CC /* IdentifiableClass.swift in Sources */,
				89D204CB21CC8228001238CC /* NumberFormatter.swift in Sources */,
				89D204BB21CC7F34001238CC /* MockCGMManagerSettingsViewController.swift in Sources */,
				89D204C521CC815E001238CC /* NSTimeInterval.swift in Sources */,
				89D204CC21CC8236001238CC /* LocalizedString.swift in Sources */,
				A9498D9123386D0800DAA9B9 /* MockService+UI.swift in Sources */,
			);
			runOnlyForDeploymentPostprocessing = 0;
		};
		A9E6758122713F4700E25293 /* Sources */ = {
			isa = PBXSourcesBuildPhase;
			buildActionMask = 2147483647;
			files = (
				89AE2235228BCAAB00BDFD85 /* CarbSensitivitySchedule.swift in Sources */,
				89AE2236228BCAAB00BDFD85 /* DailyQuantitySchedule+Override.swift in Sources */,
				89AE2237228BCAAB00BDFD85 /* EGPSchedule.swift in Sources */,
				89AE2238228BCAAB00BDFD85 /* TemporaryScheduleOverride.swift in Sources */,
				89AE2239228BCAAB00BDFD85 /* TemporaryScheduleOverrideHistory.swift in Sources */,
				89AE223A228BCAAB00BDFD85 /* TemporaryScheduleOverridePreset.swift in Sources */,
				89AE223B228BCAAB00BDFD85 /* TemporaryScheduleOverrideSettings.swift in Sources */,
				89AE223C228BCAAB00BDFD85 /* WeakSet.swift in Sources */,
				A9E6758222713F4700E25293 /* LoopNotificationCategory.swift in Sources */,
				A9E6758322713F4700E25293 /* HKUnit.swift in Sources */,
				A9E6758422713F4700E25293 /* NewCarbEntry.swift in Sources */,
				A9E6758522713F4700E25293 /* GlucoseMath.swift in Sources */,
				A9E6758622713F4700E25293 /* Model.xcdatamodeld in Sources */,
				A9E6758722713F4700E25293 /* CarbEntry.swift in Sources */,
				A9E6758822713F4700E25293 /* HealthKitSampleStore.swift in Sources */,
				89AE223D228BCB0B00BDFD85 /* Collection.swift in Sources */,
				A9E6758A22713F4700E25293 /* DeletedCarbEntry.swift in Sources */,
				A9E6758B22713F4700E25293 /* OSLog.swift in Sources */,
				A9E6758C22713F4700E25293 /* DoseType.swift in Sources */,
				A9498D7923386C3300DAA9B9 /* LoggingService.swift in Sources */,
				A9E6758D22713F4700E25293 /* CachedCarbObject+CoreDataClass.swift in Sources */,
				A9E6758E22713F4700E25293 /* DailyValueSchedule.swift in Sources */,
				A9E6758F22713F4700E25293 /* NewPumpEvent.swift in Sources */,
				A9E6759022713F4700E25293 /* CachedInsulinDeliveryObject+CoreDataClass.swift in Sources */,
				A9E6759122713F4700E25293 /* GlucoseTrend.swift in Sources */,
				A9E6759222713F4700E25293 /* PumpManagerStatus.swift in Sources */,
				A9E6759322713F4700E25293 /* CarbMath.swift in Sources */,
				A9E6759422713F4700E25293 /* NSManagedObjectContext+CachedGlucoseObject.swift in Sources */,
				A9E6759522713F4700E25293 /* ExponentialInsulinModel.swift in Sources */,
				A9498D8323386C3300DAA9B9 /* Service.swift in Sources */,
				A9E6759622713F4700E25293 /* NSTimeInterval.swift in Sources */,
				A9E6759722713F4700E25293 /* DailyQuantitySchedule.swift in Sources */,
				A9E6759822713F4700E25293 /* CarbRatioSchedule.swift in Sources */,
				A9E6759922713F4700E25293 /* GlucoseSampleValue.swift in Sources */,
				A9E6759A22713F4700E25293 /* SensorDisplayable.swift in Sources */,
				A9E6759B22713F4700E25293 /* PersistenceController.swift in Sources */,
				A9E6759C22713F4700E25293 /* InsulinDeliveryStore.swift in Sources */,
				A9E6759D22713F4700E25293 /* DeviceManager.swift in Sources */,
				A9E6759E22713F4700E25293 /* DoseUnit.swift in Sources */,
				A9E6759F22713F4700E25293 /* NSManagedObjectContext+CachedInsulinDeliveryObject.swift in Sources */,
				A9E675A022713F4700E25293 /* HKQuantitySample.swift in Sources */,
				A9498D8523386C3300DAA9B9 /* DiagnosticLog.swift in Sources */,
				A9E675A122713F4700E25293 /* Double.swift in Sources */,
				A9E675A222713F4700E25293 /* KeychainManager.swift in Sources */,
				A9E675A322713F4700E25293 /* PumpManager.swift in Sources */,
				A9E675A422713F4700E25293 /* SampleValue.swift in Sources */,
				A9E675A522713F4700E25293 /* GlucoseValue.swift in Sources */,
				A9E675A622713F4700E25293 /* BasalRateSchedule.swift in Sources */,
				A9E675A722713F4700E25293 /* DoseStore.swift in Sources */,
				A9E675A822713F4700E25293 /* TimeZone.swift in Sources */,
				A9E675A922713F4700E25293 /* PumpEvent+CoreDataProperties.swift in Sources */,
				A9E675AA22713F4700E25293 /* ReservoirValue.swift in Sources */,
				A9E675AB22713F4700E25293 /* HKHealthStore.swift in Sources */,
				A9E675AC22713F4700E25293 /* Reservoir.swift in Sources */,
				A9E675AD22713F4700E25293 /* DeletedCarbObject+CoreDataProperties.swift in Sources */,
				A9E675AE22713F4700E25293 /* CarbValue.swift in Sources */,
				A9498D8123386C3300DAA9B9 /* RemoteDataService.swift in Sources */,
				A9E675AF22713F4700E25293 /* PumpEventType.swift in Sources */,
				A9E675B122713F4700E25293 /* NSData.swift in Sources */,
				A9E675B222713F4700E25293 /* GlucoseRangeSchedule.swift in Sources */,
				A9E675B322713F4700E25293 /* PersistedPumpEvent.swift in Sources */,
				89AE2231228BC68100BDFD85 /* DoseProgressTimerEstimator.swift in Sources */,
				A9E675B422713F4700E25293 /* CachedCarbObject+CoreDataProperties.swift in Sources */,
				A9E675B522713F4700E25293 /* AbsorbedCarbValue.swift in Sources */,
				A9E675B622713F4700E25293 /* LocalizedString.swift in Sources */,
				A9E675B722713F4700E25293 /* NSManagedObjectContext.swift in Sources */,
				A9E675B822713F4700E25293 /* StoredCarbEntry.swift in Sources */,
				A9498D7B23386C3300DAA9B9 /* Settings.swift in Sources */,
				A9498D7D23386C3300DAA9B9 /* AnalyticsService.swift in Sources */,
				A9E675BA22713F4700E25293 /* InsulinValue.swift in Sources */,
				A9E675BB22713F4700E25293 /* NumberFormatter.swift in Sources */,
				89AE2230228BC68100BDFD85 /* DoseProgressReporter.swift in Sources */,
				A9E675BC22713F4700E25293 /* DeletedCarbObject+CoreDataClass.swift in Sources */,
				A9E675BD22713F4700E25293 /* HKQuantitySample+InsulinKit.swift in Sources */,
				A9E675BE22713F4700E25293 /* InsulinModel.swift in Sources */,
				89AE222D228BC66E00BDFD85 /* Locked.swift in Sources */,
				89F53E9522B437570024A67C /* MutableCollection.swift in Sources */,
				A9E675BF22713F4700E25293 /* QuantityFormatter.swift in Sources */,
				A9E675C022713F4700E25293 /* ServiceAuthentication.swift in Sources */,
				A9E675C122713F4700E25293 /* NewGlucoseSample.swift in Sources */,
				A9E675C222713F4700E25293 /* InsulinMath.swift in Sources */,
				A9E675C322713F4700E25293 /* UnfairLock.swift in Sources */,
				A9E675C422713F4700E25293 /* HealthStoreUnitCache.swift in Sources */,
				A9E675C622713F4700E25293 /* CarbStatus.swift in Sources */,
				A9498D7023386C0B00DAA9B9 /* TempBasalRecommendation.swift in Sources */,
				A9E675C722713F4700E25293 /* DoseEntry.swift in Sources */,
				A9E675C822713F4700E25293 /* NSUserActivity+CarbKit.swift in Sources */,
				A9E675C922713F4700E25293 /* CachedInsulinDeliveryObject+CoreDataProperties.swift in Sources */,
				A9E675CA22713F4700E25293 /* UploadState.swift in Sources */,
				A9E675CB22713F4700E25293 /* StoredGlucoseSample.swift in Sources */,
				A9E675CC22713F4700E25293 /* GlucoseEffect.swift in Sources */,
				A9E675CD22713F4700E25293 /* WeakSynchronizedSet.swift in Sources */,
				A9E675CE22713F4700E25293 /* LoopMath.swift in Sources */,
				A9E675CF22713F4700E25293 /* Date.swift in Sources */,
				A9E675D022713F4700E25293 /* GlucoseChange.swift in Sources */,
				A9E675D122713F4700E25293 /* GlucoseSchedule.swift in Sources */,
				A9E675D222713F4700E25293 /* NSUserDefaults.swift in Sources */,
				A9E675D322713F4700E25293 /* CarbStore.swift in Sources */,
				A9E675D422713F4700E25293 /* CachedGlucoseObject+CoreDataClass.swift in Sources */,
				A9498D7F23386C3300DAA9B9 /* GlucoseThreshold.swift in Sources */,
				A9E675D522713F4700E25293 /* WalshInsulinModel.swift in Sources */,
				A9E675D622713F4700E25293 /* GlucoseEffectVelocity.swift in Sources */,
				A9E675D722713F4700E25293 /* PumpEvent+CoreDataClass.swift in Sources */,
				A9E675D822713F4700E25293 /* UpdateSource.swift in Sources */,
				A9E675D922713F4700E25293 /* Reservoir+CoreDataProperties.swift in Sources */,
				A9E675DA22713F4700E25293 /* HKQuantitySample+CarbKit.swift in Sources */,
				A9E675DB22713F4700E25293 /* HKQuantitySample+GlucoseKit.swift in Sources */,
				A9E675DC22713F4700E25293 /* CachedGlucoseObject+CoreDataProperties.swift in Sources */,
				A9E675DD22713F4700E25293 /* PumpManagerError.swift in Sources */,
				A9E675DE22713F4700E25293 /* SetBolusError.swift in Sources */,
				A9E675E022713F4700E25293 /* GlucoseStore.swift in Sources */,
				A9E675E122713F4700E25293 /* WeakSynchronizedDelegate.swift in Sources */,
				A9E675E222713F4700E25293 /* CGMManager.swift in Sources */,
				A9E675E322713F4700E25293 /* CarbStoreError.swift in Sources */,
				A9E675E422713F4700E25293 /* HKQuantity.swift in Sources */,
			);
			runOnlyForDeploymentPostprocessing = 0;
		};
/* End PBXSourcesBuildPhase section */

/* Begin PBXTargetDependency section */
		4301581C1C7ECB5E00B64B63 /* PBXTargetDependency */ = {
			isa = PBXTargetDependency;
			target = 43D8FDCA1C728FDF0073BE78 /* LoopKit */;
			targetProxy = 4301581B1C7ECB5E00B64B63 /* PBXContainerItemProxy */;
		};
		43BA715A201E484D0058961E /* PBXTargetDependency */ = {
			isa = PBXTargetDependency;
			target = 43BA7153201E484D0058961E /* LoopKitUI */;
			targetProxy = 43BA7159201E484D0058961E /* PBXContainerItemProxy */;
		};
		43CACE1022483AC500F90AF5 /* PBXTargetDependency */ = {
			isa = PBXTargetDependency;
			target = 89D2047121CC7BD7001238CC /* MockKit */;
			targetProxy = 43CACE0F22483AC500F90AF5 /* PBXContainerItemProxy */;
		};
		43CACE1222483AC500F90AF5 /* PBXTargetDependency */ = {
			isa = PBXTargetDependency;
			target = 89D2048E21CC7C12001238CC /* MockKitUI */;
			targetProxy = 43CACE1122483AC500F90AF5 /* PBXContainerItemProxy */;
		};
		43CACE1422483B6100F90AF5 /* PBXTargetDependency */ = {
			isa = PBXTargetDependency;
			target = 43D8FDCA1C728FDF0073BE78 /* LoopKit */;
			targetProxy = 43CACE1322483B6100F90AF5 /* PBXContainerItemProxy */;
		};
		43CACE1622483B6100F90AF5 /* PBXTargetDependency */ = {
			isa = PBXTargetDependency;
			target = 892A5D33222F03CB008961AB /* LoopTestingKit */;
			targetProxy = 43CACE1522483B6100F90AF5 /* PBXContainerItemProxy */;
		};
		43CACE1822483B7200F90AF5 /* PBXTargetDependency */ = {
			isa = PBXTargetDependency;
			target = 43D8FDCA1C728FDF0073BE78 /* LoopKit */;
			targetProxy = 43CACE1722483B7200F90AF5 /* PBXContainerItemProxy */;
		};
		43D8FDD81C728FDF0073BE78 /* PBXTargetDependency */ = {
			isa = PBXTargetDependency;
			target = 43D8FDCA1C728FDF0073BE78 /* LoopKit */;
			targetProxy = 43D8FDD71C728FDF0073BE78 /* PBXContainerItemProxy */;
		};
		892A5D48222F03CB008961AB /* PBXTargetDependency */ = {
			isa = PBXTargetDependency;
			target = 892A5D33222F03CB008961AB /* LoopTestingKit */;
			targetProxy = 892A5D47222F03CB008961AB /* PBXContainerItemProxy */;
		};
		A9E6757B22713C3F00E25293 /* PBXTargetDependency */ = {
			isa = PBXTargetDependency;
			target = 43BA7153201E484D0058961E /* LoopKitUI */;
			targetProxy = A9E6757A22713C3F00E25293 /* PBXContainerItemProxy */;
		};
		A9E6757D22713C3F00E25293 /* PBXTargetDependency */ = {
			isa = PBXTargetDependency;
			target = 89D2047121CC7BD7001238CC /* MockKit */;
			targetProxy = A9E6757C22713C3F00E25293 /* PBXContainerItemProxy */;
		};
		A9E6757F22713C5300E25293 /* PBXTargetDependency */ = {
			isa = PBXTargetDependency;
			target = 43D8FDCA1C728FDF0073BE78 /* LoopKit */;
			targetProxy = A9E6757E22713C5300E25293 /* PBXContainerItemProxy */;
		};
/* End PBXTargetDependency section */

/* Begin PBXVariantGroup section */
		1F5DAB252118CE9300048054 /* InfoPlist.strings */ = {
			isa = PBXVariantGroup;
			children = (
				1F5DAB262118CE9300048054 /* es */,
				1F5DAB302118D2A700048054 /* ru */,
				1F5DAB3D2118D5A300048054 /* de */,
				1F5DAB4A2118F14700048054 /* fr */,
				1F5DAB5A2118F2C700048054 /* zh-Hans */,
				1F5DAB662118F33100048054 /* it */,
				1F5DAB722118F3C300048054 /* nl */,
				1F5DAB7E2118F3FC00048054 /* nb */,
				1F50C328212B20D400C18FAB /* pl */,
			);
			name = InfoPlist.strings;
			sourceTree = "<group>";
		};
		1F5DAB282118CE9300048054 /* InfoPlist.strings */ = {
			isa = PBXVariantGroup;
			children = (
				1F5DAB292118CE9300048054 /* es */,
				1F5DAB312118D2A700048054 /* ru */,
				1F5DAB3F2118D5A300048054 /* de */,
				1F5DAB4C2118F14700048054 /* fr */,
				1F5DAB5C2118F2C700048054 /* zh-Hans */,
				1F5DAB682118F33100048054 /* it */,
				1F5DAB742118F3C300048054 /* nl */,
				1F5DAB802118F3FC00048054 /* nb */,
				1F50C32A212B20D400C18FAB /* pl */,
			);
			name = InfoPlist.strings;
			sourceTree = "<group>";
		};
		1F5DAB2B2118CE9300048054 /* Localizable.strings */ = {
			isa = PBXVariantGroup;
			children = (
				1F5DAB2C2118CE9300048054 /* es */,
				1F5DAB322118D2A700048054 /* ru */,
				1F5DAB392118D5A200048054 /* de */,
				1F5DAB462118F14600048054 /* fr */,
				1F5DAB4D2118F18E00048054 /* en */,
				1F5DAB562118F2C700048054 /* zh-Hans */,
				1F5DAB622118F33000048054 /* it */,
				1F5DAB6E2118F3C200048054 /* nl */,
				1F5DAB7A2118F3FB00048054 /* nb */,
				1FE58794211D0967004F24ED /* Base */,
				1F50C324212B20D300C18FAB /* pl */,
			);
			name = Localizable.strings;
			sourceTree = "<group>";
		};
		430157FF1C7EC03B00B64B63 /* Main.storyboard */ = {
			isa = PBXVariantGroup;
			children = (
				430158001C7EC03B00B64B63 /* Base */,
				7D68A9EE1FE0A3D400522C49 /* es */,
				7D68AABB1FE31A2800522C49 /* ru */,
				1F5DAB352118D5A200048054 /* de */,
				1F5DAB422118F14600048054 /* fr */,
				1F5DAB522118F2C600048054 /* zh-Hans */,
				1F5DAB5E2118F33000048054 /* it */,
				1F5DAB6A2118F3C200048054 /* nl */,
				1F5DAB762118F3FB00048054 /* nb */,
				1F50C320212B20D300C18FAB /* pl */,
			);
			name = Main.storyboard;
			sourceTree = "<group>";
		};
		430158041C7EC03B00B64B63 /* LaunchScreen.storyboard */ = {
			isa = PBXVariantGroup;
			children = (
				430158051C7EC03B00B64B63 /* Base */,
				7D68A9EF1FE0A3D400522C49 /* es */,
				7D68AABA1FE31A2800522C49 /* ru */,
				1F5DAB342118D5A200048054 /* de */,
				1F5DAB412118F14600048054 /* fr */,
				1F5DAB512118F2C600048054 /* zh-Hans */,
				1F5DAB5D2118F33000048054 /* it */,
				1F5DAB692118F3C200048054 /* nl */,
				1F5DAB752118F3FB00048054 /* nb */,
				1F50C31F212B20D300C18FAB /* pl */,
			);
			name = LaunchScreen.storyboard;
			sourceTree = "<group>";
		};
		43BA719920203EF30058961E /* CarbKit.storyboard */ = {
			isa = PBXVariantGroup;
			children = (
				43BA719820203EF30058961E /* Base */,
				1F5DAB2E2118CE9300048054 /* es */,
				1F5DAB332118D2A700048054 /* ru */,
				1F5DAB362118D5A200048054 /* de */,
				1F5DAB432118F14600048054 /* fr */,
				1F5DAB532118F2C700048054 /* zh-Hans */,
				1F5DAB5F2118F33000048054 /* it */,
				1F5DAB6B2118F3C200048054 /* nl */,
				1F5DAB772118F3FB00048054 /* nb */,
				1F50C321212B20D300C18FAB /* pl */,
			);
			name = CarbKit.storyboard;
			sourceTree = "<group>";
		};
		43D8FEED1C7294E90073BE78 /* InsulinKit.storyboard */ = {
			isa = PBXVariantGroup;
			children = (
				43D8FEEE1C7294E90073BE78 /* Base */,
				7D68A9CA1FE0A3D200522C49 /* es */,
				7D68AAB91FE31A2800522C49 /* ru */,
				1F5DAB372118D5A200048054 /* de */,
				1F5DAB442118F14600048054 /* fr */,
				1F5DAB542118F2C700048054 /* zh-Hans */,
				1F5DAB602118F33000048054 /* it */,
				1F5DAB6C2118F3C200048054 /* nl */,
				1F5DAB782118F3FB00048054 /* nb */,
				1F50C322212B20D300C18FAB /* pl */,
			);
			name = InsulinKit.storyboard;
			sourceTree = "<group>";
		};
		7D68A9B01FE0A3D000522C49 /* Localizable.strings */ = {
			isa = PBXVariantGroup;
			children = (
				7D68A9AF1FE0A3D000522C49 /* es */,
				7D68AABC1FE31BE700522C49 /* ru */,
				1F5DAB3B2118D5A300048054 /* de */,
				1F5DAB402118D5D500048054 /* en */,
				1F5DAB482118F14700048054 /* fr */,
				1F5DAB582118F2C700048054 /* zh-Hans */,
				1F5DAB642118F33000048054 /* it */,
				1F5DAB702118F3C200048054 /* nl */,
				1F5DAB7C2118F3FC00048054 /* nb */,
				1F50C326212B20D400C18FAB /* pl */,
			);
			name = Localizable.strings;
			sourceTree = "<group>";
		};
		7D68A9BA1FE0A3D100522C49 /* InfoPlist.strings */ = {
			isa = PBXVariantGroup;
			children = (
				7D68A9B91FE0A3D100522C49 /* es */,
				7D68AABE1FE31BE700522C49 /* ru */,
				1F5DAB3A2118D5A300048054 /* de */,
				1F5DAB472118F14600048054 /* fr */,
				1F5DAB572118F2C700048054 /* zh-Hans */,
				1F5DAB632118F33000048054 /* it */,
				1F5DAB6F2118F3C200048054 /* nl */,
				1F5DAB7B2118F3FB00048054 /* nb */,
				1F50C325212B20D400C18FAB /* pl */,
			);
			name = InfoPlist.strings;
			sourceTree = "<group>";
		};
		7D68A9C41FE0A3D200522C49 /* InfoPlist.strings */ = {
			isa = PBXVariantGroup;
			children = (
				7D68A9C31FE0A3D200522C49 /* es */,
				7D68AAC01FE31BE800522C49 /* ru */,
				1F5DAB382118D5A200048054 /* de */,
				1F5DAB452118F14600048054 /* fr */,
				1F5DAB552118F2C700048054 /* zh-Hans */,
				1F5DAB612118F33000048054 /* it */,
				1F5DAB6D2118F3C200048054 /* nl */,
				1F5DAB792118F3FB00048054 /* nb */,
				1F50C323212B20D300C18FAB /* pl */,
			);
			name = InfoPlist.strings;
			sourceTree = "<group>";
		};
		7D68A9E31FE0A3D300522C49 /* Localizable.strings */ = {
			isa = PBXVariantGroup;
			children = (
				7D68A9E21FE0A3D300522C49 /* es */,
				7D68AAC61FE31BE900522C49 /* ru */,
				1F5DAB3E2118D5A300048054 /* de */,
				1F5DAB4B2118F14700048054 /* fr */,
				1F5DAB5B2118F2C700048054 /* zh-Hans */,
				1F5DAB672118F33100048054 /* it */,
				1F5DAB732118F3C300048054 /* nl */,
				1F5DAB7F2118F3FC00048054 /* nb */,
				1FE58790211CFBB7004F24ED /* Base */,
				1F50C329212B20D400C18FAB /* pl */,
			);
			name = Localizable.strings;
			sourceTree = "<group>";
		};
/* End PBXVariantGroup section */

/* Begin XCBuildConfiguration section */
		430158131C7EC03B00B64B63 /* Debug */ = {
			isa = XCBuildConfiguration;
			buildSettings = {
				ALWAYS_EMBED_SWIFT_STANDARD_LIBRARIES = YES;
				ASSETCATALOG_COMPILER_APPICON_NAME = AppIcon;
				CODE_SIGN_ENTITLEMENTS = "LoopKit Example/LoopKitExample.entitlements";
				CODE_SIGN_IDENTITY = "iPhone Developer";
				"CODE_SIGN_IDENTITY[sdk=iphoneos*]" = "iPhone Developer";
				DEVELOPMENT_TEAM = "";
				INFOPLIST_FILE = "LoopKit Example/Info.plist";
				LD_RUNPATH_SEARCH_PATHS = "$(inherited) @executable_path/Frameworks";
				PRODUCT_BUNDLE_IDENTIFIER = com.rileylink.LoopKitExample;
				PRODUCT_NAME = "$(TARGET_NAME)";
				PROVISIONING_PROFILE = "";
			};
			name = Debug;
		};
		430158141C7EC03B00B64B63 /* Release */ = {
			isa = XCBuildConfiguration;
			buildSettings = {
				ALWAYS_EMBED_SWIFT_STANDARD_LIBRARIES = YES;
				ASSETCATALOG_COMPILER_APPICON_NAME = AppIcon;
				CODE_SIGN_ENTITLEMENTS = "LoopKit Example/LoopKitExample.entitlements";
				CODE_SIGN_IDENTITY = "iPhone Developer";
				"CODE_SIGN_IDENTITY[sdk=iphoneos*]" = "iPhone Developer";
				DEVELOPMENT_TEAM = "";
				INFOPLIST_FILE = "LoopKit Example/Info.plist";
				LD_RUNPATH_SEARCH_PATHS = "$(inherited) @executable_path/Frameworks";
				PRODUCT_BUNDLE_IDENTIFIER = com.rileylink.LoopKitExample;
				PRODUCT_NAME = "$(TARGET_NAME)";
				PROVISIONING_PROFILE = "";
			};
			name = Release;
		};
		43BA715D201E484D0058961E /* Debug */ = {
			isa = XCBuildConfiguration;
			buildSettings = {
				APPLICATION_EXTENSION_API_ONLY = YES;
				CLANG_ANALYZER_NONNULL = YES;
				CLANG_ANALYZER_NUMBER_OBJECT_CONVERSION = YES_AGGRESSIVE;
				CLANG_CXX_LANGUAGE_STANDARD = "gnu++14";
				CLANG_WARN_DOCUMENTATION_COMMENTS = YES;
				CLANG_WARN_UNGUARDED_AVAILABILITY = YES_AGGRESSIVE;
				CODE_SIGN_STYLE = Automatic;
				CURRENT_PROJECT_VERSION = 41;
				DEFINES_MODULE = YES;
				DEVELOPMENT_TEAM = "";
				DYLIB_COMPATIBILITY_VERSION = 1;
				DYLIB_CURRENT_VERSION = 41;
				DYLIB_INSTALL_NAME_BASE = "@rpath";
				GCC_C_LANGUAGE_STANDARD = gnu11;
				INFOPLIST_FILE = LoopKitUI/Info.plist;
				INSTALL_PATH = "$(LOCAL_LIBRARY_DIR)/Frameworks";
				LD_RUNPATH_SEARCH_PATHS = "$(inherited) @executable_path/Frameworks @loader_path/Frameworks";
				PRODUCT_BUNDLE_IDENTIFIER = com.loopkit.LoopKitUI;
				PRODUCT_NAME = "$(TARGET_NAME:c99extidentifier)";
				SKIP_INSTALL = YES;
				SWIFT_ACTIVE_COMPILATION_CONDITIONS = DEBUG;
			};
			name = Debug;
		};
		43BA715E201E484D0058961E /* Release */ = {
			isa = XCBuildConfiguration;
			buildSettings = {
				APPLICATION_EXTENSION_API_ONLY = YES;
				CLANG_ANALYZER_NONNULL = YES;
				CLANG_ANALYZER_NUMBER_OBJECT_CONVERSION = YES_AGGRESSIVE;
				CLANG_CXX_LANGUAGE_STANDARD = "gnu++14";
				CLANG_WARN_DOCUMENTATION_COMMENTS = YES;
				CLANG_WARN_UNGUARDED_AVAILABILITY = YES_AGGRESSIVE;
				CODE_SIGN_STYLE = Automatic;
				CURRENT_PROJECT_VERSION = 41;
				DEFINES_MODULE = YES;
				DEVELOPMENT_TEAM = "";
				DYLIB_COMPATIBILITY_VERSION = 1;
				DYLIB_CURRENT_VERSION = 41;
				DYLIB_INSTALL_NAME_BASE = "@rpath";
				GCC_C_LANGUAGE_STANDARD = gnu11;
				INFOPLIST_FILE = LoopKitUI/Info.plist;
				INSTALL_PATH = "$(LOCAL_LIBRARY_DIR)/Frameworks";
				LD_RUNPATH_SEARCH_PATHS = "$(inherited) @executable_path/Frameworks @loader_path/Frameworks";
				PRODUCT_BUNDLE_IDENTIFIER = com.loopkit.LoopKitUI;
				PRODUCT_NAME = "$(TARGET_NAME:c99extidentifier)";
				SKIP_INSTALL = YES;
			};
			name = Release;
		};
		43D8FDDD1C728FDF0073BE78 /* Debug */ = {
			isa = XCBuildConfiguration;
			buildSettings = {
				ALWAYS_SEARCH_USER_PATHS = NO;
				CLANG_ANALYZER_LOCALIZABILITY_NONLOCALIZED = YES;
				CLANG_CXX_LANGUAGE_STANDARD = "gnu++0x";
				CLANG_CXX_LIBRARY = "libc++";
				CLANG_ENABLE_MODULES = YES;
				CLANG_ENABLE_OBJC_ARC = YES;
				CLANG_WARN_BLOCK_CAPTURE_AUTORELEASING = YES;
				CLANG_WARN_BOOL_CONVERSION = YES;
				CLANG_WARN_COMMA = YES;
				CLANG_WARN_CONSTANT_CONVERSION = YES;
				CLANG_WARN_DEPRECATED_OBJC_IMPLEMENTATIONS = YES;
				CLANG_WARN_DIRECT_OBJC_ISA_USAGE = YES_ERROR;
				CLANG_WARN_EMPTY_BODY = YES;
				CLANG_WARN_ENUM_CONVERSION = YES;
				CLANG_WARN_INFINITE_RECURSION = YES;
				CLANG_WARN_INT_CONVERSION = YES;
				CLANG_WARN_NON_LITERAL_NULL_CONVERSION = YES;
				CLANG_WARN_OBJC_IMPLICIT_RETAIN_SELF = YES;
				CLANG_WARN_OBJC_LITERAL_CONVERSION = YES;
				CLANG_WARN_OBJC_ROOT_CLASS = YES_ERROR;
				CLANG_WARN_RANGE_LOOP_ANALYSIS = YES;
				CLANG_WARN_STRICT_PROTOTYPES = YES;
				CLANG_WARN_SUSPICIOUS_MOVE = YES;
				CLANG_WARN_UNREACHABLE_CODE = YES;
				CLANG_WARN__DUPLICATE_METHOD_MATCH = YES;
				COPY_PHASE_STRIP = NO;
				CURRENT_PROJECT_VERSION = 41;
				DEBUG_INFORMATION_FORMAT = dwarf;
				ENABLE_STRICT_OBJC_MSGSEND = YES;
				ENABLE_TESTABILITY = YES;
				GCC_C_LANGUAGE_STANDARD = gnu99;
				GCC_DYNAMIC_NO_PIC = NO;
				GCC_NO_COMMON_BLOCKS = YES;
				GCC_OPTIMIZATION_LEVEL = 0;
				GCC_PREPROCESSOR_DEFINITIONS = (
					"DEBUG=1",
					"$(inherited)",
				);
				GCC_WARN_64_TO_32_BIT_CONVERSION = YES;
				GCC_WARN_ABOUT_RETURN_TYPE = YES_ERROR;
				GCC_WARN_UNDECLARED_SELECTOR = YES;
				GCC_WARN_UNINITIALIZED_AUTOS = YES_AGGRESSIVE;
				GCC_WARN_UNUSED_FUNCTION = YES;
				GCC_WARN_UNUSED_VARIABLE = YES;
				IPHONEOS_DEPLOYMENT_TARGET = 11.1;
				LOCALIZED_STRING_MACRO_NAMES = (
					NSLocalizedString,
					CFLocalizedString,
					LocalizedString,
				);
				MTL_ENABLE_DEBUG_INFO = YES;
				ONLY_ACTIVE_ARCH = YES;
				SDKROOT = iphoneos;
				SWIFT_OPTIMIZATION_LEVEL = "-Onone";
				SWIFT_VERSION = 5.0;
				TARGETED_DEVICE_FAMILY = "1,2";
				VERSIONING_SYSTEM = "apple-generic";
				VERSION_INFO_PREFIX = "";
				WATCHOS_DEPLOYMENT_TARGET = 4.0;
			};
			name = Debug;
		};
		43D8FDDE1C728FDF0073BE78 /* Release */ = {
			isa = XCBuildConfiguration;
			buildSettings = {
				ALWAYS_SEARCH_USER_PATHS = NO;
				CLANG_ANALYZER_LOCALIZABILITY_NONLOCALIZED = YES;
				CLANG_CXX_LANGUAGE_STANDARD = "gnu++0x";
				CLANG_CXX_LIBRARY = "libc++";
				CLANG_ENABLE_MODULES = YES;
				CLANG_ENABLE_OBJC_ARC = YES;
				CLANG_WARN_BLOCK_CAPTURE_AUTORELEASING = YES;
				CLANG_WARN_BOOL_CONVERSION = YES;
				CLANG_WARN_COMMA = YES;
				CLANG_WARN_CONSTANT_CONVERSION = YES;
				CLANG_WARN_DEPRECATED_OBJC_IMPLEMENTATIONS = YES;
				CLANG_WARN_DIRECT_OBJC_ISA_USAGE = YES_ERROR;
				CLANG_WARN_EMPTY_BODY = YES;
				CLANG_WARN_ENUM_CONVERSION = YES;
				CLANG_WARN_INFINITE_RECURSION = YES;
				CLANG_WARN_INT_CONVERSION = YES;
				CLANG_WARN_NON_LITERAL_NULL_CONVERSION = YES;
				CLANG_WARN_OBJC_IMPLICIT_RETAIN_SELF = YES;
				CLANG_WARN_OBJC_LITERAL_CONVERSION = YES;
				CLANG_WARN_OBJC_ROOT_CLASS = YES_ERROR;
				CLANG_WARN_RANGE_LOOP_ANALYSIS = YES;
				CLANG_WARN_STRICT_PROTOTYPES = YES;
				CLANG_WARN_SUSPICIOUS_MOVE = YES;
				CLANG_WARN_UNREACHABLE_CODE = YES;
				CLANG_WARN__DUPLICATE_METHOD_MATCH = YES;
				COPY_PHASE_STRIP = NO;
				CURRENT_PROJECT_VERSION = 41;
				DEBUG_INFORMATION_FORMAT = "dwarf-with-dsym";
				ENABLE_NS_ASSERTIONS = NO;
				ENABLE_STRICT_OBJC_MSGSEND = YES;
				GCC_C_LANGUAGE_STANDARD = gnu99;
				GCC_NO_COMMON_BLOCKS = YES;
				GCC_WARN_64_TO_32_BIT_CONVERSION = YES;
				GCC_WARN_ABOUT_RETURN_TYPE = YES_ERROR;
				GCC_WARN_UNDECLARED_SELECTOR = YES;
				GCC_WARN_UNINITIALIZED_AUTOS = YES_AGGRESSIVE;
				GCC_WARN_UNUSED_FUNCTION = YES;
				GCC_WARN_UNUSED_VARIABLE = YES;
				IPHONEOS_DEPLOYMENT_TARGET = 11.1;
				LOCALIZED_STRING_MACRO_NAMES = (
					NSLocalizedString,
					CFLocalizedString,
					LocalizedString,
				);
				MTL_ENABLE_DEBUG_INFO = NO;
				SDKROOT = iphoneos;
				SWIFT_OPTIMIZATION_LEVEL = "-Owholemodule";
				SWIFT_VERSION = 5.0;
				TARGETED_DEVICE_FAMILY = "1,2";
				VALIDATE_PRODUCT = YES;
				VERSIONING_SYSTEM = "apple-generic";
				VERSION_INFO_PREFIX = "";
				WATCHOS_DEPLOYMENT_TARGET = 4.0;
			};
			name = Release;
		};
		43D8FDE01C728FDF0073BE78 /* Debug */ = {
			isa = XCBuildConfiguration;
			buildSettings = {
				APPLICATION_EXTENSION_API_ONLY = YES;
				CLANG_ENABLE_MODULES = YES;
				CODE_SIGN_IDENTITY = "";
				"CODE_SIGN_IDENTITY[sdk=iphoneos*]" = "";
				CODE_SIGN_STYLE = Automatic;
				DEFINES_MODULE = YES;
				DEVELOPMENT_TEAM = "";
				DYLIB_COMPATIBILITY_VERSION = 1;
				DYLIB_CURRENT_VERSION = 41;
				DYLIB_INSTALL_NAME_BASE = "@rpath";
				INFOPLIST_FILE = LoopKit/Info.plist;
				INSTALL_PATH = "$(LOCAL_LIBRARY_DIR)/Frameworks";
				LD_RUNPATH_SEARCH_PATHS = "$(inherited) @executable_path/Frameworks @loader_path/Frameworks";
				PRODUCT_BUNDLE_IDENTIFIER = com.loopkit.LoopKit;
				PRODUCT_NAME = "$(TARGET_NAME)";
				PROVISIONING_PROFILE_SPECIFIER = "";
				SKIP_INSTALL = YES;
				SUPPORTED_PLATFORMS = "iphonesimulator iphoneos";
				TARGETED_DEVICE_FAMILY = "1,2";
			};
			name = Debug;
		};
		43D8FDE11C728FDF0073BE78 /* Release */ = {
			isa = XCBuildConfiguration;
			buildSettings = {
				APPLICATION_EXTENSION_API_ONLY = YES;
				CLANG_ENABLE_MODULES = YES;
				CODE_SIGN_IDENTITY = "";
				"CODE_SIGN_IDENTITY[sdk=iphoneos*]" = "";
				CODE_SIGN_STYLE = Automatic;
				DEFINES_MODULE = YES;
				DEVELOPMENT_TEAM = "";
				DYLIB_COMPATIBILITY_VERSION = 1;
				DYLIB_CURRENT_VERSION = 41;
				DYLIB_INSTALL_NAME_BASE = "@rpath";
				INFOPLIST_FILE = LoopKit/Info.plist;
				INSTALL_PATH = "$(LOCAL_LIBRARY_DIR)/Frameworks";
				LD_RUNPATH_SEARCH_PATHS = "$(inherited) @executable_path/Frameworks @loader_path/Frameworks";
				PRODUCT_BUNDLE_IDENTIFIER = com.loopkit.LoopKit;
				PRODUCT_NAME = "$(TARGET_NAME)";
				PROVISIONING_PROFILE_SPECIFIER = "";
				SKIP_INSTALL = YES;
				SUPPORTED_PLATFORMS = "iphonesimulator iphoneos";
				TARGETED_DEVICE_FAMILY = "1,2";
			};
			name = Release;
		};
		43D8FDE31C728FDF0073BE78 /* Debug */ = {
			isa = XCBuildConfiguration;
			buildSettings = {
				DEVELOPMENT_TEAM = "";
				INFOPLIST_FILE = LoopKitTests/Info.plist;
				LD_RUNPATH_SEARCH_PATHS = "$(inherited) @executable_path/Frameworks @loader_path/Frameworks";
				PRODUCT_BUNDLE_IDENTIFIER = com.loopkit.LoopKitTests;
				PRODUCT_NAME = "$(TARGET_NAME)";
			};
			name = Debug;
		};
		43D8FDE41C728FDF0073BE78 /* Release */ = {
			isa = XCBuildConfiguration;
			buildSettings = {
				DEVELOPMENT_TEAM = "";
				INFOPLIST_FILE = LoopKitTests/Info.plist;
				LD_RUNPATH_SEARCH_PATHS = "$(inherited) @executable_path/Frameworks @loader_path/Frameworks";
				PRODUCT_BUNDLE_IDENTIFIER = com.loopkit.LoopKitTests;
				PRODUCT_NAME = "$(TARGET_NAME)";
			};
			name = Release;
		};
		89AE2219228BC50900BDFD85 /* Debug */ = {
			isa = XCBuildConfiguration;
			buildSettings = {
				APPLICATION_EXTENSION_API_ONLY = YES;
				COPY_PHASE_STRIP = NO;
				DYLIB_INSTALL_NAME_BASE = "@rpath";
				GCC_DYNAMIC_NO_PIC = NO;
				GCC_OPTIMIZATION_LEVEL = 0;
				INFOPLIST_FILE = MockKit/Info.plist;
				LD_RUNPATH_SEARCH_PATHS = "$(inherited) @executable_path/Frameworks @loader_path/Frameworks";
				PRODUCT_BUNDLE_IDENTIFIER = com.loopkit.MockKit;
				PRODUCT_NAME = MockKit;
				SKIP_INSTALL = YES;
				SWIFT_ACTIVE_COMPILATION_CONDITIONS = DEBUG;
				SWIFT_OPTIMIZATION_LEVEL = "-Onone";
				TARGETED_DEVICE_FAMILY = "1,2";
			};
			name = Debug;
		};
		89AE221A228BC50900BDFD85 /* Release */ = {
			isa = XCBuildConfiguration;
			buildSettings = {
				APPLICATION_EXTENSION_API_ONLY = YES;
				CLANG_ANALYZER_NONNULL = YES;
				CLANG_ANALYZER_NUMBER_OBJECT_CONVERSION = YES_AGGRESSIVE;
				CLANG_CXX_LANGUAGE_STANDARD = "gnu++14";
				CLANG_ENABLE_MODULES = YES;
				CLANG_ENABLE_OBJC_WEAK = YES;
				CLANG_WARN_DOCUMENTATION_COMMENTS = YES;
				CLANG_WARN_UNGUARDED_AVAILABILITY = YES_AGGRESSIVE;
				CODE_SIGN_STYLE = Automatic;
				CURRENT_PROJECT_VERSION = 1;
				DEFINES_MODULE = YES;
				DEVELOPMENT_TEAM = "";
				DYLIB_COMPATIBILITY_VERSION = 1;
				DYLIB_CURRENT_VERSION = 1;
				DYLIB_INSTALL_NAME_BASE = "@rpath";
				GCC_C_LANGUAGE_STANDARD = gnu11;
				INFOPLIST_FILE = LoopTestingKit/Info.plist;
				INSTALL_PATH = "$(LOCAL_LIBRARY_DIR)/Frameworks";
				LD_RUNPATH_SEARCH_PATHS = "$(inherited) @executable_path/Frameworks @loader_path/Frameworks";
				PRODUCT_BUNDLE_IDENTIFIER = com.loopkit.MockKit;
				PRODUCT_NAME = MockKit;
				SKIP_INSTALL = YES;
				TARGETED_DEVICE_FAMILY = "1,2";
			};
			name = Release;
		};
		89AE221B228BC50900BDFD85 /* Debug */ = {
			isa = XCBuildConfiguration;
			buildSettings = {
				COPY_PHASE_STRIP = NO;
				DYLIB_INSTALL_NAME_BASE = "@rpath";
				GCC_C_LANGUAGE_STANDARD = gnu11;
				INFOPLIST_FILE = MockKit/Info.plist;
				INSTALL_PATH = "$(LOCAL_LIBRARY_DIR)/Frameworks";
				LD_RUNPATH_SEARCH_PATHS = "$(inherited) @executable_path/Frameworks @loader_path/Frameworks";
				PRODUCT_BUNDLE_IDENTIFIER = com.loopkit.MockKitUI;
				PRODUCT_NAME = MockKitUI;
				SKIP_INSTALL = YES;
				SWIFT_ACTIVE_COMPILATION_CONDITIONS = DEBUG;
				TARGETED_DEVICE_FAMILY = "1,2";
			};
			name = Debug;
		};
		89AE221C228BC50900BDFD85 /* Release */ = {
			isa = XCBuildConfiguration;
			buildSettings = {
				COPY_PHASE_STRIP = YES;
				DEBUG_INFORMATION_FORMAT = "dwarf-with-dsym";
				DYLIB_INSTALL_NAME_BASE = "@rpath";
				GCC_C_LANGUAGE_STANDARD = gnu11;
				INFOPLIST_FILE = MockKit/Info.plist;
				INSTALL_PATH = "$(LOCAL_LIBRARY_DIR)/Frameworks";
				LD_RUNPATH_SEARCH_PATHS = "$(inherited) @executable_path/Frameworks @loader_path/Frameworks";
				PRODUCT_BUNDLE_IDENTIFIER = com.loopkit.MockKitUI;
				PRODUCT_NAME = MockKitUI;
				SKIP_INSTALL = YES;
				TARGETED_DEVICE_FAMILY = "1,2";
			};
			name = Release;
		};
		89AE221D228BC50900BDFD85 /* Debug */ = {
			isa = XCBuildConfiguration;
			buildSettings = {
				APPLICATION_EXTENSION_API_ONLY = YES;
				COPY_PHASE_STRIP = NO;
				DYLIB_INSTALL_NAME_BASE = "@rpath";
				GCC_C_LANGUAGE_STANDARD = gnu11;
				INFOPLIST_FILE = MockKitUI/Info.plist;
				INSTALL_PATH = "$(LOCAL_LIBRARY_DIR)/Frameworks";
				LD_RUNPATH_SEARCH_PATHS = "$(inherited) @executable_path/Frameworks @loader_path/Frameworks";
				PRODUCT_BUNDLE_IDENTIFIER = com.loopkit.LoopTestingKit;
				PRODUCT_NAME = LoopTestingKit;
				SKIP_INSTALL = YES;
				SWIFT_ACTIVE_COMPILATION_CONDITIONS = DEBUG;
				TARGETED_DEVICE_FAMILY = "1,2";
			};
			name = Debug;
		};
		89AE221E228BC50900BDFD85 /* Release */ = {
			isa = XCBuildConfiguration;
			buildSettings = {
				APPLICATION_EXTENSION_API_ONLY = YES;
				COPY_PHASE_STRIP = YES;
				DEBUG_INFORMATION_FORMAT = "dwarf-with-dsym";
				DYLIB_INSTALL_NAME_BASE = "@rpath";
				GCC_C_LANGUAGE_STANDARD = gnu11;
				INFOPLIST_FILE = MockKitUI/Info.plist;
				INSTALL_PATH = "$(LOCAL_LIBRARY_DIR)/Frameworks";
				LD_RUNPATH_SEARCH_PATHS = "$(inherited) @executable_path/Frameworks @loader_path/Frameworks";
				PRODUCT_BUNDLE_IDENTIFIER = com.loopkit.LoopTestingKit;
				PRODUCT_NAME = LoopTestingKit;
				SKIP_INSTALL = YES;
				TARGETED_DEVICE_FAMILY = "1,2";
			};
			name = Release;
		};
		A9E675EE22713F4700E25293 /* Debug */ = {
			isa = XCBuildConfiguration;
			buildSettings = {
				APPLICATION_EXTENSION_API_ONLY = YES;
				CLANG_ENABLE_MODULES = YES;
				CODE_SIGN_IDENTITY = "";
				CODE_SIGN_STYLE = Automatic;
				DEFINES_MODULE = YES;
				DEVELOPMENT_TEAM = "";
				DYLIB_COMPATIBILITY_VERSION = 1;
				DYLIB_CURRENT_VERSION = 41;
				DYLIB_INSTALL_NAME_BASE = "@rpath";
				INFOPLIST_FILE = LoopKit/Info.plist;
				LD_RUNPATH_SEARCH_PATHS = "$(inherited) @executable_path/Frameworks @loader_path/Frameworks";
				PRODUCT_BUNDLE_IDENTIFIER = com.loopkit.LoopKit;
				PRODUCT_NAME = LoopKit;
				PROVISIONING_PROFILE_SPECIFIER = "";
				SDKROOT = watchos;
				SKIP_INSTALL = YES;
				SUPPORTED_PLATFORMS = "watchos watchsimulator";
				TARGETED_DEVICE_FAMILY = 4;
			};
			name = Debug;
		};
		A9E675EF22713F4700E25293 /* Release */ = {
			isa = XCBuildConfiguration;
			buildSettings = {
				APPLICATION_EXTENSION_API_ONLY = YES;
				CLANG_ENABLE_MODULES = YES;
				CODE_SIGN_IDENTITY = "";
				CODE_SIGN_STYLE = Automatic;
				DEFINES_MODULE = YES;
				DEVELOPMENT_TEAM = "";
				DYLIB_COMPATIBILITY_VERSION = 1;
				DYLIB_CURRENT_VERSION = 41;
				DYLIB_INSTALL_NAME_BASE = "@rpath";
				INFOPLIST_FILE = LoopKit/Info.plist;
				LD_RUNPATH_SEARCH_PATHS = "$(inherited) @executable_path/Frameworks @loader_path/Frameworks";
				PRODUCT_BUNDLE_IDENTIFIER = com.loopkit.LoopKit;
				PRODUCT_NAME = LoopKit;
				PROVISIONING_PROFILE_SPECIFIER = "";
				SDKROOT = watchos;
				SKIP_INSTALL = YES;
				SUPPORTED_PLATFORMS = "watchos watchsimulator";
				TARGETED_DEVICE_FAMILY = 4;
			};
			name = Release;
		};
/* End XCBuildConfiguration section */

/* Begin XCConfigurationList section */
		430158171C7EC03B00B64B63 /* Build configuration list for PBXNativeTarget "LoopKit Example" */ = {
			isa = XCConfigurationList;
			buildConfigurations = (
				430158131C7EC03B00B64B63 /* Debug */,
				430158141C7EC03B00B64B63 /* Release */,
			);
			defaultConfigurationIsVisible = 0;
			defaultConfigurationName = Release;
		};
		43BA715F201E484D0058961E /* Build configuration list for PBXNativeTarget "LoopKitUI" */ = {
			isa = XCConfigurationList;
			buildConfigurations = (
				43BA715D201E484D0058961E /* Debug */,
				43BA715E201E484D0058961E /* Release */,
			);
			defaultConfigurationIsVisible = 0;
			defaultConfigurationName = Release;
		};
		43D8FDC51C728FDF0073BE78 /* Build configuration list for PBXProject "LoopKit" */ = {
			isa = XCConfigurationList;
			buildConfigurations = (
				43D8FDDD1C728FDF0073BE78 /* Debug */,
				43D8FDDE1C728FDF0073BE78 /* Release */,
			);
			defaultConfigurationIsVisible = 0;
			defaultConfigurationName = Release;
		};
		43D8FDDF1C728FDF0073BE78 /* Build configuration list for PBXNativeTarget "LoopKit" */ = {
			isa = XCConfigurationList;
			buildConfigurations = (
				43D8FDE01C728FDF0073BE78 /* Debug */,
				43D8FDE11C728FDF0073BE78 /* Release */,
			);
			defaultConfigurationIsVisible = 0;
			defaultConfigurationName = Release;
		};
		43D8FDE21C728FDF0073BE78 /* Build configuration list for PBXNativeTarget "LoopKitTests" */ = {
			isa = XCConfigurationList;
			buildConfigurations = (
				43D8FDE31C728FDF0073BE78 /* Debug */,
				43D8FDE41C728FDF0073BE78 /* Release */,
			);
			defaultConfigurationIsVisible = 0;
			defaultConfigurationName = Release;
		};
		89AE2220228BC54C00BDFD85 /* Build configuration list for PBXNativeTarget "LoopTestingKit" */ = {
			isa = XCConfigurationList;
			buildConfigurations = (
				89AE221D228BC50900BDFD85 /* Debug */,
				89AE221E228BC50900BDFD85 /* Release */,
			);
			defaultConfigurationIsVisible = 0;
			defaultConfigurationName = Release;
		};
		89AE2221228BC54C00BDFD85 /* Build configuration list for PBXNativeTarget "MockKit" */ = {
			isa = XCConfigurationList;
			buildConfigurations = (
				89AE2219228BC50900BDFD85 /* Debug */,
				89AE221A228BC50900BDFD85 /* Release */,
			);
			defaultConfigurationIsVisible = 0;
			defaultConfigurationName = Release;
		};
		89AE2222228BC54C00BDFD85 /* Build configuration list for PBXNativeTarget "MockKitUI" */ = {
			isa = XCConfigurationList;
			buildConfigurations = (
				89AE221B228BC50900BDFD85 /* Debug */,
				89AE221C228BC50900BDFD85 /* Release */,
			);
			defaultConfigurationIsVisible = 0;
			defaultConfigurationName = Release;
		};
		A9E675ED22713F4700E25293 /* Build configuration list for PBXNativeTarget "LoopKit-watchOS" */ = {
			isa = XCConfigurationList;
			buildConfigurations = (
				A9E675EE22713F4700E25293 /* Debug */,
				A9E675EF22713F4700E25293 /* Release */,
			);
			defaultConfigurationIsVisible = 0;
			defaultConfigurationName = Release;
		};
/* End XCConfigurationList section */

/* Begin XCVersionGroup section */
		43D8FEE01C7294D50073BE78 /* Model.xcdatamodeld */ = {
			isa = XCVersionGroup;
			children = (
				43D8FEE11C7294D50073BE78 /* Model.xcdatamodel */,
			);
			currentVersion = 43D8FEE11C7294D50073BE78 /* Model.xcdatamodel */;
			path = Model.xcdatamodeld;
			sourceTree = "<group>";
			versionGroupType = wrapper.xcdatamodel;
		};
/* End XCVersionGroup section */
	};
	rootObject = 43D8FDC21C728FDF0073BE78 /* Project object */;
}<|MERGE_RESOLUTION|>--- conflicted
+++ resolved
@@ -438,12 +438,10 @@
 		89D204D221CC837A001238CC /* Assets.xcassets in Resources */ = {isa = PBXBuildFile; fileRef = 89D204D121CC837A001238CC /* Assets.xcassets */; };
 		89F53E9422B4328E0024A67C /* MutableCollection.swift in Sources */ = {isa = PBXBuildFile; fileRef = 89CA2B33226D15E0004D9350 /* MutableCollection.swift */; };
 		89F53E9522B437570024A67C /* MutableCollection.swift in Sources */ = {isa = PBXBuildFile; fileRef = 89CA2B33226D15E0004D9350 /* MutableCollection.swift */; };
-<<<<<<< HEAD
 		9E78433F236653F00016C583 /* ice_35_min_none_piecewiselinear_output.json in Resources */ = {isa = PBXBuildFile; fileRef = 9E78433E236653F00016C583 /* ice_35_min_none_piecewiselinear_output.json */; };
 		9E784341236656770016C583 /* ice_35_min_partial_piecewiselinear_output.json in Resources */ = {isa = PBXBuildFile; fileRef = 9E784340236656770016C583 /* ice_35_min_partial_piecewiselinear_output.json */; };
 		9E784343236659BD0016C583 /* ice_slow_absorption_piecewiselinear_output.json in Resources */ = {isa = PBXBuildFile; fileRef = 9E784342236659BD0016C583 /* ice_slow_absorption_piecewiselinear_output.json */; };
 		9E78434523665B5A0016C583 /* ice_35_min_partial_piecewiselinear_adaptiverate_output.json in Resources */ = {isa = PBXBuildFile; fileRef = 9E78434423665B5A0016C583 /* ice_35_min_partial_piecewiselinear_adaptiverate_output.json */; };
-=======
 		A9498D6F23386C0B00DAA9B9 /* TempBasalRecommendation.swift in Sources */ = {isa = PBXBuildFile; fileRef = A9498D6E23386C0B00DAA9B9 /* TempBasalRecommendation.swift */; };
 		A9498D7023386C0B00DAA9B9 /* TempBasalRecommendation.swift in Sources */ = {isa = PBXBuildFile; fileRef = A9498D6E23386C0B00DAA9B9 /* TempBasalRecommendation.swift */; };
 		A9498D7823386C3300DAA9B9 /* LoggingService.swift in Sources */ = {isa = PBXBuildFile; fileRef = A9498D7123386C3200DAA9B9 /* LoggingService.swift */; };
@@ -470,7 +468,6 @@
 		A99C7375233993FE00C80963 /* DiagnosticLogTests.swift in Sources */ = {isa = PBXBuildFile; fileRef = A99C7374233993FE00C80963 /* DiagnosticLogTests.swift */; };
 		A99C73772339A67A00C80963 /* GlucoseThresholdTests.swift in Sources */ = {isa = PBXBuildFile; fileRef = A99C73762339A67A00C80963 /* GlucoseThresholdTests.swift */; };
 		A99C73792339ACDC00C80963 /* ServiceTests.swift in Sources */ = {isa = PBXBuildFile; fileRef = A99C73782339ACDC00C80963 /* ServiceTests.swift */; };
->>>>>>> fce34220
 		A9E6758222713F4700E25293 /* LoopNotificationCategory.swift in Sources */ = {isa = PBXBuildFile; fileRef = C1814B83225B9ED5008D2D8E /* LoopNotificationCategory.swift */; };
 		A9E6758322713F4700E25293 /* HKUnit.swift in Sources */ = {isa = PBXBuildFile; fileRef = 43D8FDEE1C7290350073BE78 /* HKUnit.swift */; };
 		A9E6758422713F4700E25293 /* NewCarbEntry.swift in Sources */ = {isa = PBXBuildFile; fileRef = 43D8FE5B1C7291D80073BE78 /* NewCarbEntry.swift */; };
@@ -1158,12 +1155,10 @@
 		89D2049221CC7C13001238CC /* Info.plist */ = {isa = PBXFileReference; lastKnownFileType = text.plist.xml; path = Info.plist; sourceTree = "<group>"; };
 		89D204D121CC837A001238CC /* Assets.xcassets */ = {isa = PBXFileReference; lastKnownFileType = folder.assetcatalog; path = Assets.xcassets; sourceTree = "<group>"; };
 		89DC540C21B75AE7005A1CE0 /* Collection.swift */ = {isa = PBXFileReference; lastKnownFileType = sourcecode.swift; path = Collection.swift; sourceTree = "<group>"; };
-<<<<<<< HEAD
 		9E78433E236653F00016C583 /* ice_35_min_none_piecewiselinear_output.json */ = {isa = PBXFileReference; lastKnownFileType = text.json; path = ice_35_min_none_piecewiselinear_output.json; sourceTree = "<group>"; };
 		9E784340236656770016C583 /* ice_35_min_partial_piecewiselinear_output.json */ = {isa = PBXFileReference; lastKnownFileType = text.json; path = ice_35_min_partial_piecewiselinear_output.json; sourceTree = "<group>"; };
 		9E784342236659BD0016C583 /* ice_slow_absorption_piecewiselinear_output.json */ = {isa = PBXFileReference; lastKnownFileType = text.json; path = ice_slow_absorption_piecewiselinear_output.json; sourceTree = "<group>"; };
 		9E78434423665B5A0016C583 /* ice_35_min_partial_piecewiselinear_adaptiverate_output.json */ = {isa = PBXFileReference; lastKnownFileType = text.json; path = ice_35_min_partial_piecewiselinear_adaptiverate_output.json; sourceTree = "<group>"; };
-=======
 		A9498D6E23386C0B00DAA9B9 /* TempBasalRecommendation.swift */ = {isa = PBXFileReference; fileEncoding = 4; lastKnownFileType = sourcecode.swift; path = TempBasalRecommendation.swift; sourceTree = "<group>"; };
 		A9498D7123386C3200DAA9B9 /* LoggingService.swift */ = {isa = PBXFileReference; fileEncoding = 4; lastKnownFileType = sourcecode.swift; path = LoggingService.swift; sourceTree = "<group>"; };
 		A9498D7223386C3200DAA9B9 /* Settings.swift */ = {isa = PBXFileReference; fileEncoding = 4; lastKnownFileType = sourcecode.swift; path = Settings.swift; sourceTree = "<group>"; };
@@ -1182,7 +1177,6 @@
 		A99C7374233993FE00C80963 /* DiagnosticLogTests.swift */ = {isa = PBXFileReference; lastKnownFileType = sourcecode.swift; path = DiagnosticLogTests.swift; sourceTree = "<group>"; };
 		A99C73762339A67A00C80963 /* GlucoseThresholdTests.swift */ = {isa = PBXFileReference; lastKnownFileType = sourcecode.swift; path = GlucoseThresholdTests.swift; sourceTree = "<group>"; };
 		A99C73782339ACDC00C80963 /* ServiceTests.swift */ = {isa = PBXFileReference; lastKnownFileType = sourcecode.swift; path = ServiceTests.swift; sourceTree = "<group>"; };
->>>>>>> fce34220
 		A9E675F022713F4700E25293 /* LoopKit.framework */ = {isa = PBXFileReference; explicitFileType = wrapper.framework; includeInIndex = 0; path = LoopKit.framework; sourceTree = BUILT_PRODUCTS_DIR; };
 		A9E675F2227140D800E25293 /* CoreData.framework */ = {isa = PBXFileReference; lastKnownFileType = wrapper.framework; name = CoreData.framework; path = Platforms/WatchOS.platform/Developer/SDKs/WatchOS.sdk/System/Library/Frameworks/CoreData.framework; sourceTree = DEVELOPER_DIR; };
 		A9E675F4227140DD00E25293 /* HealthKit.framework */ = {isa = PBXFileReference; lastKnownFileType = wrapper.framework; name = HealthKit.framework; path = Platforms/WatchOS.platform/Developer/SDKs/WatchOS.sdk/System/Library/Frameworks/HealthKit.framework; sourceTree = DEVELOPER_DIR; };
