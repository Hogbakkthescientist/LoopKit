// !$*UTF8*$!
{
	archiveVersion = 1;
	classes = {
	};
	objectVersion = 48;
	objects = {

/* Begin PBXAggregateTarget section */
		1D81903A25687FF2004D1BEC /* Cartfile */ = {
			isa = PBXAggregateTarget;
			buildConfigurationList = 1D81903D25687FF2004D1BEC /* Build configuration list for PBXAggregateTarget "Cartfile" */;
			buildPhases = (
				1D81905025688014004D1BEC /* Homebrew & Carthage Setup */,
				1D8190512568805E004D1BEC /* Carthage Bootstrap */,
			);
			dependencies = (
			);
			name = Cartfile;
			productName = Cartfile;
		};
/* End PBXAggregateTarget section */

/* Begin PBXBuildFile section */
		1D096BFA24C242300078B6B5 /* CheckmarkListItem.swift in Sources */ = {isa = PBXBuildFile; fileRef = 1D096BF924C242300078B6B5 /* CheckmarkListItem.swift */; };
		1D096C0224C24C220078B6B5 /* InsulinModelSettings.swift in Sources */ = {isa = PBXBuildFile; fileRef = 1D096BFF24C24C220078B6B5 /* InsulinModelSettings.swift */; };
		1D096C0324C24C220078B6B5 /* ExponentialInsulinModelPreset.swift in Sources */ = {isa = PBXBuildFile; fileRef = 1D096C0024C24C220078B6B5 /* ExponentialInsulinModelPreset.swift */; };
		1D096C0524C624F70078B6B5 /* InsulinModelSettings+LoopKitUI.swift in Sources */ = {isa = PBXBuildFile; fileRef = 1D096C0424C624F70078B6B5 /* InsulinModelSettings+LoopKitUI.swift */; };
		1D1438B825633E2100BE8F06 /* GlucoseTherapySettingInformationView.swift in Sources */ = {isa = PBXBuildFile; fileRef = 1D1438B725633E2100BE8F06 /* GlucoseTherapySettingInformationView.swift */; };
		1D1A019E24B678BF0077D86E /* TherapySettingsView.swift in Sources */ = {isa = PBXBuildFile; fileRef = 1D1A019D24B678BF0077D86E /* TherapySettingsView.swift */; };
		1D1FCE2324BD13A2000300A8 /* CorrectionRangeOverridesExpandableSetting.swift in Sources */ = {isa = PBXBuildFile; fileRef = 1D1FCE2224BD13A2000300A8 /* CorrectionRangeOverridesExpandableSetting.swift */; };
		1D1FCE2524BD42EF000300A8 /* TherapySettingsViewModel.swift in Sources */ = {isa = PBXBuildFile; fileRef = 1D1FCE2424BD42EF000300A8 /* TherapySettingsViewModel.swift */; };
		1D1FCE2724BE4DE2000300A8 /* CorrectionRangeOverrides.swift in Sources */ = {isa = PBXBuildFile; fileRef = 1D1FCE2624BE4DE2000300A8 /* CorrectionRangeOverrides.swift */; };
		1D1FCE2924BE4F11000300A8 /* TherapySetting.swift in Sources */ = {isa = PBXBuildFile; fileRef = 1D1FCE2824BE4F11000300A8 /* TherapySetting.swift */; };
		1D1FCE2B24BE704A000300A8 /* TherapySetting+Settings.swift in Sources */ = {isa = PBXBuildFile; fileRef = 1D1FCE2A24BE704A000300A8 /* TherapySetting+Settings.swift */; };
		1D24A8D524C896E100AB8DB9 /* Prescription.swift in Sources */ = {isa = PBXBuildFile; fileRef = 1D24A8D424C896E100AB8DB9 /* Prescription.swift */; };
		1D25C22E246A2A1A00E87FA0 /* critical.caf in Resources */ = {isa = PBXBuildFile; fileRef = 1D25C22D246A2A1A00E87FA0 /* critical.caf */; };
		1D498E4724D892B0000627F2 /* Environment+Authenticate.swift in Sources */ = {isa = PBXBuildFile; fileRef = 1D498E4624D892B0000627F2 /* Environment+Authenticate.swift */; };
		1D60355E24D39ED10095DC2A /* Environment+AppName.swift in Sources */ = {isa = PBXBuildFile; fileRef = 1D60355D24D39ED10095DC2A /* Environment+AppName.swift */; };
		1D640FF724525228008F9755 /* sub.caf in Resources */ = {isa = PBXBuildFile; fileRef = 1D640FF524524284008F9755 /* sub.caf */; };
		1D67E79D2563001800A82ED6 /* InformationScreens.xcassets in Resources */ = {isa = PBXBuildFile; fileRef = 1D67E79C2563001800A82ED6 /* InformationScreens.xcassets */; };
		1D6EAB9124C12C090081249D /* PumpSupportedIncrements.swift in Sources */ = {isa = PBXBuildFile; fileRef = 1D6EAB9024C12C090081249D /* PumpSupportedIncrements.swift */; };
		1D841AAD24577EE10069DBFF /* AlertSoundPlayer.swift in Sources */ = {isa = PBXBuildFile; fileRef = 1D841AAC24577EE10069DBFF /* AlertSoundPlayer.swift */; };
		1D97A33C256F11E00042737E /* View+InsetGroupedListStyle.swift in Sources */ = {isa = PBXBuildFile; fileRef = 1D97A33B256F11E00042737E /* View+InsetGroupedListStyle.swift */; };
		1DA649AB2445174400F61E75 /* Alert.swift in Sources */ = {isa = PBXBuildFile; fileRef = 1DA649AA2445174400F61E75 /* Alert.swift */; };
		1DABAD3A2453615200ACF708 /* IssueAlertTableViewController.swift in Sources */ = {isa = PBXBuildFile; fileRef = 1DABAD392453615200ACF708 /* IssueAlertTableViewController.swift */; };
		1DC64C7C24BF6BFD004A63A1 /* CorrectionRangeOverridesExtension.swift in Sources */ = {isa = PBXBuildFile; fileRef = 1DC64C7B24BF6BFD004A63A1 /* CorrectionRangeOverridesExtension.swift */; };
		1DC64C7E24BF6EBC004A63A1 /* DeliveryLimits.swift in Sources */ = {isa = PBXBuildFile; fileRef = 1DC64C7D24BF6EBC004A63A1 /* DeliveryLimits.swift */; };
		1DC9240F2575EF9A004F132A /* QuantityFormatter+Guardrails.swift in Sources */ = {isa = PBXBuildFile; fileRef = 1DC9240E2575EF9A004F132A /* QuantityFormatter+Guardrails.swift */; };
		1DD1964E248AE88000420876 /* HorizontalSizeClassOverride.swift in Sources */ = {isa = PBXBuildFile; fileRef = 1DD1964D248AE88000420876 /* HorizontalSizeClassOverride.swift */; };
		1DD3DEB624451C3300BD8E40 /* Alert.swift in Sources */ = {isa = PBXBuildFile; fileRef = 1DA649AA2445174400F61E75 /* Alert.swift */; };
		1DE35E7A24ABEC720086F9AE /* DeviceManagerUI.swift in Sources */ = {isa = PBXBuildFile; fileRef = 1DE35E7924ABEC720086F9AE /* DeviceManagerUI.swift */; };
		1DECC3F52513F98D00F4056E /* UITextField.swift in Sources */ = {isa = PBXBuildFile; fileRef = 1DECC3F42513F98D00F4056E /* UITextField.swift */; };
		1DEE227724A676A300693C32 /* HKHealthStoreMock.swift in Sources */ = {isa = PBXBuildFile; fileRef = 437AFF1E203A763F008C4892 /* HKHealthStoreMock.swift */; };
		1DEE229D24A676A300693C32 /* LoopKit.framework in Frameworks */ = {isa = PBXBuildFile; fileRef = 43D8FDCB1C728FDF0073BE78 /* LoopKit.framework */; };
		1DEF977524C62F8400D630CB /* SupportedInsulinModelSettings.swift in Sources */ = {isa = PBXBuildFile; fileRef = 1DEF977424C62F8400D630CB /* SupportedInsulinModelSettings.swift */; };
		1DFB99D6245CB2E900DCC8C9 /* AlertTests.swift in Sources */ = {isa = PBXBuildFile; fileRef = 1DFB99D5245CB2E900DCC8C9 /* AlertTests.swift */; };
		1F5DAB1D2118C95700048054 /* LocalizedString.swift in Sources */ = {isa = PBXBuildFile; fileRef = 1F5DAB1C2118C95700048054 /* LocalizedString.swift */; };
		1F5DAB1F2118C95700048054 /* LocalizedString.swift in Sources */ = {isa = PBXBuildFile; fileRef = 1F5DAB1C2118C95700048054 /* LocalizedString.swift */; };
		1F5DAB202118C95700048054 /* LocalizedString.swift in Sources */ = {isa = PBXBuildFile; fileRef = 1F5DAB1C2118C95700048054 /* LocalizedString.swift */; };
		1F5DAB212118C95700048054 /* LocalizedString.swift in Sources */ = {isa = PBXBuildFile; fileRef = 1F5DAB1C2118C95700048054 /* LocalizedString.swift */; };
		1F5DAB2D2118CE9300048054 /* Localizable.strings in Resources */ = {isa = PBXBuildFile; fileRef = 1F5DAB2B2118CE9300048054 /* Localizable.strings */; };
		1FE58796211D12CE004F24ED /* Localizable.strings in Resources */ = {isa = PBXBuildFile; fileRef = 7D68A9E31FE0A3D300522C49 /* Localizable.strings */; };
		430059241CCDD08C00C861EA /* NSDateFormatter.swift in Sources */ = {isa = PBXBuildFile; fileRef = 43D8FDF11C7290350073BE78 /* NSDateFormatter.swift */; };
		430157FA1C7EC03B00B64B63 /* AppDelegate.swift in Sources */ = {isa = PBXBuildFile; fileRef = 430157F91C7EC03B00B64B63 /* AppDelegate.swift */; };
		430157FC1C7EC03B00B64B63 /* MasterViewController.swift in Sources */ = {isa = PBXBuildFile; fileRef = 430157FB1C7EC03B00B64B63 /* MasterViewController.swift */; };
		430158011C7EC03B00B64B63 /* Main.storyboard in Resources */ = {isa = PBXBuildFile; fileRef = 430157FF1C7EC03B00B64B63 /* Main.storyboard */; };
		430158031C7EC03B00B64B63 /* Assets.xcassets in Resources */ = {isa = PBXBuildFile; fileRef = 430158021C7EC03B00B64B63 /* Assets.xcassets */; };
		430158061C7EC03B00B64B63 /* LaunchScreen.storyboard in Resources */ = {isa = PBXBuildFile; fileRef = 430158041C7EC03B00B64B63 /* LaunchScreen.storyboard */; };
		430158191C7ECB5E00B64B63 /* LoopKit.framework in Frameworks */ = {isa = PBXBuildFile; fileRef = 43D8FDCB1C728FDF0073BE78 /* LoopKit.framework */; };
		4301581A1C7ECB5E00B64B63 /* LoopKit.framework in Embed Frameworks */ = {isa = PBXBuildFile; fileRef = 43D8FDCB1C728FDF0073BE78 /* LoopKit.framework */; settings = {ATTRIBUTES = (CodeSignOnCopy, RemoveHeadersOnCopy, ); }; };
		4301582B1C7ECCEF00B64B63 /* LoopKitExample.entitlements in Resources */ = {isa = PBXBuildFile; fileRef = 4301582A1C7ECCEF00B64B63 /* LoopKitExample.entitlements */; };
		4301582D1C7ECD7A00B64B63 /* HealthKit.framework in Frameworks */ = {isa = PBXBuildFile; fileRef = 4301582C1C7ECD7A00B64B63 /* HealthKit.framework */; };
		43025DAF1D5AB2E300106C28 /* NSTimeInterval.swift in Sources */ = {isa = PBXBuildFile; fileRef = 43D8FDF21C7290350073BE78 /* NSTimeInterval.swift */; };
		43026D642132404900A332E2 /* ice_minus_flat_carb_effect_output.json in Resources */ = {isa = PBXBuildFile; fileRef = 43026D632132404900A332E2 /* ice_minus_flat_carb_effect_output.json */; };
		4302F4D91D4D32D500F0FCAF /* NSTimeInterval.swift in Sources */ = {isa = PBXBuildFile; fileRef = 43D8FDF21C7290350073BE78 /* NSTimeInterval.swift */; };
		4302F4DF1D4E607B00F0FCAF /* InsulinDeliveryTableViewController.swift in Sources */ = {isa = PBXBuildFile; fileRef = 4302F4DE1D4E607B00F0FCAF /* InsulinDeliveryTableViewController.swift */; };
		4303C4921E2D665000ADEDC8 /* TimeZone.swift in Sources */ = {isa = PBXBuildFile; fileRef = 4303C4901E2D664200ADEDC8 /* TimeZone.swift */; };
		4303C4941E2D665F00ADEDC8 /* TimeZone.swift in Sources */ = {isa = PBXBuildFile; fileRef = 4303C4901E2D664200ADEDC8 /* TimeZone.swift */; };
		43177D021D3729E60006E908 /* IdentifiableClass.swift in Sources */ = {isa = PBXBuildFile; fileRef = 434FF1DF1CF269D8000DB779 /* IdentifiableClass.swift */; };
		43177D041D372A7F0006E908 /* CarbEntryTableViewController.swift in Sources */ = {isa = PBXBuildFile; fileRef = 43177D031D372A7F0006E908 /* CarbEntryTableViewController.swift */; };
		4322B76C202F9ECD0002837D /* CarbMathTests.swift in Sources */ = {isa = PBXBuildFile; fileRef = 43D8FE411C7291900073BE78 /* CarbMathTests.swift */; };
		4322B76D202F9EF20002837D /* GlucoseMathTests.swift in Sources */ = {isa = PBXBuildFile; fileRef = 43D8FE991C7293D00073BE78 /* GlucoseMathTests.swift */; };
		4322B76E202FA26B0002837D /* GlucoseMath.swift in Sources */ = {isa = PBXBuildFile; fileRef = 43D8FE861C72934C0073BE78 /* GlucoseMath.swift */; };
		4322B76F202FA26F0002837D /* GlucoseSampleValue.swift in Sources */ = {isa = PBXBuildFile; fileRef = 43971A3F1C8CABFF0013154F /* GlucoseSampleValue.swift */; };
		4322B770202FA26F0002837D /* GlucoseStore.swift in Sources */ = {isa = PBXBuildFile; fileRef = 43D8FE871C72934C0073BE78 /* GlucoseStore.swift */; };
		4322B771202FA26F0002837D /* HKQuantitySample+GlucoseKit.swift in Sources */ = {isa = PBXBuildFile; fileRef = 43FADDFA1C89679200DDE013 /* HKQuantitySample+GlucoseKit.swift */; };
		4322B772202FA2790002837D /* AbsorbedCarbValue.swift in Sources */ = {isa = PBXBuildFile; fileRef = 4378B64C1ED61C22000AE785 /* AbsorbedCarbValue.swift */; };
		4322B773202FA2790002837D /* CarbEntry.swift in Sources */ = {isa = PBXBuildFile; fileRef = 43D8FE4A1C7291BD0073BE78 /* CarbEntry.swift */; };
		4322B774202FA2790002837D /* CarbMath.swift in Sources */ = {isa = PBXBuildFile; fileRef = 43D8FE4B1C7291BD0073BE78 /* CarbMath.swift */; };
		4322B775202FA2790002837D /* CarbStatus.swift in Sources */ = {isa = PBXBuildFile; fileRef = 4378B6501ED62D8D000AE785 /* CarbStatus.swift */; };
		4322B776202FA2790002837D /* CarbStore.swift in Sources */ = {isa = PBXBuildFile; fileRef = 43D8FE4C1C7291BD0073BE78 /* CarbStore.swift */; };
		4322B777202FA2790002837D /* CarbValue.swift in Sources */ = {isa = PBXBuildFile; fileRef = 4378B64E1ED61C64000AE785 /* CarbValue.swift */; };
		4322B778202FA2790002837D /* HKQuantitySample+CarbKit.swift in Sources */ = {isa = PBXBuildFile; fileRef = 43D8FE4D1C7291BD0073BE78 /* HKQuantitySample+CarbKit.swift */; };
		4322B779202FA2790002837D /* NewCarbEntry.swift in Sources */ = {isa = PBXBuildFile; fileRef = 43D8FE5B1C7291D80073BE78 /* NewCarbEntry.swift */; };
		4322B77A202FA2790002837D /* NSUserDefaults.swift in Sources */ = {isa = PBXBuildFile; fileRef = 4346D1FB1C79481E00ABAFE3 /* NSUserDefaults.swift */; };
		4322B77B202FA2790002837D /* StoredCarbEntry.swift in Sources */ = {isa = PBXBuildFile; fileRef = 43D8FE4E1C7291BD0073BE78 /* StoredCarbEntry.swift */; };
		4322B77C202FA2A60002837D /* NSData.swift in Sources */ = {isa = PBXBuildFile; fileRef = 434FB64B1D712449007B9C70 /* NSData.swift */; };
		4322B77D202FA2AF0002837D /* NewPumpEvent.swift in Sources */ = {isa = PBXBuildFile; fileRef = 4302F4EA1D50670500F0FCAF /* NewPumpEvent.swift */; };
		4322B77E202FA2AF0002837D /* PersistedPumpEvent.swift in Sources */ = {isa = PBXBuildFile; fileRef = 4302F4EC1D5068CE00F0FCAF /* PersistedPumpEvent.swift */; };
		4322B77F202FA2AF0002837D /* PersistenceController.swift in Sources */ = {isa = PBXBuildFile; fileRef = 43D8FEE21C7294D50073BE78 /* PersistenceController.swift */; };
		4322B780202FA2AF0002837D /* PumpEvent+CoreDataClass.swift in Sources */ = {isa = PBXBuildFile; fileRef = 43DFE27B1CB1D6A600EFBE95 /* PumpEvent+CoreDataClass.swift */; };
		4322B781202FA2AF0002837D /* PumpEvent+CoreDataProperties.swift in Sources */ = {isa = PBXBuildFile; fileRef = 43DFE27C1CB1D6A600EFBE95 /* PumpEvent+CoreDataProperties.swift */; };
		4322B782202FA2AF0002837D /* PumpEventType.swift in Sources */ = {isa = PBXBuildFile; fileRef = 43DFE27F1CB1E12D00EFBE95 /* PumpEventType.swift */; };
		4322B783202FA2AF0002837D /* Reservoir.swift in Sources */ = {isa = PBXBuildFile; fileRef = 43D8FEE31C7294D50073BE78 /* Reservoir.swift */; };
		4322B784202FA2AF0002837D /* Reservoir+CoreDataProperties.swift in Sources */ = {isa = PBXBuildFile; fileRef = 43D8FEE41C7294D50073BE78 /* Reservoir+CoreDataProperties.swift */; };
		4322B785202FA2AF0002837D /* ReservoirValue.swift in Sources */ = {isa = PBXBuildFile; fileRef = 4302F4E81D5066F400F0FCAF /* ReservoirValue.swift */; };
		4322B786202FA2AF0002837D /* WalshInsulinModel.swift in Sources */ = {isa = PBXBuildFile; fileRef = C1DB55B01F2E95FD00C483A2 /* WalshInsulinModel.swift */; };
		4322B787202FA2B30002837D /* DoseEntry.swift in Sources */ = {isa = PBXBuildFile; fileRef = 43D8FEDC1C7294D50073BE78 /* DoseEntry.swift */; };
		4322B788202FA2B30002837D /* DoseStore.swift in Sources */ = {isa = PBXBuildFile; fileRef = 43D8FEDD1C7294D50073BE78 /* DoseStore.swift */; };
		4322B789202FA2B30002837D /* DoseType.swift in Sources */ = {isa = PBXBuildFile; fileRef = 43A0670E1F23CAC700E9E90F /* DoseType.swift */; };
		4322B78A202FA2B30002837D /* DoseUnit.swift in Sources */ = {isa = PBXBuildFile; fileRef = 43C094451CAA1E98001F6403 /* DoseUnit.swift */; };
		4322B78B202FA2B30002837D /* ExponentialInsulinModel.swift in Sources */ = {isa = PBXBuildFile; fileRef = C1DB55B21F2E964400C483A2 /* ExponentialInsulinModel.swift */; };
		4322B78C202FA2B30002837D /* HKQuantitySample+InsulinKit.swift in Sources */ = {isa = PBXBuildFile; fileRef = 437B064D1F2EB35800D95237 /* HKQuantitySample+InsulinKit.swift */; };
		4322B78D202FA2B30002837D /* InsulinDeliveryStore.swift in Sources */ = {isa = PBXBuildFile; fileRef = 438207701F2AE9A300886C13 /* InsulinDeliveryStore.swift */; };
		4322B78E202FA2B30002837D /* InsulinMath.swift in Sources */ = {isa = PBXBuildFile; fileRef = 43D8FEDF1C7294D50073BE78 /* InsulinMath.swift */; };
		4322B78F202FA2B30002837D /* InsulinModel.swift in Sources */ = {isa = PBXBuildFile; fileRef = C12EE16B1F2964B3007DB9F1 /* InsulinModel.swift */; };
		4322B790202FA2B30002837D /* InsulinValue.swift in Sources */ = {isa = PBXBuildFile; fileRef = 43DFE2811CB1FB8500EFBE95 /* InsulinValue.swift */; };
		4322B792202FA3CC0002837D /* carb_effect_from_history_input.json in Resources */ = {isa = PBXBuildFile; fileRef = 43D8FE441C7291A60073BE78 /* carb_effect_from_history_input.json */; };
		4322B793202FA3CC0002837D /* carb_effect_from_history_output.json in Resources */ = {isa = PBXBuildFile; fileRef = 43D8FE451C7291A60073BE78 /* carb_effect_from_history_output.json */; };
		4322B794202FA3CC0002837D /* carb_entry_input.json in Resources */ = {isa = PBXBuildFile; fileRef = C17F4CB21EE9B6DF005079B1 /* carb_entry_input.json */; };
		4322B795202FA3CC0002837D /* carbs_on_board_output.json in Resources */ = {isa = PBXBuildFile; fileRef = 43D8FE461C7291A60073BE78 /* carbs_on_board_output.json */; };
		4322B796202FA3CC0002837D /* grouped_by_overlapping_absorption_times_border_case_input.json in Resources */ = {isa = PBXBuildFile; fileRef = 43EBE44C1EAC7F0C0073A0B5 /* grouped_by_overlapping_absorption_times_border_case_input.json */; };
		4322B797202FA3CC0002837D /* grouped_by_overlapping_absorption_times_border_case_output.json in Resources */ = {isa = PBXBuildFile; fileRef = 43EBE44B1EAC7F0C0073A0B5 /* grouped_by_overlapping_absorption_times_border_case_output.json */; };
		4322B798202FA3CC0002837D /* grouped_by_overlapping_absorption_times_input.json in Resources */ = {isa = PBXBuildFile; fileRef = 43EBE4471EAC77290073A0B5 /* grouped_by_overlapping_absorption_times_input.json */; };
		4322B799202FA3CC0002837D /* grouped_by_overlapping_absorption_times_output.json in Resources */ = {isa = PBXBuildFile; fileRef = 43EBE4481EAC77290073A0B5 /* grouped_by_overlapping_absorption_times_output.json */; };
		4322B79A202FA3CC0002837D /* ice_1_hour_input.json in Resources */ = {isa = PBXBuildFile; fileRef = C1CBF61B1EEA2A1E001E4851 /* ice_1_hour_input.json */; };
		4322B79B202FA3CC0002837D /* ice_1_hour_output.json in Resources */ = {isa = PBXBuildFile; fileRef = 439BCD8F1EEDD2AD00100EAA /* ice_1_hour_output.json */; };
		4322B79C202FA3CC0002837D /* ice_35_min_input.json in Resources */ = {isa = PBXBuildFile; fileRef = C1110E981EE98CF5009BB852 /* ice_35_min_input.json */; };
		4322B79D202FA3CC0002837D /* ice_35_min_none_output.json in Resources */ = {isa = PBXBuildFile; fileRef = 439BCD8D1EEDD22900100EAA /* ice_35_min_none_output.json */; };
		4322B79E202FA3CC0002837D /* ice_35_min_partial_output.json in Resources */ = {isa = PBXBuildFile; fileRef = 4359E74F1EED04330022EF0C /* ice_35_min_partial_output.json */; };
		4322B79F202FA3CC0002837D /* ice_slow_absorption_output.json in Resources */ = {isa = PBXBuildFile; fileRef = 439BCD911EEDD33F00100EAA /* ice_slow_absorption_output.json */; };
		4322B7A0202FA3CC0002837D /* ice_slow_absorption.json in Resources */ = {isa = PBXBuildFile; fileRef = C13E6D291EEB1CB9006F5880 /* ice_slow_absorption.json */; };
		4322B7A1202FA3D20002837D /* momentum_effect_bouncing_glucose_input.json in Resources */ = {isa = PBXBuildFile; fileRef = 43D8FE9C1C7293FA0073BE78 /* momentum_effect_bouncing_glucose_input.json */; };
		4322B7A2202FA3D20002837D /* momentum_effect_bouncing_glucose_output.json in Resources */ = {isa = PBXBuildFile; fileRef = 43D8FE9D1C7293FA0073BE78 /* momentum_effect_bouncing_glucose_output.json */; };
		4322B7A3202FA3D20002837D /* momentum_effect_display_only_glucose_input.json in Resources */ = {isa = PBXBuildFile; fileRef = 43971A411C8CAEF20013154F /* momentum_effect_display_only_glucose_input.json */; };
		4322B7A4202FA3D20002837D /* momentum_effect_duplicate_glucose_input.json in Resources */ = {isa = PBXBuildFile; fileRef = 4303C48B1E29DD4200ADEDC8 /* momentum_effect_duplicate_glucose_input.json */; };
		4322B7A5202FA3D20002837D /* momentum_effect_falling_glucose_input.json in Resources */ = {isa = PBXBuildFile; fileRef = 43D8FE9E1C7293FA0073BE78 /* momentum_effect_falling_glucose_input.json */; };
		4322B7A6202FA3D20002837D /* momentum_effect_falling_glucose_output.json in Resources */ = {isa = PBXBuildFile; fileRef = 43D8FE9F1C7293FA0073BE78 /* momentum_effect_falling_glucose_output.json */; };
		4322B7A7202FA3D20002837D /* momentum_effect_incomplete_glucose_input.json in Resources */ = {isa = PBXBuildFile; fileRef = 43DC87B51C8A9567005BC30D /* momentum_effect_incomplete_glucose_input.json */; };
		4322B7A8202FA3D20002837D /* momentum_effect_mixed_provenance_glucose_input.json in Resources */ = {isa = PBXBuildFile; fileRef = 43C27D921E3C4E7D00613CE1 /* momentum_effect_mixed_provenance_glucose_input.json */; };
		4322B7A9202FA3D20002837D /* momentum_effect_rising_glucose_input.json in Resources */ = {isa = PBXBuildFile; fileRef = 43D8FEA01C7293FA0073BE78 /* momentum_effect_rising_glucose_input.json */; };
		4322B7AA202FA3D20002837D /* momentum_effect_rising_glucose_output.json in Resources */ = {isa = PBXBuildFile; fileRef = 43D8FEA11C7293FA0073BE78 /* momentum_effect_rising_glucose_output.json */; };
		4322B7AB202FA3D20002837D /* momentum_effect_stable_glucose_input.json in Resources */ = {isa = PBXBuildFile; fileRef = 43D8FEA21C7293FA0073BE78 /* momentum_effect_stable_glucose_input.json */; };
		4322B7AC202FA3D20002837D /* momentum_effect_stable_glucose_output.json in Resources */ = {isa = PBXBuildFile; fileRef = 43D8FEA31C7293FA0073BE78 /* momentum_effect_stable_glucose_output.json */; };
		43260F6E21C4BF7A00DD6837 /* UUID.swift in Sources */ = {isa = PBXBuildFile; fileRef = 43260F6D21C4BF7A00DD6837 /* UUID.swift */; };
		432762741D60505F0083215A /* HKQuantitySample.swift in Sources */ = {isa = PBXBuildFile; fileRef = 432762731D60505F0083215A /* HKQuantitySample.swift */; };
		432CF86520D7692E0066B889 /* DeliveryLimitSettingsTableViewController.swift in Sources */ = {isa = PBXBuildFile; fileRef = 432CF86420D7692E0066B889 /* DeliveryLimitSettingsTableViewController.swift */; };
		432CF86720D76AB90066B889 /* SettingsTableViewCell.swift in Sources */ = {isa = PBXBuildFile; fileRef = 432CF86620D76AB90066B889 /* SettingsTableViewCell.swift */; };
		432CF86920D76B320066B889 /* SetupButton.swift in Sources */ = {isa = PBXBuildFile; fileRef = 432CF86820D76B320066B889 /* SetupButton.swift */; };
		432CF86B20D76B9C0066B889 /* SetupIndicatorView.swift in Sources */ = {isa = PBXBuildFile; fileRef = 432CF86A20D76B9C0066B889 /* SetupIndicatorView.swift */; };
		432CF86D20D76C470066B889 /* SwitchTableViewCell.swift in Sources */ = {isa = PBXBuildFile; fileRef = 432CF86C20D76C470066B889 /* SwitchTableViewCell.swift */; };
		432CF86F20D76CCF0066B889 /* GlucoseTrend.swift in Sources */ = {isa = PBXBuildFile; fileRef = 432CF86E20D76CCF0066B889 /* GlucoseTrend.swift */; };
		432CF87120D76D5A0066B889 /* GlucoseDisplayable.swift in Sources */ = {isa = PBXBuildFile; fileRef = 432CF87020D76D5A0066B889 /* GlucoseDisplayable.swift */; };
		432CF87320D774220066B889 /* PumpManager.swift in Sources */ = {isa = PBXBuildFile; fileRef = 432CF87220D774220066B889 /* PumpManager.swift */; };
		432CF87420D774520066B889 /* NumberFormatter.swift in Sources */ = {isa = PBXBuildFile; fileRef = 434C5F9D209938CD00B2FD1A /* NumberFormatter.swift */; };
		433BC7A720523DB7000B1200 /* NewGlucoseSample.swift in Sources */ = {isa = PBXBuildFile; fileRef = 433BC7A620523DB7000B1200 /* NewGlucoseSample.swift */; };
		433BC7AA20538D4C000B1200 /* CachedGlucoseObject+CoreDataClass.swift in Sources */ = {isa = PBXBuildFile; fileRef = 433BC7A820538D4C000B1200 /* CachedGlucoseObject+CoreDataClass.swift */; };
		433BC7AB20538D4C000B1200 /* CachedGlucoseObject+CoreDataProperties.swift in Sources */ = {isa = PBXBuildFile; fileRef = 433BC7A920538D4C000B1200 /* CachedGlucoseObject+CoreDataProperties.swift */; };
		433BC7AD20538FCA000B1200 /* StoredGlucoseSample.swift in Sources */ = {isa = PBXBuildFile; fileRef = 433BC7AC20538FCA000B1200 /* StoredGlucoseSample.swift */; };
		433BC7B120562705000B1200 /* UpdateSource.swift in Sources */ = {isa = PBXBuildFile; fileRef = 433BC7B020562705000B1200 /* UpdateSource.swift */; };
		434113AA20F171CB00D05747 /* CachedInsulinDeliveryObject+CoreDataClass.swift in Sources */ = {isa = PBXBuildFile; fileRef = 434113A820F171CB00D05747 /* CachedInsulinDeliveryObject+CoreDataClass.swift */; };
		434113AB20F171CB00D05747 /* CachedInsulinDeliveryObject+CoreDataProperties.swift in Sources */ = {isa = PBXBuildFile; fileRef = 434113A920F171CB00D05747 /* CachedInsulinDeliveryObject+CoreDataProperties.swift */; };
		434113AD20F287DC00D05747 /* NSManagedObjectContext.swift in Sources */ = {isa = PBXBuildFile; fileRef = 434113AC20F287DC00D05747 /* NSManagedObjectContext.swift */; };
		434113B320F2890800D05747 /* PersistenceControllerTests.swift in Sources */ = {isa = PBXBuildFile; fileRef = 434113B220F2890800D05747 /* PersistenceControllerTests.swift */; };
		434113B520F2BDB500D05747 /* CachedInsulinDeliveryObjectTests.swift in Sources */ = {isa = PBXBuildFile; fileRef = 434113B420F2BDB500D05747 /* CachedInsulinDeliveryObjectTests.swift */; };
		434113B820F2BDE800D05747 /* PersistenceControllerTestCase.swift in Sources */ = {isa = PBXBuildFile; fileRef = 434113B720F2BDE800D05747 /* PersistenceControllerTestCase.swift */; };
		434113BC20F2C56100D05747 /* CachedGlucoseObjectTests.swift in Sources */ = {isa = PBXBuildFile; fileRef = 434113BB20F2C56100D05747 /* CachedGlucoseObjectTests.swift */; };
		434113BE20F2C72000D05747 /* CachedCarbObjectTests.swift in Sources */ = {isa = PBXBuildFile; fileRef = 434113BD20F2C72000D05747 /* CachedCarbObjectTests.swift */; };
		4343951F205EED1F0056DC37 /* counteraction_effect_falling_glucose_output.json in Resources */ = {isa = PBXBuildFile; fileRef = 4343951E205EED1F0056DC37 /* counteraction_effect_falling_glucose_output.json */; };
		43439521205F2D910056DC37 /* counteraction_effect_falling_glucose_input.json in Resources */ = {isa = PBXBuildFile; fileRef = 43439520205F2D910056DC37 /* counteraction_effect_falling_glucose_input.json */; };
		434570441FE605E30089C4DC /* OSLog.swift in Sources */ = {isa = PBXBuildFile; fileRef = 434570431FE605E30089C4DC /* OSLog.swift */; };
		434C5F9C2098352500B2FD1A /* QuantityFormatter.swift in Sources */ = {isa = PBXBuildFile; fileRef = 434C5F9B2098352500B2FD1A /* QuantityFormatter.swift */; };
		434C5F9E209938CD00B2FD1A /* NumberFormatter.swift in Sources */ = {isa = PBXBuildFile; fileRef = 434C5F9D209938CD00B2FD1A /* NumberFormatter.swift */; };
		434C5FA0209ABD4700B2FD1A /* QuantityFormatterTests.swift in Sources */ = {isa = PBXBuildFile; fileRef = 434C5F9F209ABD4700B2FD1A /* QuantityFormatterTests.swift */; };
		434C5FA1209AC4EE00B2FD1A /* HKUnit.swift in Sources */ = {isa = PBXBuildFile; fileRef = 43D8FDEE1C7290350073BE78 /* HKUnit.swift */; };
		4352A73C20DECF0700CAC200 /* CGMManager.swift in Sources */ = {isa = PBXBuildFile; fileRef = 4352A73B20DECF0600CAC200 /* CGMManager.swift */; };
		4353D16F203D104F007B4ECD /* CarbStoreError.swift in Sources */ = {isa = PBXBuildFile; fileRef = 4353D16E203D104F007B4ECD /* CarbStoreError.swift */; };
		4353D170203D3E5C007B4ECD /* HealthKit.framework in Frameworks */ = {isa = PBXBuildFile; fileRef = 4301582C1C7ECD7A00B64B63 /* HealthKit.framework */; };
		4353D171203D3E71007B4ECD /* HealthKit.framework in Frameworks */ = {isa = PBXBuildFile; fileRef = 4301582C1C7ECD7A00B64B63 /* HealthKit.framework */; };
		4353D173203D3E7E007B4ECD /* CoreData.framework in Frameworks */ = {isa = PBXBuildFile; fileRef = 4353D172203D3E7E007B4ECD /* CoreData.framework */; };
		435D2925205F3A670026F401 /* counteraction_effect_falling_glucose_almost_duplicates_input.json in Resources */ = {isa = PBXBuildFile; fileRef = 435D2924205F3A670026F401 /* counteraction_effect_falling_glucose_almost_duplicates_input.json */; };
		435D2928205F3C760026F401 /* counteraction_effect_falling_glucose_double_entries._input.json in Resources */ = {isa = PBXBuildFile; fileRef = 435D2926205F3C750026F401 /* counteraction_effect_falling_glucose_double_entries._input.json */; };
		435D2929205F3C760026F401 /* momentum_effect_rising_glucose_double_entries_input.json in Resources */ = {isa = PBXBuildFile; fileRef = 435D2927205F3C750026F401 /* momentum_effect_rising_glucose_double_entries_input.json */; };
		435D292B205F46180026F401 /* counteraction_effect_falling_glucose_almost_duplicates_output.json in Resources */ = {isa = PBXBuildFile; fileRef = 435D292A205F46180026F401 /* counteraction_effect_falling_glucose_almost_duplicates_output.json */; };
		435D292D205F48750026F401 /* counteraction_effect_falling_glucose_insulin.json in Resources */ = {isa = PBXBuildFile; fileRef = 435D292C205F48750026F401 /* counteraction_effect_falling_glucose_insulin.json */; };
		435F355E1C9CD16A00C204D2 /* NSUserDefaults.swift in Sources */ = {isa = PBXBuildFile; fileRef = 435F355D1C9CD16A00C204D2 /* NSUserDefaults.swift */; };
		435F35611C9CD25F00C204D2 /* DeviceDataManager.swift in Sources */ = {isa = PBXBuildFile; fileRef = 435F35601C9CD25F00C204D2 /* DeviceDataManager.swift */; };
		4369F08F208859E6000E3E45 /* PaddedTextField.swift in Sources */ = {isa = PBXBuildFile; fileRef = 4369F08E208859E6000E3E45 /* PaddedTextField.swift */; };
		4369F092208B0DFF000E3E45 /* DateAndDurationTableViewCell.swift in Sources */ = {isa = PBXBuildFile; fileRef = 4369F091208B0DFF000E3E45 /* DateAndDurationTableViewCell.swift */; };
		4369F094208BA001000E3E45 /* TextButtonTableViewCell.swift in Sources */ = {isa = PBXBuildFile; fileRef = 4369F093208BA001000E3E45 /* TextButtonTableViewCell.swift */; };
		437874B5202FDD1200A3D8B9 /* DoseStoreTests.swift in Sources */ = {isa = PBXBuildFile; fileRef = 43A067121F245A2F00E9E90F /* DoseStoreTests.swift */; };
		437874B6202FDD1500A3D8B9 /* InsulinMathTests.swift in Sources */ = {isa = PBXBuildFile; fileRef = 43D8FEC81C7294640073BE78 /* InsulinMathTests.swift */; };
		437874B7202FDD2D00A3D8B9 /* basal_dose.json in Resources */ = {isa = PBXBuildFile; fileRef = 43B99B051C74552300D050F5 /* basal_dose.json */; };
		437874B8202FDD2D00A3D8B9 /* bolus_dose.json in Resources */ = {isa = PBXBuildFile; fileRef = 43B99AFB1C744CE300D050F5 /* bolus_dose.json */; };
		437874B9202FDD2D00A3D8B9 /* doses_overlay_basal_profile_output.json in Resources */ = {isa = PBXBuildFile; fileRef = 4333931E1F32E31C009466DC /* doses_overlay_basal_profile_output.json */; };
		437874BA202FDD2D00A3D8B9 /* effect_from_basal_output.json in Resources */ = {isa = PBXBuildFile; fileRef = 43B99B071C74553900D050F5 /* effect_from_basal_output.json */; };
		437874BB202FDD2D00A3D8B9 /* effect_from_bolus_output.json in Resources */ = {isa = PBXBuildFile; fileRef = 43B99AFD1C744E5F00D050F5 /* effect_from_bolus_output.json */; };
		437874BC202FDD2D00A3D8B9 /* effect_from_history_output.json in Resources */ = {isa = PBXBuildFile; fileRef = 43B99AFF1C7450EE00D050F5 /* effect_from_history_output.json */; };
		437874BD202FDD2D00A3D8B9 /* iob_from_bolus_120min_output.json in Resources */ = {isa = PBXBuildFile; fileRef = 43CE7CE11CA9EA1A003CC1B0 /* iob_from_bolus_120min_output.json */; };
		437874BE202FDD2D00A3D8B9 /* iob_from_bolus_180min_output.json in Resources */ = {isa = PBXBuildFile; fileRef = 43CE7CE31CA9EB1E003CC1B0 /* iob_from_bolus_180min_output.json */; };
		437874BF202FDD2D00A3D8B9 /* iob_from_bolus_240min_output.json in Resources */ = {isa = PBXBuildFile; fileRef = 43CE7CDF1CA9E8B0003CC1B0 /* iob_from_bolus_240min_output.json */; };
		437874C0202FDD2D00A3D8B9 /* iob_from_bolus_300min_output.json in Resources */ = {isa = PBXBuildFile; fileRef = 43CE7CE51CA9EBD2003CC1B0 /* iob_from_bolus_300min_output.json */; };
		437874C1202FDD2D00A3D8B9 /* iob_from_bolus_312min_output.json in Resources */ = {isa = PBXBuildFile; fileRef = 43CE7CE71CA9EC1F003CC1B0 /* iob_from_bolus_312min_output.json */; };
		437874C2202FDD2D00A3D8B9 /* iob_from_bolus_360min_output.json in Resources */ = {isa = PBXBuildFile; fileRef = 43CE7CE91CA9EC50003CC1B0 /* iob_from_bolus_360min_output.json */; };
		437874C3202FDD2D00A3D8B9 /* iob_from_bolus_420min_output.json in Resources */ = {isa = PBXBuildFile; fileRef = 43CE7CEB1CA9EC88003CC1B0 /* iob_from_bolus_420min_output.json */; };
		437874C4202FDD2D00A3D8B9 /* iob_from_bolus_exponential_output.json in Resources */ = {isa = PBXBuildFile; fileRef = C1DB55B61F2EACD500C483A2 /* iob_from_bolus_exponential_output.json */; };
		437874C5202FDD2D00A3D8B9 /* iob_from_doses_exponential_output.json in Resources */ = {isa = PBXBuildFile; fileRef = C1DB55B41F2EA6EA00C483A2 /* iob_from_doses_exponential_output.json */; };
		437874C6202FDD2D00A3D8B9 /* iob_from_doses_output.json in Resources */ = {isa = PBXBuildFile; fileRef = 43D8FECE1C7294B80073BE78 /* iob_from_doses_output.json */; };
		437874C7202FDD2D00A3D8B9 /* iob_from_reservoir_output.json in Resources */ = {isa = PBXBuildFile; fileRef = 43D8FECF1C7294B80073BE78 /* iob_from_reservoir_output.json */; };
		437874C8202FDD2D00A3D8B9 /* normalize_edge_case_doses_input.json in Resources */ = {isa = PBXBuildFile; fileRef = 43CE7CED1CA9F2CF003CC1B0 /* normalize_edge_case_doses_input.json */; };
		437874C9202FDD2D00A3D8B9 /* normalize_edge_case_doses_output.json in Resources */ = {isa = PBXBuildFile; fileRef = 43CE7CEF1CA9F32C003CC1B0 /* normalize_edge_case_doses_output.json */; };
		437874CA202FDD2D00A3D8B9 /* normalized_doses.json in Resources */ = {isa = PBXBuildFile; fileRef = 43B99B011C7451E500D050F5 /* normalized_doses.json */; };
		437874CB202FDD2D00A3D8B9 /* normalized_reservoir_history_output.json in Resources */ = {isa = PBXBuildFile; fileRef = 43D8FED01C7294B80073BE78 /* normalized_reservoir_history_output.json */; };
		437874CC202FDD2D00A3D8B9 /* reconcile_history_input.json in Resources */ = {isa = PBXBuildFile; fileRef = 434872781CB6256500E55D75 /* reconcile_history_input.json */; };
		437874CD202FDD2D00A3D8B9 /* reconcile_history_output.json in Resources */ = {isa = PBXBuildFile; fileRef = 4348727C1CB626E500E55D75 /* reconcile_history_output.json */; };
		437874CE202FDD2D00A3D8B9 /* reconcile_resume_before_rewind_input.json in Resources */ = {isa = PBXBuildFile; fileRef = 43BDD7E71F804ED5005BA15C /* reconcile_resume_before_rewind_input.json */; };
		437874CF202FDD2D00A3D8B9 /* reconcile_resume_before_rewind_output.json in Resources */ = {isa = PBXBuildFile; fileRef = 43BDD7E91F8050C3005BA15C /* reconcile_resume_before_rewind_output.json */; };
		437874D0202FDD2D00A3D8B9 /* reservoir_history_with_continuity_holes.json in Resources */ = {isa = PBXBuildFile; fileRef = 434FB6471D70096A007B9C70 /* reservoir_history_with_continuity_holes.json */; };
		437874D1202FDD2D00A3D8B9 /* reservoir_history_with_rewind_and_prime_input.json in Resources */ = {isa = PBXBuildFile; fileRef = 43D8FED11C7294B80073BE78 /* reservoir_history_with_rewind_and_prime_input.json */; };
		437874D2202FDD2D00A3D8B9 /* reservoir_history_with_rewind_and_prime_output.json in Resources */ = {isa = PBXBuildFile; fileRef = 43D8FED21C7294B80073BE78 /* reservoir_history_with_rewind_and_prime_output.json */; };
		437874D3202FDD2D00A3D8B9 /* short_basal_dose.json in Resources */ = {isa = PBXBuildFile; fileRef = 43B99B031C74538D00D050F5 /* short_basal_dose.json */; };
		437874D4202FDD2D00A3D8B9 /* suspend_dose_reconciled_normalized_iob.json in Resources */ = {isa = PBXBuildFile; fileRef = 4378B6441ED55F8C000AE785 /* suspend_dose_reconciled_normalized_iob.json */; };
		437874D5202FDD2D00A3D8B9 /* suspend_dose_reconciled_normalized.json in Resources */ = {isa = PBXBuildFile; fileRef = 4378B6451ED55F8C000AE785 /* suspend_dose_reconciled_normalized.json */; };
		437874D6202FDD2D00A3D8B9 /* suspend_dose_reconciled.json in Resources */ = {isa = PBXBuildFile; fileRef = 4378B6461ED55F8C000AE785 /* suspend_dose_reconciled.json */; };
		437874D7202FDD2D00A3D8B9 /* suspend_dose.json in Resources */ = {isa = PBXBuildFile; fileRef = 4378B6421ED55E81000AE785 /* suspend_dose.json */; };
		4378B64B1ED61965000AE785 /* GlucoseEffectVelocity.swift in Sources */ = {isa = PBXBuildFile; fileRef = 4378B64A1ED61965000AE785 /* GlucoseEffectVelocity.swift */; };
		4379CFE321102A4100AADC79 /* DeviceManager.swift in Sources */ = {isa = PBXBuildFile; fileRef = 4379CFE221102A4100AADC79 /* DeviceManager.swift */; };
		437AFEED2036A156008C4892 /* CachedCarbObject+CoreDataClass.swift in Sources */ = {isa = PBXBuildFile; fileRef = 437AFEE92036A156008C4892 /* CachedCarbObject+CoreDataClass.swift */; };
		437AFEEE2036A156008C4892 /* CachedCarbObject+CoreDataProperties.swift in Sources */ = {isa = PBXBuildFile; fileRef = 437AFEEA2036A156008C4892 /* CachedCarbObject+CoreDataProperties.swift */; };
		437AFF1D203A45DB008C4892 /* CacheStore.swift in Sources */ = {isa = PBXBuildFile; fileRef = 437AFF1C203A45DB008C4892 /* CacheStore.swift */; };
		437AFF1F203A763F008C4892 /* HKHealthStoreMock.swift in Sources */ = {isa = PBXBuildFile; fileRef = 437AFF1E203A763F008C4892 /* HKHealthStoreMock.swift */; };
		437AFF21203AA740008C4892 /* NSManagedObjectContext.swift in Sources */ = {isa = PBXBuildFile; fileRef = 437AFF20203AA740008C4892 /* NSManagedObjectContext.swift */; };
		437AFF24203BE402008C4892 /* HKHealthStore.swift in Sources */ = {isa = PBXBuildFile; fileRef = 437AFF23203BE402008C4892 /* HKHealthStore.swift */; };
		439706E922D2E94800C81566 /* BoundSwitchTableViewCell.swift in Sources */ = {isa = PBXBuildFile; fileRef = 439706E822D2E94800C81566 /* BoundSwitchTableViewCell.swift */; };
		43A8EC3C210CEEA500A81379 /* CGMManagerUI.swift in Sources */ = {isa = PBXBuildFile; fileRef = 43A8EC3B210CEEA500A81379 /* CGMManagerUI.swift */; };
		43AF1FB21C926CDD00EA2F3D /* HKQuantity.swift in Sources */ = {isa = PBXBuildFile; fileRef = 43AF1FB11C926CDD00EA2F3D /* HKQuantity.swift */; };
		43B17C81208BFA6600AC27E9 /* HKUnit.swift in Sources */ = {isa = PBXBuildFile; fileRef = 43D8FDEE1C7290350073BE78 /* HKUnit.swift */; };
		43B17C89208EEC0B00AC27E9 /* HealthStoreUnitCache.swift in Sources */ = {isa = PBXBuildFile; fileRef = 43B17C88208EEC0B00AC27E9 /* HealthStoreUnitCache.swift */; };
		43BA7158201E484D0058961E /* LoopKitUI.h in Headers */ = {isa = PBXBuildFile; fileRef = 43BA7156201E484D0058961E /* LoopKitUI.h */; settings = {ATTRIBUTES = (Public, ); }; };
		43BA715B201E484D0058961E /* LoopKitUI.framework in Frameworks */ = {isa = PBXBuildFile; fileRef = 43BA7154201E484D0058961E /* LoopKitUI.framework */; };
		43BA715C201E484D0058961E /* LoopKitUI.framework in Embed Frameworks */ = {isa = PBXBuildFile; fileRef = 43BA7154201E484D0058961E /* LoopKitUI.framework */; settings = {ATTRIBUTES = (CodeSignOnCopy, RemoveHeadersOnCopy, ); }; };
		43BA7162201E490D0058961E /* ErrorBackgroundView.swift in Sources */ = {isa = PBXBuildFile; fileRef = 43D8FEEF1C7294E90073BE78 /* ErrorBackgroundView.swift */; };
		43BA7164201E49130058961E /* InsulinKit.storyboard in Resources */ = {isa = PBXBuildFile; fileRef = 43D8FEED1C7294E90073BE78 /* InsulinKit.storyboard */; };
		43BA7169201E49220058961E /* CarbEntryEditViewController.swift in Sources */ = {isa = PBXBuildFile; fileRef = 43D8FE561C7291D80073BE78 /* CarbEntryEditViewController.swift */; };
		43BA716A201E49220058961E /* CarbEntryTableViewController.swift in Sources */ = {isa = PBXBuildFile; fileRef = 43D8FE571C7291D80073BE78 /* CarbEntryTableViewController.swift */; };
		43BA716B201E49220058961E /* CarbEntryValidationNavigationDelegate.swift in Sources */ = {isa = PBXBuildFile; fileRef = 2FD1A6AF1E4A76CC0042EF39 /* CarbEntryValidationNavigationDelegate.swift */; };
		43BA716C201E49220058961E /* CustomInputTextField.swift in Sources */ = {isa = PBXBuildFile; fileRef = 432711371EDE826A00171F6A /* CustomInputTextField.swift */; };
		43BA716D201E49220058961E /* DatePickerTableViewCell.swift in Sources */ = {isa = PBXBuildFile; fileRef = 43D8FE591C7291D80073BE78 /* DatePickerTableViewCell.swift */; };
		43BA716E201E49220058961E /* DecimalTextFieldTableViewCell.swift in Sources */ = {isa = PBXBuildFile; fileRef = 43D8FE5A1C7291D80073BE78 /* DecimalTextFieldTableViewCell.swift */; };
		43BA716F201E49220058961E /* FoodEmojiDataSource.swift in Sources */ = {isa = PBXBuildFile; fileRef = 4359E74D1EEA1FBC0022EF0C /* FoodEmojiDataSource.swift */; };
		43BA7170201E49220058961E /* FoodTypeShortcutCell.swift in Sources */ = {isa = PBXBuildFile; fileRef = 433D705D1EFB29700004EB9F /* FoodTypeShortcutCell.swift */; };
		43BA7173201E492E0058961E /* DateAndDurationTableViewCell.xib in Resources */ = {isa = PBXBuildFile; fileRef = 434A01CF1F019D9100938125 /* DateAndDurationTableViewCell.xib */; };
		43BA717A201E4F1D0058961E /* IdentifiableClass.swift in Sources */ = {isa = PBXBuildFile; fileRef = 434FF1DF1CF269D8000DB779 /* IdentifiableClass.swift */; };
		43BA717B201EE6A40058961E /* NibLoadable.swift in Sources */ = {isa = PBXBuildFile; fileRef = 43177D0D1D3737420006E908 /* NibLoadable.swift */; };
		43BA717D201EE7090058961E /* GlucoseRangeTableViewCell.swift in Sources */ = {isa = PBXBuildFile; fileRef = 43D8FE071C7290530073BE78 /* GlucoseRangeTableViewCell.swift */; };
		43BA717E201EE7090058961E /* CommandResponseViewController.swift in Sources */ = {isa = PBXBuildFile; fileRef = 434FB6491D712158007B9C70 /* CommandResponseViewController.swift */; };
		43BA717F201EE7090058961E /* GlucoseRangeOverrideTableViewCell.swift in Sources */ = {isa = PBXBuildFile; fileRef = 43177D0B1D3734040006E908 /* GlucoseRangeOverrideTableViewCell.swift */; };
		43BA7180201EE7090058961E /* SingleValueScheduleTableViewController.swift in Sources */ = {isa = PBXBuildFile; fileRef = 43D8FE0C1C7290530073BE78 /* SingleValueScheduleTableViewController.swift */; };
		43BA7181201EE7090058961E /* RepeatingScheduleValueTableViewCell.swift in Sources */ = {isa = PBXBuildFile; fileRef = 43D8FE0A1C7290530073BE78 /* RepeatingScheduleValueTableViewCell.swift */; };
		43BA7182201EE7090058961E /* TextFieldTableViewCell.swift in Sources */ = {isa = PBXBuildFile; fileRef = 434FF1F01CF29451000DB779 /* TextFieldTableViewCell.swift */; };
		43BA7183201EE7090058961E /* DailyQuantityScheduleTableViewController.swift in Sources */ = {isa = PBXBuildFile; fileRef = 43D8FE041C7290530073BE78 /* DailyQuantityScheduleTableViewController.swift */; };
		43BA7184201EE7090058961E /* TextFieldTableViewController.swift in Sources */ = {isa = PBXBuildFile; fileRef = 434FF1F31CF294A9000DB779 /* TextFieldTableViewController.swift */; };
		43BA7185201EE7090058961E /* DailyValueScheduleTableViewController.swift in Sources */ = {isa = PBXBuildFile; fileRef = 43D8FE051C7290530073BE78 /* DailyValueScheduleTableViewController.swift */; };
		43BA7187201EE7090058961E /* GlucoseRangeScheduleTableViewController.swift in Sources */ = {isa = PBXBuildFile; fileRef = 43D8FE061C7290530073BE78 /* GlucoseRangeScheduleTableViewController.swift */; };
		43BA7188201EE85B0058961E /* HKUnit.swift in Sources */ = {isa = PBXBuildFile; fileRef = 43D8FDEE1C7290350073BE78 /* HKUnit.swift */; };
		43BA7189201EE8980058961E /* UITableViewCell.swift in Sources */ = {isa = PBXBuildFile; fileRef = 434FF1E31CF26A1E000DB779 /* UITableViewCell.swift */; };
		43BA718A201EE8CF0058961E /* NSTimeInterval.swift in Sources */ = {isa = PBXBuildFile; fileRef = 43D8FDF21C7290350073BE78 /* NSTimeInterval.swift */; };
		43BA718B201EE93C0058961E /* TimeZone.swift in Sources */ = {isa = PBXBuildFile; fileRef = 4303C4901E2D664200ADEDC8 /* TimeZone.swift */; };
		43BA718C201EEE5A0058961E /* NSData.swift in Sources */ = {isa = PBXBuildFile; fileRef = 434FB64B1D712449007B9C70 /* NSData.swift */; };
		43BA7191202020140058961E /* LoopKit.framework in Frameworks */ = {isa = PBXBuildFile; fileRef = 43D8FDCB1C728FDF0073BE78 /* LoopKit.framework */; };
		43BA7192202039950058961E /* RepeatingScheduleValueTableViewCell.xib in Resources */ = {isa = PBXBuildFile; fileRef = 43D8FE0B1C7290530073BE78 /* RepeatingScheduleValueTableViewCell.xib */; };
		43BA7193202039A30058961E /* TextFieldTableViewCell.xib in Resources */ = {isa = PBXBuildFile; fileRef = 434FF1EF1CF29451000DB779 /* TextFieldTableViewCell.xib */; };
		43BA7194202039A90058961E /* GlucoseRangeTableViewCell.xib in Resources */ = {isa = PBXBuildFile; fileRef = 43D8FE081C7290530073BE78 /* GlucoseRangeTableViewCell.xib */; };
		43BA7195202039B00058961E /* GlucoseRangeOverrideTableViewCell.xib in Resources */ = {isa = PBXBuildFile; fileRef = 43177D071D37306D0006E908 /* GlucoseRangeOverrideTableViewCell.xib */; };
		43BA719620203C750058961E /* Assets.xcassets in Resources */ = {isa = PBXBuildFile; fileRef = 43177D091D3732C70006E908 /* Assets.xcassets */; };
		43BA719720203EF30058961E /* CarbKit.storyboard in Resources */ = {isa = PBXBuildFile; fileRef = 43BA719920203EF30058961E /* CarbKit.storyboard */; };
		43C9805A212BDEE4003B5D17 /* ice_minus_carb_effect_with_gaps_output.json in Resources */ = {isa = PBXBuildFile; fileRef = 43C98059212BDEE4003B5D17 /* ice_minus_carb_effect_with_gaps_output.json */; };
		43C9805C212D216A003B5D17 /* GlucoseChange.swift in Sources */ = {isa = PBXBuildFile; fileRef = 43C9805B212D216A003B5D17 /* GlucoseChange.swift */; };
		43CACE0E2247F89100F90AF5 /* WeakSynchronizedSet.swift in Sources */ = {isa = PBXBuildFile; fileRef = 43CACE0D2247F89100F90AF5 /* WeakSynchronizedSet.swift */; };
		43CB51B2211EB1A400DB9B4A /* NSUserActivity+CarbKit.swift in Sources */ = {isa = PBXBuildFile; fileRef = 43CB51B0211EB16C00DB9B4A /* NSUserActivity+CarbKit.swift */; };
		43CF0B3F2030FD0D002A66DE /* UploadState.swift in Sources */ = {isa = PBXBuildFile; fileRef = 43CF0B3E2030FD0D002A66DE /* UploadState.swift */; };
		43D8FDCF1C728FDF0073BE78 /* LoopKit.h in Headers */ = {isa = PBXBuildFile; fileRef = 43D8FDCE1C728FDF0073BE78 /* LoopKit.h */; settings = {ATTRIBUTES = (Public, ); }; };
		43D8FDD61C728FDF0073BE78 /* LoopKit.framework in Frameworks */ = {isa = PBXBuildFile; fileRef = 43D8FDCB1C728FDF0073BE78 /* LoopKit.framework */; };
		43D8FDDB1C728FDF0073BE78 /* LoopKitTests.swift in Sources */ = {isa = PBXBuildFile; fileRef = 43D8FDDA1C728FDF0073BE78 /* LoopKitTests.swift */; };
		43D8FDF41C7290350073BE78 /* BasalRateSchedule.swift in Sources */ = {isa = PBXBuildFile; fileRef = 43D8FDE51C7290340073BE78 /* BasalRateSchedule.swift */; };
		43D8FDF51C7290350073BE78 /* CarbRatioSchedule.swift in Sources */ = {isa = PBXBuildFile; fileRef = 43D8FDE61C7290350073BE78 /* CarbRatioSchedule.swift */; };
		43D8FDF61C7290350073BE78 /* DailyQuantitySchedule.swift in Sources */ = {isa = PBXBuildFile; fileRef = 43D8FDE71C7290350073BE78 /* DailyQuantitySchedule.swift */; };
		43D8FDF71C7290350073BE78 /* DailyValueSchedule.swift in Sources */ = {isa = PBXBuildFile; fileRef = 43D8FDE81C7290350073BE78 /* DailyValueSchedule.swift */; };
		43D8FDF81C7290350073BE78 /* Double.swift in Sources */ = {isa = PBXBuildFile; fileRef = 43D8FDE91C7290350073BE78 /* Double.swift */; };
		43D8FDF91C7290350073BE78 /* GlucoseEffect.swift in Sources */ = {isa = PBXBuildFile; fileRef = 43D8FDEA1C7290350073BE78 /* GlucoseEffect.swift */; };
		43D8FDFA1C7290350073BE78 /* GlucoseRangeSchedule.swift in Sources */ = {isa = PBXBuildFile; fileRef = 43D8FDEB1C7290350073BE78 /* GlucoseRangeSchedule.swift */; };
		43D8FDFB1C7290350073BE78 /* GlucoseSchedule.swift in Sources */ = {isa = PBXBuildFile; fileRef = 43D8FDEC1C7290350073BE78 /* GlucoseSchedule.swift */; };
		43D8FDFC1C7290350073BE78 /* HealthKitSampleStore.swift in Sources */ = {isa = PBXBuildFile; fileRef = 43D8FDED1C7290350073BE78 /* HealthKitSampleStore.swift */; };
		43D8FDFD1C7290350073BE78 /* HKUnit.swift in Sources */ = {isa = PBXBuildFile; fileRef = 43D8FDEE1C7290350073BE78 /* HKUnit.swift */; };
		43D8FDFE1C7290350073BE78 /* LoopMath.swift in Sources */ = {isa = PBXBuildFile; fileRef = 43D8FDEF1C7290350073BE78 /* LoopMath.swift */; };
		43D8FDFF1C7290350073BE78 /* Date.swift in Sources */ = {isa = PBXBuildFile; fileRef = 43D8FDF01C7290350073BE78 /* Date.swift */; };
		43D8FE011C7290350073BE78 /* NSTimeInterval.swift in Sources */ = {isa = PBXBuildFile; fileRef = 43D8FDF21C7290350073BE78 /* NSTimeInterval.swift */; };
		43D8FE021C7290350073BE78 /* SampleValue.swift in Sources */ = {isa = PBXBuildFile; fileRef = 43D8FDF31C7290350073BE78 /* SampleValue.swift */; };
		43D8FE1D1C72906E0073BE78 /* BasalRateScheduleTests.swift in Sources */ = {isa = PBXBuildFile; fileRef = 43D8FE1A1C72906E0073BE78 /* BasalRateScheduleTests.swift */; };
		43D8FE1E1C72906E0073BE78 /* NSDateTests.swift in Sources */ = {isa = PBXBuildFile; fileRef = 43D8FE1B1C72906E0073BE78 /* NSDateTests.swift */; };
		43D8FE1F1C72906E0073BE78 /* QuantityScheduleTests.swift in Sources */ = {isa = PBXBuildFile; fileRef = 43D8FE1C1C72906E0073BE78 /* QuantityScheduleTests.swift */; };
		43D8FE691C7292B00073BE78 /* read_carb_ratios.json in Resources */ = {isa = PBXBuildFile; fileRef = 43D8FE661C7292950073BE78 /* read_carb_ratios.json */; };
		43D8FEF71C7295500073BE78 /* basal.json in Resources */ = {isa = PBXBuildFile; fileRef = 43D8FEF41C7295490073BE78 /* basal.json */; };
		43D9888B1C87E47800DA4467 /* GlucoseValue.swift in Sources */ = {isa = PBXBuildFile; fileRef = 43D9888A1C87E47800DA4467 /* GlucoseValue.swift */; };
		43D9888D1C87EBE400DA4467 /* LoopMathTests.swift in Sources */ = {isa = PBXBuildFile; fileRef = 43D9888C1C87EBE400DA4467 /* LoopMathTests.swift */; };
		43D988A11C87FFA300DA4467 /* glucose_from_effects_no_momentum_output.json in Resources */ = {isa = PBXBuildFile; fileRef = 43D988921C87FFA300DA4467 /* glucose_from_effects_no_momentum_output.json */; };
		43D988A21C87FFA300DA4467 /* glucose_from_effects_momentum_up_output.json in Resources */ = {isa = PBXBuildFile; fileRef = 43D988931C87FFA300DA4467 /* glucose_from_effects_momentum_up_output.json */; };
		43D988A31C87FFA300DA4467 /* glucose_from_effects_momentum_up_input.json in Resources */ = {isa = PBXBuildFile; fileRef = 43D988941C87FFA300DA4467 /* glucose_from_effects_momentum_up_input.json */; };
		43D988A41C87FFA300DA4467 /* glucose_from_effects_momentum_flat_output.json in Resources */ = {isa = PBXBuildFile; fileRef = 43D988951C87FFA300DA4467 /* glucose_from_effects_momentum_flat_output.json */; };
		43D988A51C87FFA300DA4467 /* glucose_from_effects_momentum_flat_input.json in Resources */ = {isa = PBXBuildFile; fileRef = 43D988961C87FFA300DA4467 /* glucose_from_effects_momentum_flat_input.json */; };
		43D988A61C87FFA300DA4467 /* glucose_from_effects_momentum_flat_glucose_input.json in Resources */ = {isa = PBXBuildFile; fileRef = 43D988971C87FFA300DA4467 /* glucose_from_effects_momentum_flat_glucose_input.json */; };
		43D988A71C87FFA300DA4467 /* glucose_from_effects_momentum_down_output.json in Resources */ = {isa = PBXBuildFile; fileRef = 43D988981C87FFA300DA4467 /* glucose_from_effects_momentum_down_output.json */; };
		43D988A81C87FFA300DA4467 /* glucose_from_effects_momentum_down_input.json in Resources */ = {isa = PBXBuildFile; fileRef = 43D988991C87FFA300DA4467 /* glucose_from_effects_momentum_down_input.json */; };
		43D988A91C87FFA300DA4467 /* glucose_from_effects_momentum_blend_output.json in Resources */ = {isa = PBXBuildFile; fileRef = 43D9889A1C87FFA300DA4467 /* glucose_from_effects_momentum_blend_output.json */; };
		43D988AA1C87FFA300DA4467 /* glucose_from_effects_momentum_blend_momentum_input.json in Resources */ = {isa = PBXBuildFile; fileRef = 43D9889B1C87FFA300DA4467 /* glucose_from_effects_momentum_blend_momentum_input.json */; };
		43D988AB1C87FFA300DA4467 /* glucose_from_effects_momentum_blend_insulin_effect_input.json in Resources */ = {isa = PBXBuildFile; fileRef = 43D9889C1C87FFA300DA4467 /* glucose_from_effects_momentum_blend_insulin_effect_input.json */; };
		43D988AC1C87FFA300DA4467 /* glucose_from_effects_momentum_blend_glucose_input.json in Resources */ = {isa = PBXBuildFile; fileRef = 43D9889D1C87FFA300DA4467 /* glucose_from_effects_momentum_blend_glucose_input.json */; };
		43D988AD1C87FFA300DA4467 /* glucose_from_effects_insulin_effect_input.json in Resources */ = {isa = PBXBuildFile; fileRef = 43D9889E1C87FFA300DA4467 /* glucose_from_effects_insulin_effect_input.json */; };
		43D988AE1C87FFA300DA4467 /* glucose_from_effects_glucose_input.json in Resources */ = {isa = PBXBuildFile; fileRef = 43D9889F1C87FFA300DA4467 /* glucose_from_effects_glucose_input.json */; };
		43D988AF1C87FFA300DA4467 /* glucose_from_effects_carb_effect_input.json in Resources */ = {isa = PBXBuildFile; fileRef = 43D988A01C87FFA300DA4467 /* glucose_from_effects_carb_effect_input.json */; };
		43DC87B81C8AD058005BC30D /* glucose_from_effects_non_zero_glucose_input.json in Resources */ = {isa = PBXBuildFile; fileRef = 43DC87B71C8AD058005BC30D /* glucose_from_effects_non_zero_glucose_input.json */; };
		43DC87BB1C8AD0ED005BC30D /* glucose_from_effects_non_zero_insulin_input.json in Resources */ = {isa = PBXBuildFile; fileRef = 43DC87B91C8AD0ED005BC30D /* glucose_from_effects_non_zero_insulin_input.json */; };
		43DC87BC1C8AD0ED005BC30D /* glucose_from_effects_non_zero_carb_input.json in Resources */ = {isa = PBXBuildFile; fileRef = 43DC87BA1C8AD0ED005BC30D /* glucose_from_effects_non_zero_carb_input.json */; };
		43DC87BE1C8AD41D005BC30D /* glucose_from_effects_non_zero_output.json in Resources */ = {isa = PBXBuildFile; fileRef = 43DC87BD1C8AD41D005BC30D /* glucose_from_effects_non_zero_output.json */; };
		43F5034B21051FCE009FA89A /* KeychainManager.swift in Sources */ = {isa = PBXBuildFile; fileRef = 43F5034A21051FCD009FA89A /* KeychainManager.swift */; };
		43F5034D210599CC009FA89A /* AuthenticationViewController.swift in Sources */ = {isa = PBXBuildFile; fileRef = 43F5034C210599CC009FA89A /* AuthenticationViewController.swift */; };
		43F5034F210599DF009FA89A /* ValidatingIndicatorView.swift in Sources */ = {isa = PBXBuildFile; fileRef = 43F5034E210599DF009FA89A /* ValidatingIndicatorView.swift */; };
		43F5035721059A8A009FA89A /* ServiceCredential.swift in Sources */ = {isa = PBXBuildFile; fileRef = 43F5035521059A8A009FA89A /* ServiceCredential.swift */; };
		43F5035A21059AF7009FA89A /* AuthenticationTableViewCell.swift in Sources */ = {isa = PBXBuildFile; fileRef = 43F5035821059AF7009FA89A /* AuthenticationTableViewCell.swift */; };
		43F5035B21059AF7009FA89A /* AuthenticationTableViewCell.xib in Resources */ = {isa = PBXBuildFile; fileRef = 43F5035921059AF7009FA89A /* AuthenticationTableViewCell.xib */; };
		43F503632106C761009FA89A /* ServiceAuthenticationUI.swift in Sources */ = {isa = PBXBuildFile; fileRef = 43F503622106C761009FA89A /* ServiceAuthenticationUI.swift */; };
		43F503642106C78C009FA89A /* ServiceAuthentication.swift in Sources */ = {isa = PBXBuildFile; fileRef = 43F5035421059A8A009FA89A /* ServiceAuthentication.swift */; };
		43F89C9F22BDFB10006BB54E /* UIActivityIndicatorView.swift in Sources */ = {isa = PBXBuildFile; fileRef = 43F89C9E22BDFB10006BB54E /* UIActivityIndicatorView.swift */; };
		43FB60E320DCB9E0002B996B /* PumpManagerUI.swift in Sources */ = {isa = PBXBuildFile; fileRef = 43FB60E220DCB9E0002B996B /* PumpManagerUI.swift */; };
		43FB60E520DCBA02002B996B /* SetupTableViewController.swift in Sources */ = {isa = PBXBuildFile; fileRef = 43FB60E420DCBA02002B996B /* SetupTableViewController.swift */; };
		43FB60E720DCBC55002B996B /* RadioSelectionTableViewController.swift in Sources */ = {isa = PBXBuildFile; fileRef = 43FB60E620DCBC55002B996B /* RadioSelectionTableViewController.swift */; };
		43FB60E920DCBE64002B996B /* PumpManagerStatus.swift in Sources */ = {isa = PBXBuildFile; fileRef = 43FB60E820DCBE64002B996B /* PumpManagerStatus.swift */; };
		43FB610720DDF19B002B996B /* PumpManagerError.swift in Sources */ = {isa = PBXBuildFile; fileRef = 43FB610620DDF19B002B996B /* PumpManagerError.swift */; };
		7D68A9AE1FE0A3D000522C49 /* Localizable.strings in Resources */ = {isa = PBXBuildFile; fileRef = 7D68A9B01FE0A3D000522C49 /* Localizable.strings */; };
		8907E35921A9D0EC00335852 /* GlucoseEntryTableViewController.swift in Sources */ = {isa = PBXBuildFile; fileRef = 8907E35821A9D0EC00335852 /* GlucoseEntryTableViewController.swift */; };
		89186C0524BEC9CA0003D0F3 /* SegmentedControlTableViewCell.swift in Sources */ = {isa = PBXBuildFile; fileRef = 89186C0424BEC9CA0003D0F3 /* SegmentedControlTableViewCell.swift */; };
		89186C0724BF7FC70003D0F3 /* Guardrail+UI.swift in Sources */ = {isa = PBXBuildFile; fileRef = 89186C0624BF7FC70003D0F3 /* Guardrail+UI.swift */; };
		89186C0B24BFD6DB0003D0F3 /* DurationPicker.swift in Sources */ = {isa = PBXBuildFile; fileRef = 89186C0A24BFD6DB0003D0F3 /* DurationPicker.swift */; };
		891A3FC72247268F00378B27 /* Math.swift in Sources */ = {isa = PBXBuildFile; fileRef = 891A3FC62247268F00378B27 /* Math.swift */; };
		891A3FD12249948A00378B27 /* TemporaryScheduleOverrideHistoryTests.swift in Sources */ = {isa = PBXBuildFile; fileRef = 891A3FD02249948A00378B27 /* TemporaryScheduleOverrideHistoryTests.swift */; };
		891A3FD32249990900378B27 /* DailyValueSchedule.swift in Sources */ = {isa = PBXBuildFile; fileRef = 891A3FD22249990900378B27 /* DailyValueSchedule.swift */; };
		891A3FD5224B047200378B27 /* DailyQuantitySchedule+Override.swift in Sources */ = {isa = PBXBuildFile; fileRef = 891A3FD4224B047200378B27 /* DailyQuantitySchedule+Override.swift */; };
		891A3FD7224BE62100378B27 /* DailyValueScheduleTests.swift in Sources */ = {isa = PBXBuildFile; fileRef = 891A3FD6224BE62100378B27 /* DailyValueScheduleTests.swift */; };
		891A3FD9224BEB4600378B27 /* EGPSchedule.swift in Sources */ = {isa = PBXBuildFile; fileRef = 891A3FD8224BEB4500378B27 /* EGPSchedule.swift */; };
		891A3FDB224BEC0D00378B27 /* CarbSensitivitySchedule.swift in Sources */ = {isa = PBXBuildFile; fileRef = 891A3FDA224BEC0D00378B27 /* CarbSensitivitySchedule.swift */; };
		892155132245C516009112BC /* SegmentedGaugeBarView.swift in Sources */ = {isa = PBXBuildFile; fileRef = 892155122245C516009112BC /* SegmentedGaugeBarView.swift */; };
		892155152245C57E009112BC /* SegmentedGaugeBarLayer.swift in Sources */ = {isa = PBXBuildFile; fileRef = 892155142245C57E009112BC /* SegmentedGaugeBarLayer.swift */; };
		892155182245FBEF009112BC /* InsulinSensitivityScalingTableViewCell.swift in Sources */ = {isa = PBXBuildFile; fileRef = 892155162245FBEF009112BC /* InsulinSensitivityScalingTableViewCell.swift */; };
		892155192245FBEF009112BC /* InsulinSensitivityScalingTableViewCell.xib in Resources */ = {isa = PBXBuildFile; fileRef = 892155172245FBEF009112BC /* InsulinSensitivityScalingTableViewCell.xib */; };
		892A5D28222EF567008961AB /* (null) in Sources */ = {isa = PBXBuildFile; };
		892A5D2E222EF69A008961AB /* MockHUDProvider.swift in Sources */ = {isa = PBXBuildFile; fileRef = 892A5D2D222EF69A008961AB /* MockHUDProvider.swift */; };
		892A5D46222F03CB008961AB /* LoopTestingKit.h in Headers */ = {isa = PBXBuildFile; fileRef = 892A5D36222F03CB008961AB /* LoopTestingKit.h */; settings = {ATTRIBUTES = (Public, ); }; };
		892A5D49222F03CC008961AB /* LoopTestingKit.framework in Frameworks */ = {isa = PBXBuildFile; fileRef = 892A5D34222F03CB008961AB /* LoopTestingKit.framework */; };
		892A5D4A222F03CC008961AB /* LoopTestingKit.framework in Embed Frameworks */ = {isa = PBXBuildFile; fileRef = 892A5D34222F03CB008961AB /* LoopTestingKit.framework */; settings = {ATTRIBUTES = (CodeSignOnCopy, RemoveHeadersOnCopy, ); }; };
		892A5D52222F03DB008961AB /* TestingDeviceManager.swift in Sources */ = {isa = PBXBuildFile; fileRef = 892A5D51222F03DB008961AB /* TestingDeviceManager.swift */; };
		892A5D54222F03F9008961AB /* TestingPumpManager.swift in Sources */ = {isa = PBXBuildFile; fileRef = 892A5D53222F03F9008961AB /* TestingPumpManager.swift */; };
		892A5D56222F0414008961AB /* TestingCGMManager.swift in Sources */ = {isa = PBXBuildFile; fileRef = 892A5D55222F0414008961AB /* TestingCGMManager.swift */; };
		892A5D57222F04E2008961AB /* LoopTestingKit.framework in Frameworks */ = {isa = PBXBuildFile; fileRef = 892A5D34222F03CB008961AB /* LoopTestingKit.framework */; };
		892A5D5C222F1210008961AB /* LoopKit.framework in Frameworks */ = {isa = PBXBuildFile; fileRef = 43D8FDCB1C728FDF0073BE78 /* LoopKit.framework */; };
		892A5D9A2231E0E4008961AB /* SettingsNavigationViewController.swift in Sources */ = {isa = PBXBuildFile; fileRef = 892A5D992231E0E3008961AB /* SettingsNavigationViewController.swift */; };
		892A5D9C2231E118008961AB /* UIAlertController.swift in Sources */ = {isa = PBXBuildFile; fileRef = 892A5D9B2231E118008961AB /* UIAlertController.swift */; };
		892A5D9E2231E122008961AB /* StateColorPalette.swift in Sources */ = {isa = PBXBuildFile; fileRef = 892A5D9D2231E122008961AB /* StateColorPalette.swift */; };
		892A5DA02231E130008961AB /* CompletionNotifying.swift in Sources */ = {isa = PBXBuildFile; fileRef = 892A5D9F2231E12F008961AB /* CompletionNotifying.swift */; };
		892A5DA22231E137008961AB /* HUDProvider.swift in Sources */ = {isa = PBXBuildFile; fileRef = 892A5DA12231E136008961AB /* HUDProvider.swift */; };
		892A5DAE2231E185008961AB /* HUDAssets.xcassets in Resources */ = {isa = PBXBuildFile; fileRef = 892A5DAD2231E185008961AB /* HUDAssets.xcassets */; };
		892A5DB22231E191008961AB /* LoadingTableViewCell.swift in Sources */ = {isa = PBXBuildFile; fileRef = 892A5DAF2231E191008961AB /* LoadingTableViewCell.swift */; };
		892A5DB32231E191008961AB /* LevelHUDView.swift in Sources */ = {isa = PBXBuildFile; fileRef = 892A5DB02231E191008961AB /* LevelHUDView.swift */; };
		892A5DB42231E191008961AB /* LevelMaskView.swift in Sources */ = {isa = PBXBuildFile; fileRef = 892A5DB12231E191008961AB /* LevelMaskView.swift */; };
		892A5DB72231E1A0008961AB /* ReservoirVolumeHUDView.xib in Resources */ = {isa = PBXBuildFile; fileRef = 892A5DB52231E19F008961AB /* ReservoirVolumeHUDView.xib */; };
		892A5DB82231E1A0008961AB /* ReservoirVolumeHUDView.swift in Sources */ = {isa = PBXBuildFile; fileRef = 892A5DB62231E19F008961AB /* ReservoirVolumeHUDView.swift */; };
		892A5DBC2231E20C008961AB /* Comparable.swift in Sources */ = {isa = PBXBuildFile; fileRef = 892A5DBB2231E20C008961AB /* Comparable.swift */; };
		892ADE002446C858007CE08C /* Card.swift in Sources */ = {isa = PBXBuildFile; fileRef = 892ADDFF2446C858007CE08C /* Card.swift */; };
		893C9F8C2447DBD900CD4185 /* CardBuilder.swift in Sources */ = {isa = PBXBuildFile; fileRef = 893C9F8B2447DBD900CD4185 /* CardBuilder.swift */; };
		895FE06E22011E9A00FCF18A /* OverrideEmojiDataSource.swift in Sources */ = {isa = PBXBuildFile; fileRef = 895FE06C22011E9900FCF18A /* OverrideEmojiDataSource.swift */; };
		895FE06F22011E9A00FCF18A /* OverrideSelectionViewController.storyboard in Resources */ = {isa = PBXBuildFile; fileRef = 895FE06D22011E9A00FCF18A /* OverrideSelectionViewController.storyboard */; };
		895FE07122011EDD00FCF18A /* EmojiInputController.storyboard in Resources */ = {isa = PBXBuildFile; fileRef = 895FE07022011EDD00FCF18A /* EmojiInputController.storyboard */; };
		895FE07F22011F0C00FCF18A /* DoubleRangeTableViewCell.xib in Resources */ = {isa = PBXBuildFile; fileRef = 895FE07222011F0B00FCF18A /* DoubleRangeTableViewCell.xib */; };
		895FE08022011F0C00FCF18A /* EmojiDataSource.swift in Sources */ = {isa = PBXBuildFile; fileRef = 895FE07322011F0B00FCF18A /* EmojiDataSource.swift */; };
		895FE08122011F0C00FCF18A /* OverridePresetCollectionViewCell.swift in Sources */ = {isa = PBXBuildFile; fileRef = 895FE07422011F0B00FCF18A /* OverridePresetCollectionViewCell.swift */; };
		895FE08222011F0C00FCF18A /* LabeledTextFieldTableViewCell.swift in Sources */ = {isa = PBXBuildFile; fileRef = 895FE07522011F0B00FCF18A /* LabeledTextFieldTableViewCell.swift */; };
		895FE08322011F0C00FCF18A /* OverrideSelectionFooterView.swift in Sources */ = {isa = PBXBuildFile; fileRef = 895FE07622011F0B00FCF18A /* OverrideSelectionFooterView.swift */; };
		895FE08622011F0C00FCF18A /* DecimalTextFieldTableViewCell.xib in Resources */ = {isa = PBXBuildFile; fileRef = 895FE07922011F0B00FCF18A /* DecimalTextFieldTableViewCell.xib */; };
		895FE08722011F0C00FCF18A /* EmojiInputCell.swift in Sources */ = {isa = PBXBuildFile; fileRef = 895FE07A22011F0C00FCF18A /* EmojiInputCell.swift */; };
		895FE08822011F0C00FCF18A /* DoubleRangeTableViewCell.swift in Sources */ = {isa = PBXBuildFile; fileRef = 895FE07B22011F0C00FCF18A /* DoubleRangeTableViewCell.swift */; };
		895FE08922011F0C00FCF18A /* OverrideSelectionHeaderView.swift in Sources */ = {isa = PBXBuildFile; fileRef = 895FE07C22011F0C00FCF18A /* OverrideSelectionHeaderView.swift */; };
		895FE08A22011F0C00FCF18A /* LabeledTextFieldTableViewCell.xib in Resources */ = {isa = PBXBuildFile; fileRef = 895FE07D22011F0C00FCF18A /* LabeledTextFieldTableViewCell.xib */; };
		895FE08B22011F0C00FCF18A /* EmojiInputHeaderView.swift in Sources */ = {isa = PBXBuildFile; fileRef = 895FE07E22011F0C00FCF18A /* EmojiInputHeaderView.swift */; };
		895FE09022011F4800FCF18A /* OverrideSelectionViewController.swift in Sources */ = {isa = PBXBuildFile; fileRef = 895FE08C22011F4800FCF18A /* OverrideSelectionViewController.swift */; };
		895FE09122011F4800FCF18A /* AddEditOverrideTableViewController.swift in Sources */ = {isa = PBXBuildFile; fileRef = 895FE08D22011F4800FCF18A /* AddEditOverrideTableViewController.swift */; };
		895FE09322011F4800FCF18A /* EmojiInputController.swift in Sources */ = {isa = PBXBuildFile; fileRef = 895FE08F22011F4800FCF18A /* EmojiInputController.swift */; };
		89627B16244115A400BEB424 /* CardList.swift in Sources */ = {isa = PBXBuildFile; fileRef = 89627B15244115A400BEB424 /* CardList.swift */; };
		89627B182441168900BEB424 /* ConfigurationPage.swift in Sources */ = {isa = PBXBuildFile; fileRef = 89627B172441168900BEB424 /* ConfigurationPage.swift */; };
		89653C802473527100E1BAA5 /* FractionalQuantityPicker.swift in Sources */ = {isa = PBXBuildFile; fileRef = 89653C7F2473527100E1BAA5 /* FractionalQuantityPicker.swift */; };
		89653C822473592600E1BAA5 /* CarbRatioScheduleEditor.swift in Sources */ = {isa = PBXBuildFile; fileRef = 89653C812473592600E1BAA5 /* CarbRatioScheduleEditor.swift */; };
		89653C8424738D2B00E1BAA5 /* BasalRateScheduleEditor.swift in Sources */ = {isa = PBXBuildFile; fileRef = 89653C8324738D2B00E1BAA5 /* BasalRateScheduleEditor.swift */; };
		8974AFC022120D7A0043F01B /* TemporaryScheduleOverrideTests.swift in Sources */ = {isa = PBXBuildFile; fileRef = 8974AFBF22120D7A0043F01B /* TemporaryScheduleOverrideTests.swift */; };
		8974B0682215FE460043F01B /* Collection.swift in Sources */ = {isa = PBXBuildFile; fileRef = 8974B0672215FE460043F01B /* Collection.swift */; };
		8974B0692215FE460043F01B /* Collection.swift in Sources */ = {isa = PBXBuildFile; fileRef = 8974B0672215FE460043F01B /* Collection.swift */; };
		898B4E75246CCAB50053C484 /* Binding.swift in Sources */ = {isa = PBXBuildFile; fileRef = 898B4E74246CCAB50053C484 /* Binding.swift */; };
		898B4E77246DAE280053C484 /* GlucoseRangePicker.swift in Sources */ = {isa = PBXBuildFile; fileRef = 898B4E76246DAE280053C484 /* GlucoseRangePicker.swift */; };
		898B4E7B246DC6A70053C484 /* CorrectionRangeScheduleEditor.swift in Sources */ = {isa = PBXBuildFile; fileRef = 898B4E7A246DC6A70053C484 /* CorrectionRangeScheduleEditor.swift */; };
		898B4E7E246DEB920053C484 /* GuardrailConstrainedQuantityRangeView.swift in Sources */ = {isa = PBXBuildFile; fileRef = 898B4E7D246DEB920053C484 /* GuardrailConstrainedQuantityRangeView.swift */; };
		898C896A24D4BF11002FA994 /* Guardrail+Settings.swift in Sources */ = {isa = PBXBuildFile; fileRef = 898C896924D4BF11002FA994 /* Guardrail+Settings.swift */; };
		898C896D24D4BF75002FA994 /* FloatingPoint.swift in Sources */ = {isa = PBXBuildFile; fileRef = 898C896C24D4BF75002FA994 /* FloatingPoint.swift */; };
		898C897124D4C0E4002FA994 /* GuardrailTests.swift in Sources */ = {isa = PBXBuildFile; fileRef = 898C897024D4C0E4002FA994 /* GuardrailTests.swift */; };
		898E6E5D2241783C0019E459 /* SetConstrainedScheduleEntryTableViewCell.swift in Sources */ = {isa = PBXBuildFile; fileRef = 892A5D63222F6B13008961AB /* SetConstrainedScheduleEntryTableViewCell.swift */; };
		898E6E67224179310019E459 /* BaseHUDView.swift in Sources */ = {isa = PBXBuildFile; fileRef = 898E6E64224179300019E459 /* BaseHUDView.swift */; };
		898E6E68224179310019E459 /* BatteryLevelHUDView.xib in Resources */ = {isa = PBXBuildFile; fileRef = 898E6E65224179300019E459 /* BatteryLevelHUDView.xib */; };
		898E6E69224179310019E459 /* BatteryLevelHUDView.swift in Sources */ = {isa = PBXBuildFile; fileRef = 898E6E66224179300019E459 /* BatteryLevelHUDView.swift */; };
		898E6E6A224179530019E459 /* BasalScheduleTableViewController.swift in Sources */ = {isa = PBXBuildFile; fileRef = 892A5D60222F6AF3008961AB /* BasalScheduleTableViewController.swift */; };
		898E6E6C224194060019E459 /* UIColor.swift in Sources */ = {isa = PBXBuildFile; fileRef = 898E6E6B224194050019E459 /* UIColor.swift */; };
		898E6E6E2241ED9F0019E459 /* SuspendResumeTableViewCell.swift in Sources */ = {isa = PBXBuildFile; fileRef = 898E6E6D2241ED9F0019E459 /* SuspendResumeTableViewCell.swift */; };
		898E6E702241EDB70019E459 /* PercentageTextFieldTableViewController.swift in Sources */ = {isa = PBXBuildFile; fileRef = 898E6E6F2241EDB70019E459 /* PercentageTextFieldTableViewController.swift */; };
		898E6E722241EDC10019E459 /* DateAndDurationTableViewController.swift in Sources */ = {isa = PBXBuildFile; fileRef = 898E6E712241EDC10019E459 /* DateAndDurationTableViewController.swift */; };
		898E6E732241EE000019E459 /* Comparable.swift in Sources */ = {isa = PBXBuildFile; fileRef = 892A5DBB2231E20C008961AB /* Comparable.swift */; };
		899012C1246F1D8F007B88BA /* ExpandableSetting.swift in Sources */ = {isa = PBXBuildFile; fileRef = 899012C0246F1D8F007B88BA /* ExpandableSetting.swift */; };
		89904032245B5CA500F1C0A2 /* Deletable.swift in Sources */ = {isa = PBXBuildFile; fileRef = 89904031245B5CA500F1C0A2 /* Deletable.swift */; };
		8992426521EC138000EA512B /* UIColor.swift in Sources */ = {isa = PBXBuildFile; fileRef = 8992426421EC138000EA512B /* UIColor.swift */; };
		8997B4F523727E8A00061132 /* CustomOverrideCollectionViewCell.swift in Sources */ = {isa = PBXBuildFile; fileRef = 8997B4F423727E8A00061132 /* CustomOverrideCollectionViewCell.swift */; };
		89AC9DCB24529927004A6B8A /* QuantityPicker.swift in Sources */ = {isa = PBXBuildFile; fileRef = 89AC9DCA24529927004A6B8A /* QuantityPicker.swift */; };
		89AC9DCD24529D9B004A6B8A /* TimePicker.swift in Sources */ = {isa = PBXBuildFile; fileRef = 89AC9DCC24529D9B004A6B8A /* TimePicker.swift */; };
		89ADE129226BDB280067222B /* TestingScenario.swift in Sources */ = {isa = PBXBuildFile; fileRef = 89ADE128226BDB280067222B /* TestingScenario.swift */; };
		89ADE12B226BDB730067222B /* DateRelativeCarbEntry.swift in Sources */ = {isa = PBXBuildFile; fileRef = 89ADE12A226BDB730067222B /* DateRelativeCarbEntry.swift */; };
		89ADE12D226BDD190067222B /* DateRelativeBasalEntry.swift in Sources */ = {isa = PBXBuildFile; fileRef = 89ADE12C226BDD190067222B /* DateRelativeBasalEntry.swift */; };
		89ADE12F226BDED40067222B /* DateRelativeBolusEntry.swift in Sources */ = {isa = PBXBuildFile; fileRef = 89ADE12E226BDED40067222B /* DateRelativeBolusEntry.swift */; };
		89ADE132226BE0590067222B /* HKUnit.swift in Sources */ = {isa = PBXBuildFile; fileRef = 43D8FDEE1C7290350073BE78 /* HKUnit.swift */; };
		89ADE134226BF0490067222B /* TestingScenarioInstance.swift in Sources */ = {isa = PBXBuildFile; fileRef = 89ADE133226BF0490067222B /* TestingScenarioInstance.swift */; };
		89ADE136226BF0BE0067222B /* DateRelativeGlucoseSample.swift in Sources */ = {isa = PBXBuildFile; fileRef = 89ADE135226BF0BE0067222B /* DateRelativeGlucoseSample.swift */; };
		89ADE138226BF51D0067222B /* NSData.swift in Sources */ = {isa = PBXBuildFile; fileRef = 434FB64B1D712449007B9C70 /* NSData.swift */; };
		89ADE139226BF51E0067222B /* NSData.swift in Sources */ = {isa = PBXBuildFile; fileRef = 434FB64B1D712449007B9C70 /* NSData.swift */; };
		89AE2226228BC54C00BDFD85 /* TemporaryScheduleOverridePreset.swift in Sources */ = {isa = PBXBuildFile; fileRef = 89AE221F228BC54C00BDFD85 /* TemporaryScheduleOverridePreset.swift */; };
		89AE2227228BC54C00BDFD85 /* TemporaryScheduleOverride.swift in Sources */ = {isa = PBXBuildFile; fileRef = 89AE2223228BC54C00BDFD85 /* TemporaryScheduleOverride.swift */; };
		89AE2228228BC54C00BDFD85 /* TemporaryScheduleOverrideSettings.swift in Sources */ = {isa = PBXBuildFile; fileRef = 89AE2224228BC54C00BDFD85 /* TemporaryScheduleOverrideSettings.swift */; };
		89AE2229228BC54C00BDFD85 /* TemporaryScheduleOverrideHistory.swift in Sources */ = {isa = PBXBuildFile; fileRef = 89AE2225228BC54C00BDFD85 /* TemporaryScheduleOverrideHistory.swift */; };
		89AE222B228BC56A00BDFD85 /* WeakSet.swift in Sources */ = {isa = PBXBuildFile; fileRef = 89AE222A228BC56A00BDFD85 /* WeakSet.swift */; };
		89AE222C228BC66E00BDFD85 /* Locked.swift in Sources */ = {isa = PBXBuildFile; fileRef = 89AC792E224C781200B8E9BA /* Locked.swift */; };
		89AE222D228BC66E00BDFD85 /* Locked.swift in Sources */ = {isa = PBXBuildFile; fileRef = 89AC792E224C781200B8E9BA /* Locked.swift */; };
		89AE222E228BC68000BDFD85 /* DoseProgressReporter.swift in Sources */ = {isa = PBXBuildFile; fileRef = 89AC792C224C781100B8E9BA /* DoseProgressReporter.swift */; };
		89AE222F228BC68000BDFD85 /* DoseProgressTimerEstimator.swift in Sources */ = {isa = PBXBuildFile; fileRef = 89AC792D224C781100B8E9BA /* DoseProgressTimerEstimator.swift */; };
		89AE2230228BC68100BDFD85 /* DoseProgressReporter.swift in Sources */ = {isa = PBXBuildFile; fileRef = 89AC792C224C781100B8E9BA /* DoseProgressReporter.swift */; };
		89AE2231228BC68100BDFD85 /* DoseProgressTimerEstimator.swift in Sources */ = {isa = PBXBuildFile; fileRef = 89AC792D224C781100B8E9BA /* DoseProgressTimerEstimator.swift */; };
		89AE2232228BC68600BDFD85 /* UnfairLock.swift in Sources */ = {isa = PBXBuildFile; fileRef = C1ABE38D2245CFCD00570E82 /* UnfairLock.swift */; };
		89AE2233228BC6A500BDFD85 /* MockDoseProgressEstimator.swift in Sources */ = {isa = PBXBuildFile; fileRef = 89AC7934224C783500B8E9BA /* MockDoseProgressEstimator.swift */; };
		89AE2235228BCAAB00BDFD85 /* CarbSensitivitySchedule.swift in Sources */ = {isa = PBXBuildFile; fileRef = 891A3FDA224BEC0D00378B27 /* CarbSensitivitySchedule.swift */; };
		89AE2236228BCAAB00BDFD85 /* DailyQuantitySchedule+Override.swift in Sources */ = {isa = PBXBuildFile; fileRef = 891A3FD4224B047200378B27 /* DailyQuantitySchedule+Override.swift */; };
		89AE2237228BCAAB00BDFD85 /* EGPSchedule.swift in Sources */ = {isa = PBXBuildFile; fileRef = 891A3FD8224BEB4500378B27 /* EGPSchedule.swift */; };
		89AE2238228BCAAB00BDFD85 /* TemporaryScheduleOverride.swift in Sources */ = {isa = PBXBuildFile; fileRef = 89AE2223228BC54C00BDFD85 /* TemporaryScheduleOverride.swift */; };
		89AE2239228BCAAB00BDFD85 /* TemporaryScheduleOverrideHistory.swift in Sources */ = {isa = PBXBuildFile; fileRef = 89AE2225228BC54C00BDFD85 /* TemporaryScheduleOverrideHistory.swift */; };
		89AE223A228BCAAB00BDFD85 /* TemporaryScheduleOverridePreset.swift in Sources */ = {isa = PBXBuildFile; fileRef = 89AE221F228BC54C00BDFD85 /* TemporaryScheduleOverridePreset.swift */; };
		89AE223B228BCAAB00BDFD85 /* TemporaryScheduleOverrideSettings.swift in Sources */ = {isa = PBXBuildFile; fileRef = 89AE2224228BC54C00BDFD85 /* TemporaryScheduleOverrideSettings.swift */; };
		89AE223C228BCAAB00BDFD85 /* WeakSet.swift in Sources */ = {isa = PBXBuildFile; fileRef = 89AE222A228BC56A00BDFD85 /* WeakSet.swift */; };
		89AE223D228BCB0B00BDFD85 /* Collection.swift in Sources */ = {isa = PBXBuildFile; fileRef = 8974B0672215FE460043F01B /* Collection.swift */; };
		89AE223E228BD3C400BDFD85 /* SetConstrainedScheduleEntryTableViewCell.xib in Resources */ = {isa = PBXBuildFile; fileRef = 892A5D62222F6B13008961AB /* SetConstrainedScheduleEntryTableViewCell.xib */; };
		89AE2245228D0B5C00BDFD85 /* TimeZone.swift in Sources */ = {isa = PBXBuildFile; fileRef = 4303C4901E2D664200ADEDC8 /* TimeZone.swift */; };
		89AF78C02447E285002B4FCC /* CardStackBuilder.swift in Sources */ = {isa = PBXBuildFile; fileRef = 89AF78BF2447E285002B4FCC /* CardStackBuilder.swift */; };
		89AF78C22447E353002B4FCC /* Splat.swift in Sources */ = {isa = PBXBuildFile; fileRef = 89AF78C12447E353002B4FCC /* Splat.swift */; };
		89AF78C624482269002B4FCC /* ActionButtonStyle.swift in Sources */ = {isa = PBXBuildFile; fileRef = 89AF78C524482268002B4FCC /* ActionButtonStyle.swift */; };
		89B0B2AA2453C0AB0063D4A7 /* GuardrailConstraintedQuantityView.swift in Sources */ = {isa = PBXBuildFile; fileRef = 89B0B2A92453C0AB0063D4A7 /* GuardrailConstraintedQuantityView.swift */; };
		89BE75C124649C2E00B145D9 /* ModalHeaderButtonBar.swift in Sources */ = {isa = PBXBuildFile; fileRef = 89BE75C024649C2E00B145D9 /* ModalHeaderButtonBar.swift */; };
		89BE75C324649C4C00B145D9 /* RoundedCorners.swift in Sources */ = {isa = PBXBuildFile; fileRef = 89BE75C224649C4C00B145D9 /* RoundedCorners.swift */; };
		89BE75C524649C8100B145D9 /* NewScheduleItemEditor.swift in Sources */ = {isa = PBXBuildFile; fileRef = 89BE75C424649C8100B145D9 /* NewScheduleItemEditor.swift */; };
		89BE75C72464B4A900B145D9 /* Environment+Dismiss.swift in Sources */ = {isa = PBXBuildFile; fileRef = 89BE75C62464B4A900B145D9 /* Environment+Dismiss.swift */; };
		89BE75CB2464BC2000B145D9 /* AlertContent.swift in Sources */ = {isa = PBXBuildFile; fileRef = 89BE75CA2464BC2000B145D9 /* AlertContent.swift */; };
		89CA2B35226D1624004D9350 /* MutableCollection.swift in Sources */ = {isa = PBXBuildFile; fileRef = 89CA2B33226D15E0004D9350 /* MutableCollection.swift */; };
		89CA2B36226D1627004D9350 /* MutableCollection.swift in Sources */ = {isa = PBXBuildFile; fileRef = 89CA2B33226D15E0004D9350 /* MutableCollection.swift */; };
		89CA2B38226D4456004D9350 /* DateRelativeQuantity.swift in Sources */ = {isa = PBXBuildFile; fileRef = 89CA2B37226D4456004D9350 /* DateRelativeQuantity.swift */; };
		89CAB36B24C9EC25009EE3CE /* DismissibleKeyboardTextField.swift in Sources */ = {isa = PBXBuildFile; fileRef = 89CAB36A24C9EC25009EE3CE /* DismissibleKeyboardTextField.swift */; };
		89CAB36D24C9EC98009EE3CE /* Keyboard.swift in Sources */ = {isa = PBXBuildFile; fileRef = 89CAB36C24C9EC98009EE3CE /* Keyboard.swift */; };
		89CAB36F24C9ECCA009EE3CE /* View+KeyboardAware.swift in Sources */ = {isa = PBXBuildFile; fileRef = 89CAB36E24C9ECCA009EE3CE /* View+KeyboardAware.swift */; };
		89CAB37124CB4DEC009EE3CE /* WarningView.swift in Sources */ = {isa = PBXBuildFile; fileRef = 89CAB37024CB4DEC009EE3CE /* WarningView.swift */; };
		89CC35D42403450E008FB633 /* ThumbView.swift in Sources */ = {isa = PBXBuildFile; fileRef = 89CC35D32403450E008FB633 /* ThumbView.swift */; };
		89D2048221CC7BD8001238CC /* MockKit.h in Headers */ = {isa = PBXBuildFile; fileRef = 89D2047421CC7BD7001238CC /* MockKit.h */; settings = {ATTRIBUTES = (Public, ); }; };
		89D2048921CC7BF7001238CC /* HealthKit.framework in Frameworks */ = {isa = PBXBuildFile; fileRef = 4301582C1C7ECD7A00B64B63 /* HealthKit.framework */; };
		89D2049F21CC7C13001238CC /* MockKitUI.h in Headers */ = {isa = PBXBuildFile; fileRef = 89D2049121CC7C13001238CC /* MockKitUI.h */; settings = {ATTRIBUTES = (Public, ); }; };
		89D204A621CC7C55001238CC /* LoopKit.framework in Frameworks */ = {isa = PBXBuildFile; fileRef = 43D8FDCB1C728FDF0073BE78 /* LoopKit.framework */; };
		89D204A721CC7C5C001238CC /* LoopKitUI.framework in Frameworks */ = {isa = PBXBuildFile; fileRef = 43BA7154201E484D0058961E /* LoopKitUI.framework */; };
		89D204A821CC7C60001238CC /* MockKit.framework in Frameworks */ = {isa = PBXBuildFile; fileRef = 89D2047221CC7BD7001238CC /* MockKit.framework */; };
		89D204A921CC7C8F001238CC /* MockPumpManager.swift in Sources */ = {isa = PBXBuildFile; fileRef = 89AB9EC621A4774500351324 /* MockPumpManager.swift */; };
		89D204AA21CC7C8F001238CC /* MockGlucoseProvider.swift in Sources */ = {isa = PBXBuildFile; fileRef = 89CCD4F721A8D5500068C3FB /* MockGlucoseProvider.swift */; };
		89D204AB21CC7C8F001238CC /* MockCGMDataSource.swift in Sources */ = {isa = PBXBuildFile; fileRef = 89CCD4F121A87D340068C3FB /* MockCGMDataSource.swift */; };
		89D204AC21CC7C8F001238CC /* MockCGMManager.swift in Sources */ = {isa = PBXBuildFile; fileRef = 89AB9EC821A4BC2400351324 /* MockCGMManager.swift */; };
		89D204B221CC7D93001238CC /* Collection.swift in Sources */ = {isa = PBXBuildFile; fileRef = 89DC540C21B75AE7005A1CE0 /* Collection.swift */; };
		89D204B421CC7E74001238CC /* MockCGMManager+UI.swift in Sources */ = {isa = PBXBuildFile; fileRef = 89CCD4F321A8A2B30068C3FB /* MockCGMManager+UI.swift */; };
		89D204B521CC7E74001238CC /* MockPumpManager+UI.swift in Sources */ = {isa = PBXBuildFile; fileRef = 89AB9ECA21A4C36200351324 /* MockPumpManager+UI.swift */; };
		89D204B721CC7F34001238CC /* MockPumpManagerSetupViewController.swift in Sources */ = {isa = PBXBuildFile; fileRef = 89AB9ECF21A4D2E500351324 /* MockPumpManagerSetupViewController.swift */; };
		89D204B821CC7F34001238CC /* MockPumpManagerSettingsSetupViewController.swift in Sources */ = {isa = PBXBuildFile; fileRef = 89AB9ED121A4D74000351324 /* MockPumpManagerSettingsSetupViewController.swift */; };
		89D204B921CC7F34001238CC /* MockPumpManager.storyboard in Resources */ = {isa = PBXBuildFile; fileRef = 89AB9ED321A4D8F000351324 /* MockPumpManager.storyboard */; };
		89D204BA21CC7F34001238CC /* MockPumpManagerSettingsViewController.swift in Sources */ = {isa = PBXBuildFile; fileRef = 89AB9ED521A4DE5F00351324 /* MockPumpManagerSettingsViewController.swift */; };
		89D204BB21CC7F34001238CC /* MockCGMManagerSettingsViewController.swift in Sources */ = {isa = PBXBuildFile; fileRef = 89CCD4F521A8A6A60068C3FB /* MockCGMManagerSettingsViewController.swift */; };
		89D204BC21CC7F34001238CC /* SineCurveParametersTableViewController.swift in Sources */ = {isa = PBXBuildFile; fileRef = 8907E35A21A9D1B200335852 /* SineCurveParametersTableViewController.swift */; };
		89D204BD21CC7F34001238CC /* RandomOutlierTableViewController.swift in Sources */ = {isa = PBXBuildFile; fileRef = 892F481A21AB2964004D313D /* RandomOutlierTableViewController.swift */; };
		89D204BE21CC7F34001238CC /* GlucoseTrendTableViewController.swift in Sources */ = {isa = PBXBuildFile; fileRef = 89D2046B21C83C3F001238CC /* GlucoseTrendTableViewController.swift */; };
		89D204BF21CC7FFB001238CC /* NSTimeInterval.swift in Sources */ = {isa = PBXBuildFile; fileRef = 43D8FDF21C7290350073BE78 /* NSTimeInterval.swift */; };
		89D204C121CC8005001238CC /* NibLoadable.swift in Sources */ = {isa = PBXBuildFile; fileRef = 43177D0D1D3737420006E908 /* NibLoadable.swift */; };
		89D204C221CC8008001238CC /* IdentifiableClass.swift in Sources */ = {isa = PBXBuildFile; fileRef = 434FF1DF1CF269D8000DB779 /* IdentifiableClass.swift */; };
		89D204C421CC803C001238CC /* HKUnit.swift in Sources */ = {isa = PBXBuildFile; fileRef = 43D8FDEE1C7290350073BE78 /* HKUnit.swift */; };
		89D204C521CC815E001238CC /* NSTimeInterval.swift in Sources */ = {isa = PBXBuildFile; fileRef = 43D8FDF21C7290350073BE78 /* NSTimeInterval.swift */; };
		89D204C621CC8165001238CC /* UITableViewCell.swift in Sources */ = {isa = PBXBuildFile; fileRef = 434FF1E31CF26A1E000DB779 /* UITableViewCell.swift */; };
		89D204CB21CC8228001238CC /* NumberFormatter.swift in Sources */ = {isa = PBXBuildFile; fileRef = 434C5F9D209938CD00B2FD1A /* NumberFormatter.swift */; };
		89D204CC21CC8236001238CC /* LocalizedString.swift in Sources */ = {isa = PBXBuildFile; fileRef = 1F5DAB1C2118C95700048054 /* LocalizedString.swift */; };
		89D204D221CC837A001238CC /* Assets.xcassets in Resources */ = {isa = PBXBuildFile; fileRef = 89D204D121CC837A001238CC /* Assets.xcassets */; };
		89E7E61024D11AB600591386 /* OrientationLock.swift in Sources */ = {isa = PBXBuildFile; fileRef = 89E7E60F24D11AB600591386 /* OrientationLock.swift */; };
		89ED164024A29BA300C9A105 /* Sequence.swift in Sources */ = {isa = PBXBuildFile; fileRef = 89ED163F24A29BA300C9A105 /* Sequence.swift */; };
		89ED164124A29BA300C9A105 /* Sequence.swift in Sources */ = {isa = PBXBuildFile; fileRef = 89ED163F24A29BA300C9A105 /* Sequence.swift */; };
		89ED164324A29BE400C9A105 /* ClosedRange.swift in Sources */ = {isa = PBXBuildFile; fileRef = 89ED164224A29BE400C9A105 /* ClosedRange.swift */; };
		89ED164424A29BE400C9A105 /* ClosedRange.swift in Sources */ = {isa = PBXBuildFile; fileRef = 89ED164224A29BE400C9A105 /* ClosedRange.swift */; };
		89F53E9422B4328E0024A67C /* MutableCollection.swift in Sources */ = {isa = PBXBuildFile; fileRef = 89CA2B33226D15E0004D9350 /* MutableCollection.swift */; };
		89F53E9522B437570024A67C /* MutableCollection.swift in Sources */ = {isa = PBXBuildFile; fileRef = 89CA2B33226D15E0004D9350 /* MutableCollection.swift */; };
		89F6E30D2449713600CB9E15 /* CardStack.swift in Sources */ = {isa = PBXBuildFile; fileRef = 89F6E30C2449713600CB9E15 /* CardStack.swift */; };
		89F6E30F244A1A5D00CB9E15 /* Guardrail.swift in Sources */ = {isa = PBXBuildFile; fileRef = 89F6E30E244A1A5D00CB9E15 /* Guardrail.swift */; };
		89F6E311244A1AAB00CB9E15 /* SettingDescription.swift in Sources */ = {isa = PBXBuildFile; fileRef = 89F6E310244A1AAB00CB9E15 /* SettingDescription.swift */; };
		89F6E314244A1AB600CB9E15 /* GuardrailWarning.swift in Sources */ = {isa = PBXBuildFile; fileRef = 89F6E312244A1AB500CB9E15 /* GuardrailWarning.swift */; };
		89F6E315244A1AB600CB9E15 /* GlucoseValuePicker.swift in Sources */ = {isa = PBXBuildFile; fileRef = 89F6E313244A1AB600CB9E15 /* GlucoseValuePicker.swift */; };
		89FC688F245A2D680075CF59 /* InsulinSensitivityScheduleEditor.swift in Sources */ = {isa = PBXBuildFile; fileRef = 89FC688A245A2D670075CF59 /* InsulinSensitivityScheduleEditor.swift */; };
		89FC6890245A2D680075CF59 /* QuantityScheduleEditor.swift in Sources */ = {isa = PBXBuildFile; fileRef = 89FC688B245A2D670075CF59 /* QuantityScheduleEditor.swift */; };
		89FC6891245A2D680075CF59 /* ScheduleItemPicker.swift in Sources */ = {isa = PBXBuildFile; fileRef = 89FC688C245A2D680075CF59 /* ScheduleItemPicker.swift */; };
		89FC6892245A2D680075CF59 /* ScheduleEditor.swift in Sources */ = {isa = PBXBuildFile; fileRef = 89FC688D245A2D680075CF59 /* ScheduleEditor.swift */; };
		89FC6893245A2D680075CF59 /* ScheduleItemView.swift in Sources */ = {isa = PBXBuildFile; fileRef = 89FC688E245A2D680075CF59 /* ScheduleItemView.swift */; };
		9E78433F236653F00016C583 /* ice_35_min_none_piecewiselinear_output.json in Resources */ = {isa = PBXBuildFile; fileRef = 9E78433E236653F00016C583 /* ice_35_min_none_piecewiselinear_output.json */; };
		9E784341236656770016C583 /* ice_35_min_partial_piecewiselinear_output.json in Resources */ = {isa = PBXBuildFile; fileRef = 9E784340236656770016C583 /* ice_35_min_partial_piecewiselinear_output.json */; };
		9E784343236659BD0016C583 /* ice_slow_absorption_piecewiselinear_output.json in Resources */ = {isa = PBXBuildFile; fileRef = 9E784342236659BD0016C583 /* ice_slow_absorption_piecewiselinear_output.json */; };
		9E78434523665B5A0016C583 /* ice_35_min_partial_piecewiselinear_adaptiverate_output.json in Resources */ = {isa = PBXBuildFile; fileRef = 9E78434423665B5A0016C583 /* ice_35_min_partial_piecewiselinear_adaptiverate_output.json */; };
		A9012EB225BA3861000813AD /* SetupUIResult.swift in Sources */ = {isa = PBXBuildFile; fileRef = A9012EB125BA3861000813AD /* SetupUIResult.swift */; };
		A912BE29245B9CD500CBE199 /* SettingsObject+CoreDataClass.swift in Sources */ = {isa = PBXBuildFile; fileRef = A912BE28245B9CD500CBE199 /* SettingsObject+CoreDataClass.swift */; };
		A912BE2B245B9E8600CBE199 /* SettingsObject+CoreDataProperties.swift in Sources */ = {isa = PBXBuildFile; fileRef = A912BE2A245B9E8600CBE199 /* SettingsObject+CoreDataProperties.swift */; };
		A912BE2D245B9F9800CBE199 /* SettingsObject+CoreDataClass.swift in Sources */ = {isa = PBXBuildFile; fileRef = A912BE28245B9CD500CBE199 /* SettingsObject+CoreDataClass.swift */; };
		A919889C2354E5EB00B75EEE /* SettingsStore.swift in Sources */ = {isa = PBXBuildFile; fileRef = A919889B2354E5EB00B75EEE /* SettingsStore.swift */; };
		A919889F2355016B00B75EEE /* DosingDecisionStore.swift in Sources */ = {isa = PBXBuildFile; fileRef = A919889E2355016B00B75EEE /* DosingDecisionStore.swift */; };
		A91A601A23CD023800C0E8A1 /* Modelv2.xcmappingmodel in Sources */ = {isa = PBXBuildFile; fileRef = A91A601923CD023800C0E8A1 /* Modelv2.xcmappingmodel */; };
		A91A601B23CD023800C0E8A1 /* Modelv2.xcmappingmodel in Sources */ = {isa = PBXBuildFile; fileRef = A91A601923CD023800C0E8A1 /* Modelv2.xcmappingmodel */; };
		A933DB8824BF956F009B417A /* CriticalEventLog.swift in Sources */ = {isa = PBXBuildFile; fileRef = A933DB8724BF956F009B417A /* CriticalEventLog.swift */; };
		A933DB8924BF97CC009B417A /* CriticalEventLog.swift in Sources */ = {isa = PBXBuildFile; fileRef = A933DB8724BF956F009B417A /* CriticalEventLog.swift */; };
		A93761C125ED670200F6BE43 /* BluetoothProvider.swift in Sources */ = {isa = PBXBuildFile; fileRef = A93761C025ED670200F6BE43 /* BluetoothProvider.swift */; };
		A93761C225ED670200F6BE43 /* BluetoothProvider.swift in Sources */ = {isa = PBXBuildFile; fileRef = A93761C025ED670200F6BE43 /* BluetoothProvider.swift */; };
		A9498D6F23386C0B00DAA9B9 /* TempBasalRecommendation.swift in Sources */ = {isa = PBXBuildFile; fileRef = A9498D6E23386C0B00DAA9B9 /* TempBasalRecommendation.swift */; };
		A9498D7023386C0B00DAA9B9 /* TempBasalRecommendation.swift in Sources */ = {isa = PBXBuildFile; fileRef = A9498D6E23386C0B00DAA9B9 /* TempBasalRecommendation.swift */; };
		A9498D7823386C3300DAA9B9 /* LoggingService.swift in Sources */ = {isa = PBXBuildFile; fileRef = A9498D7123386C3200DAA9B9 /* LoggingService.swift */; };
		A9498D7C23386C3300DAA9B9 /* AnalyticsService.swift in Sources */ = {isa = PBXBuildFile; fileRef = A9498D7323386C3200DAA9B9 /* AnalyticsService.swift */; };
		A9498D7E23386C3300DAA9B9 /* GlucoseThreshold.swift in Sources */ = {isa = PBXBuildFile; fileRef = A9498D7423386C3200DAA9B9 /* GlucoseThreshold.swift */; };
		A9498D7F23386C3300DAA9B9 /* GlucoseThreshold.swift in Sources */ = {isa = PBXBuildFile; fileRef = A9498D7423386C3200DAA9B9 /* GlucoseThreshold.swift */; };
		A9498D8023386C3300DAA9B9 /* RemoteDataService.swift in Sources */ = {isa = PBXBuildFile; fileRef = A9498D7523386C3300DAA9B9 /* RemoteDataService.swift */; };
		A9498D8223386C3300DAA9B9 /* Service.swift in Sources */ = {isa = PBXBuildFile; fileRef = A9498D7623386C3300DAA9B9 /* Service.swift */; };
		A9498D8423386C3300DAA9B9 /* DiagnosticLog.swift in Sources */ = {isa = PBXBuildFile; fileRef = A9498D7723386C3300DAA9B9 /* DiagnosticLog.swift */; };
		A9498D8823386CAF00DAA9B9 /* ServiceViewController.swift in Sources */ = {isa = PBXBuildFile; fileRef = A9498D8623386CAF00DAA9B9 /* ServiceViewController.swift */; };
		A9498D8B23386CC700DAA9B9 /* ServiceUI.swift in Sources */ = {isa = PBXBuildFile; fileRef = A9498D8A23386CC700DAA9B9 /* ServiceUI.swift */; };
		A9498D8D23386CD800DAA9B9 /* MockService.swift in Sources */ = {isa = PBXBuildFile; fileRef = A9498D8C23386CD700DAA9B9 /* MockService.swift */; };
		A9498D8F23386CE800DAA9B9 /* MockServiceTableViewController.swift in Sources */ = {isa = PBXBuildFile; fileRef = A9498D8E23386CE800DAA9B9 /* MockServiceTableViewController.swift */; };
		A9498D9123386D0800DAA9B9 /* MockService+UI.swift in Sources */ = {isa = PBXBuildFile; fileRef = A9498D9023386D0800DAA9B9 /* MockService+UI.swift */; };
		A95A1D7F2460BBC70079378D /* DosingDecisionObject+CoreDataClass.swift in Sources */ = {isa = PBXBuildFile; fileRef = A95A1D7E2460BBC70079378D /* DosingDecisionObject+CoreDataClass.swift */; };
		A95A1D802460BBC70079378D /* DosingDecisionObject+CoreDataClass.swift in Sources */ = {isa = PBXBuildFile; fileRef = A95A1D7E2460BBC70079378D /* DosingDecisionObject+CoreDataClass.swift */; };
		A95A1D822460BBDC0079378D /* DosingDecisionObject+CoreDataProperties.swift in Sources */ = {isa = PBXBuildFile; fileRef = A95A1D812460BBDC0079378D /* DosingDecisionObject+CoreDataProperties.swift */; };
		A95A1D832460BBDC0079378D /* DosingDecisionObject+CoreDataProperties.swift in Sources */ = {isa = PBXBuildFile; fileRef = A95A1D812460BBDC0079378D /* DosingDecisionObject+CoreDataProperties.swift */; };
		A95A1D852460CAD50079378D /* CarbValueTests.swift in Sources */ = {isa = PBXBuildFile; fileRef = A95A1D842460CAD50079378D /* CarbValueTests.swift */; };
		A95A1D872460F1250079378D /* GlucoseValueTests.swift in Sources */ = {isa = PBXBuildFile; fileRef = A95A1D862460F1250079378D /* GlucoseValueTests.swift */; };
		A95A1D892460F8930079378D /* PumpManagerStatusTests.swift in Sources */ = {isa = PBXBuildFile; fileRef = A95A1D882460F8930079378D /* PumpManagerStatusTests.swift */; };
		A95A1D8B2460FD620079378D /* BolusRecommendationTests.swift in Sources */ = {isa = PBXBuildFile; fileRef = A95A1D8A2460FD620079378D /* BolusRecommendationTests.swift */; };
		A95A1D8D246101760079378D /* DoseEntryTests.swift in Sources */ = {isa = PBXBuildFile; fileRef = A95A1D8C246101760079378D /* DoseEntryTests.swift */; };
		A963B278252CE2510062AA12 /* StoredCarbEntryTests.swift in Sources */ = {isa = PBXBuildFile; fileRef = A963B277252CE2510062AA12 /* StoredCarbEntryTests.swift */; };
		A967D94924F99B6A00CDDF8A /* OutputStream.swift in Sources */ = {isa = PBXBuildFile; fileRef = A967D94824F99B6A00CDDF8A /* OutputStream.swift */; };
		A967D94A24F99B6A00CDDF8A /* OutputStream.swift in Sources */ = {isa = PBXBuildFile; fileRef = A967D94824F99B6A00CDDF8A /* OutputStream.swift */; };
		A971C89F23C68B030099BEFC /* GlucoseStoreTests.swift in Sources */ = {isa = PBXBuildFile; fileRef = A971C89E23C68B030099BEFC /* GlucoseStoreTests.swift */; };
		A971C8A023C69E0F0099BEFC /* NSData.swift in Sources */ = {isa = PBXBuildFile; fileRef = 434FB64B1D712449007B9C70 /* NSData.swift */; };
		A971C8A223C6B17D0099BEFC /* SettingsStoreTests.swift in Sources */ = {isa = PBXBuildFile; fileRef = A971C8A123C6B17D0099BEFC /* SettingsStoreTests.swift */; };
		A971C8A423C6B1890099BEFC /* DosingDecisionStoreTests.swift in Sources */ = {isa = PBXBuildFile; fileRef = A971C8A323C6B1890099BEFC /* DosingDecisionStoreTests.swift */; };
		A985464B251442010099C1A6 /* OutputStreamTests.swift in Sources */ = {isa = PBXBuildFile; fileRef = A985464A251442010099C1A6 /* OutputStreamTests.swift */; };
		A985464F251449FE0099C1A6 /* NotificationSettings.swift in Sources */ = {isa = PBXBuildFile; fileRef = A985464E251449FE0099C1A6 /* NotificationSettings.swift */; };
		A985465125144ABA0099C1A6 /* NotificationSettingsTests.swift in Sources */ = {isa = PBXBuildFile; fileRef = A985465025144ABA0099C1A6 /* NotificationSettingsTests.swift */; };
		A987CD4624A5893500439ADC /* JSONStreamEncoder.swift in Sources */ = {isa = PBXBuildFile; fileRef = A987CD4524A5893500439ADC /* JSONStreamEncoder.swift */; };
		A987CD4724A5893500439ADC /* JSONStreamEncoder.swift in Sources */ = {isa = PBXBuildFile; fileRef = A987CD4524A5893500439ADC /* JSONStreamEncoder.swift */; };
		A98ED5FB25312E3200FD8F70 /* HKObserverQueryMock.swift in Sources */ = {isa = PBXBuildFile; fileRef = C1E7035E25001EA500DAB534 /* HKObserverQueryMock.swift */; };
		A98ED5FC25312ED100FD8F70 /* HKAnchoredObjectQueryMock.swift in Sources */ = {isa = PBXBuildFile; fileRef = C1E703612500390B00DAB534 /* HKAnchoredObjectQueryMock.swift */; };
		A98ED5FE253132A400FD8F70 /* CarbStoreHKQueryTests.swift in Sources */ = {isa = PBXBuildFile; fileRef = A98ED5FD253132A400FD8F70 /* CarbStoreHKQueryTests.swift */; };
		A994B884254241B10039B108 /* InsulinDeliveryStoreTests.swift in Sources */ = {isa = PBXBuildFile; fileRef = A994B883254241B10039B108 /* InsulinDeliveryStoreTests.swift */; };
		A99C7373233990D400C80963 /* TempBasalRecommendationTests.swift in Sources */ = {isa = PBXBuildFile; fileRef = A99C7372233990D400C80963 /* TempBasalRecommendationTests.swift */; };
		A99C7375233993FE00C80963 /* DiagnosticLogTests.swift in Sources */ = {isa = PBXBuildFile; fileRef = A99C7374233993FE00C80963 /* DiagnosticLogTests.swift */; };
		A99C73772339A67A00C80963 /* GlucoseThresholdTests.swift in Sources */ = {isa = PBXBuildFile; fileRef = A99C73762339A67A00C80963 /* GlucoseThresholdTests.swift */; };
		A99C73792339ACDC00C80963 /* ServiceTests.swift in Sources */ = {isa = PBXBuildFile; fileRef = A99C73782339ACDC00C80963 /* ServiceTests.swift */; };
		A9BD318224F4548900994B83 /* Modelv3EntityMigrationPolicy.swift in Sources */ = {isa = PBXBuildFile; fileRef = A9BD318124F4548900994B83 /* Modelv3EntityMigrationPolicy.swift */; };
		A9BD318324F4548900994B83 /* Modelv3EntityMigrationPolicy.swift in Sources */ = {isa = PBXBuildFile; fileRef = A9BD318124F4548900994B83 /* Modelv3EntityMigrationPolicy.swift */; };
		A9BD318824F45C0100994B83 /* Modelv3.xcmappingmodel in Sources */ = {isa = PBXBuildFile; fileRef = A9BD318724F45C0100994B83 /* Modelv3.xcmappingmodel */; };
		A9BD318924F45C0100994B83 /* Modelv3.xcmappingmodel in Sources */ = {isa = PBXBuildFile; fileRef = A9BD318724F45C0100994B83 /* Modelv3.xcmappingmodel */; };
		A9BFA03E245CCCB9001E4AE3 /* DailyQuantityScheduleTests.swift in Sources */ = {isa = PBXBuildFile; fileRef = A9BFA03D245CCCB9001E4AE3 /* DailyQuantityScheduleTests.swift */; };
		A9CE912324CA033A00302A40 /* InsulinModelSettings.swift in Sources */ = {isa = PBXBuildFile; fileRef = 1D096BFF24C24C220078B6B5 /* InsulinModelSettings.swift */; };
		A9CE912524CA051A00302A40 /* StoredInsulinModel.swift in Sources */ = {isa = PBXBuildFile; fileRef = A9CE912424CA051A00302A40 /* StoredInsulinModel.swift */; };
		A9CE912624CA051A00302A40 /* StoredInsulinModel.swift in Sources */ = {isa = PBXBuildFile; fileRef = A9CE912424CA051A00302A40 /* StoredInsulinModel.swift */; };
		A9CFCA8F2582F9FA00A04932 /* OnboardingUI.swift in Sources */ = {isa = PBXBuildFile; fileRef = A9CFCA8E2582F9FA00A04932 /* OnboardingUI.swift */; };
		A9CFCAA52582FA0400A04932 /* SupportUI.swift in Sources */ = {isa = PBXBuildFile; fileRef = A9CFCAA42582FA0400A04932 /* SupportUI.swift */; };
		A9DCF2CA25B0F38000C89088 /* LoopUIColorPalette.swift in Sources */ = {isa = PBXBuildFile; fileRef = A9DCF2C925B0F38000C89088 /* LoopUIColorPalette.swift */; };
		A9DF02C324F6EEE400B7C988 /* DeviceLogEntryTests.swift in Sources */ = {isa = PBXBuildFile; fileRef = A9DF02C224F6EEE400B7C988 /* DeviceLogEntryTests.swift */; };
		A9DF02C524F6FA5100B7C988 /* PumpEventTests.swift in Sources */ = {isa = PBXBuildFile; fileRef = A9DF02C424F6FA5100B7C988 /* PumpEventTests.swift */; };
		A9DF02C724F6FD1700B7C988 /* StoredInsulinModelTests.swift in Sources */ = {isa = PBXBuildFile; fileRef = A9DF02C624F6FD1700B7C988 /* StoredInsulinModelTests.swift */; };
		A9DF02C924F724D900B7C988 /* CriticalEventLogTests.swift in Sources */ = {isa = PBXBuildFile; fileRef = A9DF02C824F724D900B7C988 /* CriticalEventLogTests.swift */; };
		A9DF02CF24F732FC00B7C988 /* JSONStreamEncoderTests.swift in Sources */ = {isa = PBXBuildFile; fileRef = A9DF02CE24F732FC00B7C988 /* JSONStreamEncoderTests.swift */; };
		A9DF02D124F7449E00B7C988 /* PersistentDeviceLogTests.swift in Sources */ = {isa = PBXBuildFile; fileRef = A9DF02D024F7449E00B7C988 /* PersistentDeviceLogTests.swift */; };
		A9DF02D224F748BF00B7C988 /* CriticalEventLogTests.swift in Sources */ = {isa = PBXBuildFile; fileRef = A9DF02C824F724D900B7C988 /* CriticalEventLogTests.swift */; };
		A9DF02D324F762DC00B7C988 /* CarbStoreTests.swift in Sources */ = {isa = PBXBuildFile; fileRef = 437AFF192039F149008C4892 /* CarbStoreTests.swift */; };
		A9E068112534D87800BDAB59 /* StoredGlucoseSampleTests.swift in Sources */ = {isa = PBXBuildFile; fileRef = A9E068102534D87800BDAB59 /* StoredGlucoseSampleTests.swift */; };
		A9E068162534EB8200BDAB59 /* CachedGlucoseObjectTests.swift in Sources */ = {isa = PBXBuildFile; fileRef = A9E068152534EB8200BDAB59 /* CachedGlucoseObjectTests.swift */; };
		A9E0681825350ECC00BDAB59 /* GlucoseStoreTests.swift in Sources */ = {isa = PBXBuildFile; fileRef = A9E0681725350ECC00BDAB59 /* GlucoseStoreTests.swift */; };
		A9E1E6A924E1B6700073CA39 /* SyncCarbObject.swift in Sources */ = {isa = PBXBuildFile; fileRef = A9E1E6A824E1B6700073CA39 /* SyncCarbObject.swift */; };
		A9E1E6AA24E1B7C10073CA39 /* SyncCarbObject.swift in Sources */ = {isa = PBXBuildFile; fileRef = A9E1E6A824E1B6700073CA39 /* SyncCarbObject.swift */; };
		A9E1E6AC24E1D7EC0073CA39 /* PersistenceControllerTestCase.swift in Sources */ = {isa = PBXBuildFile; fileRef = 434113B720F2BDE800D05747 /* PersistenceControllerTestCase.swift */; };
		A9E1E6AD24E1D8590073CA39 /* CacheStore.swift in Sources */ = {isa = PBXBuildFile; fileRef = 437AFF1C203A45DB008C4892 /* CacheStore.swift */; };
		A9E1E6AE24E1D8860073CA39 /* NSManagedObjectContext.swift in Sources */ = {isa = PBXBuildFile; fileRef = 437AFF20203AA740008C4892 /* NSManagedObjectContext.swift */; };
		A9E6758222713F4700E25293 /* LoopNotificationCategory.swift in Sources */ = {isa = PBXBuildFile; fileRef = C1814B83225B9ED5008D2D8E /* LoopNotificationCategory.swift */; };
		A9E6758322713F4700E25293 /* HKUnit.swift in Sources */ = {isa = PBXBuildFile; fileRef = 43D8FDEE1C7290350073BE78 /* HKUnit.swift */; };
		A9E6758422713F4700E25293 /* NewCarbEntry.swift in Sources */ = {isa = PBXBuildFile; fileRef = 43D8FE5B1C7291D80073BE78 /* NewCarbEntry.swift */; };
		A9E6758522713F4700E25293 /* GlucoseMath.swift in Sources */ = {isa = PBXBuildFile; fileRef = 43D8FE861C72934C0073BE78 /* GlucoseMath.swift */; };
		A9E6758722713F4700E25293 /* CarbEntry.swift in Sources */ = {isa = PBXBuildFile; fileRef = 43D8FE4A1C7291BD0073BE78 /* CarbEntry.swift */; };
		A9E6758822713F4700E25293 /* HealthKitSampleStore.swift in Sources */ = {isa = PBXBuildFile; fileRef = 43D8FDED1C7290350073BE78 /* HealthKitSampleStore.swift */; };
		A9E6758B22713F4700E25293 /* OSLog.swift in Sources */ = {isa = PBXBuildFile; fileRef = 434570431FE605E30089C4DC /* OSLog.swift */; };
		A9E6758C22713F4700E25293 /* DoseType.swift in Sources */ = {isa = PBXBuildFile; fileRef = 43A0670E1F23CAC700E9E90F /* DoseType.swift */; };
		A9E6758D22713F4700E25293 /* CachedCarbObject+CoreDataClass.swift in Sources */ = {isa = PBXBuildFile; fileRef = 437AFEE92036A156008C4892 /* CachedCarbObject+CoreDataClass.swift */; };
		A9E6758E22713F4700E25293 /* DailyValueSchedule.swift in Sources */ = {isa = PBXBuildFile; fileRef = 43D8FDE81C7290350073BE78 /* DailyValueSchedule.swift */; };
		A9E6758F22713F4700E25293 /* NewPumpEvent.swift in Sources */ = {isa = PBXBuildFile; fileRef = 4302F4EA1D50670500F0FCAF /* NewPumpEvent.swift */; };
		A9E6759022713F4700E25293 /* CachedInsulinDeliveryObject+CoreDataClass.swift in Sources */ = {isa = PBXBuildFile; fileRef = 434113A820F171CB00D05747 /* CachedInsulinDeliveryObject+CoreDataClass.swift */; };
		A9E6759122713F4700E25293 /* GlucoseTrend.swift in Sources */ = {isa = PBXBuildFile; fileRef = 432CF86E20D76CCF0066B889 /* GlucoseTrend.swift */; };
		A9E6759222713F4700E25293 /* PumpManagerStatus.swift in Sources */ = {isa = PBXBuildFile; fileRef = 43FB60E820DCBE64002B996B /* PumpManagerStatus.swift */; };
		A9E6759322713F4700E25293 /* CarbMath.swift in Sources */ = {isa = PBXBuildFile; fileRef = 43D8FE4B1C7291BD0073BE78 /* CarbMath.swift */; };
		A9E6759522713F4700E25293 /* ExponentialInsulinModel.swift in Sources */ = {isa = PBXBuildFile; fileRef = C1DB55B21F2E964400C483A2 /* ExponentialInsulinModel.swift */; };
		A9E6759622713F4700E25293 /* NSTimeInterval.swift in Sources */ = {isa = PBXBuildFile; fileRef = 43D8FDF21C7290350073BE78 /* NSTimeInterval.swift */; };
		A9E6759722713F4700E25293 /* DailyQuantitySchedule.swift in Sources */ = {isa = PBXBuildFile; fileRef = 43D8FDE71C7290350073BE78 /* DailyQuantitySchedule.swift */; };
		A9E6759822713F4700E25293 /* CarbRatioSchedule.swift in Sources */ = {isa = PBXBuildFile; fileRef = 43D8FDE61C7290350073BE78 /* CarbRatioSchedule.swift */; };
		A9E6759922713F4700E25293 /* GlucoseSampleValue.swift in Sources */ = {isa = PBXBuildFile; fileRef = 43971A3F1C8CABFF0013154F /* GlucoseSampleValue.swift */; };
		A9E6759A22713F4700E25293 /* GlucoseDisplayable.swift in Sources */ = {isa = PBXBuildFile; fileRef = 432CF87020D76D5A0066B889 /* GlucoseDisplayable.swift */; };
		A9E6759B22713F4700E25293 /* PersistenceController.swift in Sources */ = {isa = PBXBuildFile; fileRef = 43D8FEE21C7294D50073BE78 /* PersistenceController.swift */; };
		A9E6759C22713F4700E25293 /* InsulinDeliveryStore.swift in Sources */ = {isa = PBXBuildFile; fileRef = 438207701F2AE9A300886C13 /* InsulinDeliveryStore.swift */; };
		A9E6759D22713F4700E25293 /* DeviceManager.swift in Sources */ = {isa = PBXBuildFile; fileRef = 4379CFE221102A4100AADC79 /* DeviceManager.swift */; };
		A9E6759E22713F4700E25293 /* DoseUnit.swift in Sources */ = {isa = PBXBuildFile; fileRef = 43C094451CAA1E98001F6403 /* DoseUnit.swift */; };
		A9E675A022713F4700E25293 /* HKQuantitySample.swift in Sources */ = {isa = PBXBuildFile; fileRef = 432762731D60505F0083215A /* HKQuantitySample.swift */; };
		A9E675A122713F4700E25293 /* Double.swift in Sources */ = {isa = PBXBuildFile; fileRef = 43D8FDE91C7290350073BE78 /* Double.swift */; };
		A9E675A222713F4700E25293 /* KeychainManager.swift in Sources */ = {isa = PBXBuildFile; fileRef = 43F5034A21051FCD009FA89A /* KeychainManager.swift */; };
		A9E675A322713F4700E25293 /* PumpManager.swift in Sources */ = {isa = PBXBuildFile; fileRef = 432CF87220D774220066B889 /* PumpManager.swift */; };
		A9E675A422713F4700E25293 /* SampleValue.swift in Sources */ = {isa = PBXBuildFile; fileRef = 43D8FDF31C7290350073BE78 /* SampleValue.swift */; };
		A9E675A522713F4700E25293 /* GlucoseValue.swift in Sources */ = {isa = PBXBuildFile; fileRef = 43D9888A1C87E47800DA4467 /* GlucoseValue.swift */; };
		A9E675A622713F4700E25293 /* BasalRateSchedule.swift in Sources */ = {isa = PBXBuildFile; fileRef = 43D8FDE51C7290340073BE78 /* BasalRateSchedule.swift */; };
		A9E675A722713F4700E25293 /* DoseStore.swift in Sources */ = {isa = PBXBuildFile; fileRef = 43D8FEDD1C7294D50073BE78 /* DoseStore.swift */; };
		A9E675A822713F4700E25293 /* TimeZone.swift in Sources */ = {isa = PBXBuildFile; fileRef = 4303C4901E2D664200ADEDC8 /* TimeZone.swift */; };
		A9E675A922713F4700E25293 /* PumpEvent+CoreDataProperties.swift in Sources */ = {isa = PBXBuildFile; fileRef = 43DFE27C1CB1D6A600EFBE95 /* PumpEvent+CoreDataProperties.swift */; };
		A9E675AA22713F4700E25293 /* ReservoirValue.swift in Sources */ = {isa = PBXBuildFile; fileRef = 4302F4E81D5066F400F0FCAF /* ReservoirValue.swift */; };
		A9E675AB22713F4700E25293 /* HKHealthStore.swift in Sources */ = {isa = PBXBuildFile; fileRef = 437AFF23203BE402008C4892 /* HKHealthStore.swift */; };
		A9E675AC22713F4700E25293 /* Reservoir.swift in Sources */ = {isa = PBXBuildFile; fileRef = 43D8FEE31C7294D50073BE78 /* Reservoir.swift */; };
		A9E675AE22713F4700E25293 /* CarbValue.swift in Sources */ = {isa = PBXBuildFile; fileRef = 4378B64E1ED61C64000AE785 /* CarbValue.swift */; };
		A9E675AF22713F4700E25293 /* PumpEventType.swift in Sources */ = {isa = PBXBuildFile; fileRef = 43DFE27F1CB1E12D00EFBE95 /* PumpEventType.swift */; };
		A9E675B122713F4700E25293 /* NSData.swift in Sources */ = {isa = PBXBuildFile; fileRef = 434FB64B1D712449007B9C70 /* NSData.swift */; };
		A9E675B222713F4700E25293 /* GlucoseRangeSchedule.swift in Sources */ = {isa = PBXBuildFile; fileRef = 43D8FDEB1C7290350073BE78 /* GlucoseRangeSchedule.swift */; };
		A9E675B322713F4700E25293 /* PersistedPumpEvent.swift in Sources */ = {isa = PBXBuildFile; fileRef = 4302F4EC1D5068CE00F0FCAF /* PersistedPumpEvent.swift */; };
		A9E675B422713F4700E25293 /* CachedCarbObject+CoreDataProperties.swift in Sources */ = {isa = PBXBuildFile; fileRef = 437AFEEA2036A156008C4892 /* CachedCarbObject+CoreDataProperties.swift */; };
		A9E675B522713F4700E25293 /* AbsorbedCarbValue.swift in Sources */ = {isa = PBXBuildFile; fileRef = 4378B64C1ED61C22000AE785 /* AbsorbedCarbValue.swift */; };
		A9E675B622713F4700E25293 /* LocalizedString.swift in Sources */ = {isa = PBXBuildFile; fileRef = 1F5DAB1C2118C95700048054 /* LocalizedString.swift */; };
		A9E675B722713F4700E25293 /* NSManagedObjectContext.swift in Sources */ = {isa = PBXBuildFile; fileRef = 434113AC20F287DC00D05747 /* NSManagedObjectContext.swift */; };
		A9E675B822713F4700E25293 /* StoredCarbEntry.swift in Sources */ = {isa = PBXBuildFile; fileRef = 43D8FE4E1C7291BD0073BE78 /* StoredCarbEntry.swift */; };
		A9E675BA22713F4700E25293 /* InsulinValue.swift in Sources */ = {isa = PBXBuildFile; fileRef = 43DFE2811CB1FB8500EFBE95 /* InsulinValue.swift */; };
		A9E675BB22713F4700E25293 /* NumberFormatter.swift in Sources */ = {isa = PBXBuildFile; fileRef = 434C5F9D209938CD00B2FD1A /* NumberFormatter.swift */; };
		A9E675BD22713F4700E25293 /* HKQuantitySample+InsulinKit.swift in Sources */ = {isa = PBXBuildFile; fileRef = 437B064D1F2EB35800D95237 /* HKQuantitySample+InsulinKit.swift */; };
		A9E675BE22713F4700E25293 /* InsulinModel.swift in Sources */ = {isa = PBXBuildFile; fileRef = C12EE16B1F2964B3007DB9F1 /* InsulinModel.swift */; };
		A9E675BF22713F4700E25293 /* QuantityFormatter.swift in Sources */ = {isa = PBXBuildFile; fileRef = 434C5F9B2098352500B2FD1A /* QuantityFormatter.swift */; };
		A9E675C022713F4700E25293 /* ServiceAuthentication.swift in Sources */ = {isa = PBXBuildFile; fileRef = 43F5035421059A8A009FA89A /* ServiceAuthentication.swift */; };
		A9E675C122713F4700E25293 /* NewGlucoseSample.swift in Sources */ = {isa = PBXBuildFile; fileRef = 433BC7A620523DB7000B1200 /* NewGlucoseSample.swift */; };
		A9E675C222713F4700E25293 /* InsulinMath.swift in Sources */ = {isa = PBXBuildFile; fileRef = 43D8FEDF1C7294D50073BE78 /* InsulinMath.swift */; };
		A9E675C322713F4700E25293 /* UnfairLock.swift in Sources */ = {isa = PBXBuildFile; fileRef = C1ABE38D2245CFCD00570E82 /* UnfairLock.swift */; };
		A9E675C422713F4700E25293 /* HealthStoreUnitCache.swift in Sources */ = {isa = PBXBuildFile; fileRef = 43B17C88208EEC0B00AC27E9 /* HealthStoreUnitCache.swift */; };
		A9E675C622713F4700E25293 /* CarbStatus.swift in Sources */ = {isa = PBXBuildFile; fileRef = 4378B6501ED62D8D000AE785 /* CarbStatus.swift */; };
		A9E675C722713F4700E25293 /* DoseEntry.swift in Sources */ = {isa = PBXBuildFile; fileRef = 43D8FEDC1C7294D50073BE78 /* DoseEntry.swift */; };
		A9E675C822713F4700E25293 /* NSUserActivity+CarbKit.swift in Sources */ = {isa = PBXBuildFile; fileRef = 43CB51B0211EB16C00DB9B4A /* NSUserActivity+CarbKit.swift */; };
		A9E675C922713F4700E25293 /* CachedInsulinDeliveryObject+CoreDataProperties.swift in Sources */ = {isa = PBXBuildFile; fileRef = 434113A920F171CB00D05747 /* CachedInsulinDeliveryObject+CoreDataProperties.swift */; };
		A9E675CA22713F4700E25293 /* UploadState.swift in Sources */ = {isa = PBXBuildFile; fileRef = 43CF0B3E2030FD0D002A66DE /* UploadState.swift */; };
		A9E675CB22713F4700E25293 /* StoredGlucoseSample.swift in Sources */ = {isa = PBXBuildFile; fileRef = 433BC7AC20538FCA000B1200 /* StoredGlucoseSample.swift */; };
		A9E675CC22713F4700E25293 /* GlucoseEffect.swift in Sources */ = {isa = PBXBuildFile; fileRef = 43D8FDEA1C7290350073BE78 /* GlucoseEffect.swift */; };
		A9E675CD22713F4700E25293 /* WeakSynchronizedSet.swift in Sources */ = {isa = PBXBuildFile; fileRef = 43CACE0D2247F89100F90AF5 /* WeakSynchronizedSet.swift */; };
		A9E675CE22713F4700E25293 /* LoopMath.swift in Sources */ = {isa = PBXBuildFile; fileRef = 43D8FDEF1C7290350073BE78 /* LoopMath.swift */; };
		A9E675CF22713F4700E25293 /* Date.swift in Sources */ = {isa = PBXBuildFile; fileRef = 43D8FDF01C7290350073BE78 /* Date.swift */; };
		A9E675D022713F4700E25293 /* GlucoseChange.swift in Sources */ = {isa = PBXBuildFile; fileRef = 43C9805B212D216A003B5D17 /* GlucoseChange.swift */; };
		A9E675D122713F4700E25293 /* GlucoseSchedule.swift in Sources */ = {isa = PBXBuildFile; fileRef = 43D8FDEC1C7290350073BE78 /* GlucoseSchedule.swift */; };
		A9E675D222713F4700E25293 /* NSUserDefaults.swift in Sources */ = {isa = PBXBuildFile; fileRef = 4346D1FB1C79481E00ABAFE3 /* NSUserDefaults.swift */; };
		A9E675D322713F4700E25293 /* CarbStore.swift in Sources */ = {isa = PBXBuildFile; fileRef = 43D8FE4C1C7291BD0073BE78 /* CarbStore.swift */; };
		A9E675D422713F4700E25293 /* CachedGlucoseObject+CoreDataClass.swift in Sources */ = {isa = PBXBuildFile; fileRef = 433BC7A820538D4C000B1200 /* CachedGlucoseObject+CoreDataClass.swift */; };
		A9E675D522713F4700E25293 /* WalshInsulinModel.swift in Sources */ = {isa = PBXBuildFile; fileRef = C1DB55B01F2E95FD00C483A2 /* WalshInsulinModel.swift */; };
		A9E675D622713F4700E25293 /* GlucoseEffectVelocity.swift in Sources */ = {isa = PBXBuildFile; fileRef = 4378B64A1ED61965000AE785 /* GlucoseEffectVelocity.swift */; };
		A9E675D722713F4700E25293 /* PumpEvent+CoreDataClass.swift in Sources */ = {isa = PBXBuildFile; fileRef = 43DFE27B1CB1D6A600EFBE95 /* PumpEvent+CoreDataClass.swift */; };
		A9E675D822713F4700E25293 /* UpdateSource.swift in Sources */ = {isa = PBXBuildFile; fileRef = 433BC7B020562705000B1200 /* UpdateSource.swift */; };
		A9E675D922713F4700E25293 /* Reservoir+CoreDataProperties.swift in Sources */ = {isa = PBXBuildFile; fileRef = 43D8FEE41C7294D50073BE78 /* Reservoir+CoreDataProperties.swift */; };
		A9E675DA22713F4700E25293 /* HKQuantitySample+CarbKit.swift in Sources */ = {isa = PBXBuildFile; fileRef = 43D8FE4D1C7291BD0073BE78 /* HKQuantitySample+CarbKit.swift */; };
		A9E675DB22713F4700E25293 /* HKQuantitySample+GlucoseKit.swift in Sources */ = {isa = PBXBuildFile; fileRef = 43FADDFA1C89679200DDE013 /* HKQuantitySample+GlucoseKit.swift */; };
		A9E675DC22713F4700E25293 /* CachedGlucoseObject+CoreDataProperties.swift in Sources */ = {isa = PBXBuildFile; fileRef = 433BC7A920538D4C000B1200 /* CachedGlucoseObject+CoreDataProperties.swift */; };
		A9E675DD22713F4700E25293 /* PumpManagerError.swift in Sources */ = {isa = PBXBuildFile; fileRef = 43FB610620DDF19B002B996B /* PumpManagerError.swift */; };
		A9E675E022713F4700E25293 /* GlucoseStore.swift in Sources */ = {isa = PBXBuildFile; fileRef = 43D8FE871C72934C0073BE78 /* GlucoseStore.swift */; };
		A9E675E122713F4700E25293 /* WeakSynchronizedDelegate.swift in Sources */ = {isa = PBXBuildFile; fileRef = C1814B8B226371DF008D2D8E /* WeakSynchronizedDelegate.swift */; };
		A9E675E222713F4700E25293 /* CGMManager.swift in Sources */ = {isa = PBXBuildFile; fileRef = 4352A73B20DECF0600CAC200 /* CGMManager.swift */; };
		A9E675E322713F4700E25293 /* CarbStoreError.swift in Sources */ = {isa = PBXBuildFile; fileRef = 4353D16E203D104F007B4ECD /* CarbStoreError.swift */; };
		A9E675E422713F4700E25293 /* HKQuantity.swift in Sources */ = {isa = PBXBuildFile; fileRef = 43AF1FB11C926CDD00EA2F3D /* HKQuantity.swift */; };
		A9E675E922713F4700E25293 /* LoopKit.h in Headers */ = {isa = PBXBuildFile; fileRef = 43D8FDCE1C728FDF0073BE78 /* LoopKit.h */; settings = {ATTRIBUTES = (Public, ); }; };
		A9E675EC22713F4700E25293 /* Localizable.strings in Resources */ = {isa = PBXBuildFile; fileRef = 1F5DAB2B2118CE9300048054 /* Localizable.strings */; };
		A9E675F3227140D800E25293 /* CoreData.framework in Frameworks */ = {isa = PBXBuildFile; fileRef = A9E675F2227140D800E25293 /* CoreData.framework */; };
		A9E675F5227140DD00E25293 /* HealthKit.framework in Frameworks */ = {isa = PBXBuildFile; fileRef = A9E675F4227140DD00E25293 /* HealthKit.framework */; };
		A9FD046F24E310D00040F203 /* HKObject.swift in Sources */ = {isa = PBXBuildFile; fileRef = A9FD046E24E310D00040F203 /* HKObject.swift */; };
		A9FD047024E310DD0040F203 /* HKObject.swift in Sources */ = {isa = PBXBuildFile; fileRef = A9FD046E24E310D00040F203 /* HKObject.swift */; };
		B40D07CA251BD89D00C1C6D7 /* DateAndDurationSteppableTableViewCell.xib in Resources */ = {isa = PBXBuildFile; fileRef = B40D07C8251BD89D00C1C6D7 /* DateAndDurationSteppableTableViewCell.xib */; };
		B40D07CB251BD89D00C1C6D7 /* DateAndDurationSteppableTableViewCell.swift in Sources */ = {isa = PBXBuildFile; fileRef = B40D07C9251BD89D00C1C6D7 /* DateAndDurationSteppableTableViewCell.swift */; };
		B4102D3224ABB068005D460B /* DeviceLifecycleProgress.swift in Sources */ = {isa = PBXBuildFile; fileRef = B4102D3124ABB068005D460B /* DeviceLifecycleProgress.swift */; };
		B4102D3324ABB0D8005D460B /* DeviceLifecycleProgress.swift in Sources */ = {isa = PBXBuildFile; fileRef = B4102D3124ABB068005D460B /* DeviceLifecycleProgress.swift */; };
		B41A60AF23D1DB5B00636320 /* TableViewTitleLabel.swift in Sources */ = {isa = PBXBuildFile; fileRef = B41A60AE23D1DB5B00636320 /* TableViewTitleLabel.swift */; };
		B41A60B223D1DBC700636320 /* UIFont.swift in Sources */ = {isa = PBXBuildFile; fileRef = B41A60B123D1DBC700636320 /* UIFont.swift */; };
		B429D66C24BF7204003E1B4A /* GlucoseTrend.swift in Sources */ = {isa = PBXBuildFile; fileRef = B429D66B24BF7204003E1B4A /* GlucoseTrend.swift */; };
		B429D66E24BF7255003E1B4A /* UIImage.swift in Sources */ = {isa = PBXBuildFile; fileRef = B429D66D24BF7255003E1B4A /* UIImage.swift */; };
		B42A7472235885B600247B03 /* LoopNotificationUserInfoKey.swift in Sources */ = {isa = PBXBuildFile; fileRef = B42A7471235885B600247B03 /* LoopNotificationUserInfoKey.swift */; };
		B42C950E24A3BD4B00857C73 /* MeasurementFrequencyTableViewController.swift in Sources */ = {isa = PBXBuildFile; fileRef = B42C950C24A3BD4B00857C73 /* MeasurementFrequencyTableViewController.swift */; };
		B42C951924A508CE00857C73 /* DeviceStatusHighlight.swift in Sources */ = {isa = PBXBuildFile; fileRef = B42C94FD24A2A2B000857C73 /* DeviceStatusHighlight.swift */; };
		B42C951B24A63B8100857C73 /* DeviceStatusHighlight.swift in Sources */ = {isa = PBXBuildFile; fileRef = B42C94FD24A2A2B000857C73 /* DeviceStatusHighlight.swift */; };
		B43DA43F24D49AA400CAFF4E /* GuidanceColors.swift in Sources */ = {isa = PBXBuildFile; fileRef = B43DA43E24D49AA400CAFF4E /* GuidanceColors.swift */; };
		B43DA44224D9CD8500CAFF4E /* Environment+Colors.swift in Sources */ = {isa = PBXBuildFile; fileRef = B45AF6EF24D4355A00EEAA4D /* Environment+Colors.swift */; };
		B455F31825FBEC5F000ED456 /* SuspendThresholdEditorViewModel.swift in Sources */ = {isa = PBXBuildFile; fileRef = B455F2A125FBE985000ED456 /* SuspendThresholdEditorViewModel.swift */; };
		B455F35625FC0284000ED456 /* CorrectionRangeOverridesTests.swift in Sources */ = {isa = PBXBuildFile; fileRef = B455F35525FC0284000ED456 /* CorrectionRangeOverridesTests.swift */; };
		B455F3A425FF7FF0000ED456 /* CorrectionRangeOverridesEditorViewModel.swift in Sources */ = {isa = PBXBuildFile; fileRef = B455F3A325FF7FF0000ED456 /* CorrectionRangeOverridesEditorViewModel.swift */; };
		B455F48125FF9A8B000ED456 /* InsulinSensitivityScheduleEditorViewModel.swift in Sources */ = {isa = PBXBuildFile; fileRef = B455F48025FF9A8B000ED456 /* InsulinSensitivityScheduleEditorViewModel.swift */; };
		B455F4D32600DA0B000ED456 /* GlucoseRange.swift in Sources */ = {isa = PBXBuildFile; fileRef = B455F4D22600DA0B000ED456 /* GlucoseRange.swift */; };
		B455F4DF2600E0A8000ED456 /* GlucoseRangeTests.swift in Sources */ = {isa = PBXBuildFile; fileRef = B455F4DE2600E0A8000ED456 /* GlucoseRangeTests.swift */; };
		B455F4FE2600E5EE000ED456 /* GlucoseRange.swift in Sources */ = {isa = PBXBuildFile; fileRef = B455F4D22600DA0B000ED456 /* GlucoseRange.swift */; };
		B45774352562CCC6004B9466 /* SupportedRangeTableViewController.swift in Sources */ = {isa = PBXBuildFile; fileRef = B45774342562CCC6004B9466 /* SupportedRangeTableViewController.swift */; };
		B46B62A723FEFE4D001E69BA /* InstructionList.swift in Sources */ = {isa = PBXBuildFile; fileRef = B46B62A623FEFE4D001E69BA /* InstructionList.swift */; };
		B46B62A923FF05F8001E69BA /* LabeledNumberInput.swift in Sources */ = {isa = PBXBuildFile; fileRef = B46B62A823FF05F8001E69BA /* LabeledNumberInput.swift */; };
		B46B62AB23FF0822001E69BA /* LabeledValueView.swift in Sources */ = {isa = PBXBuildFile; fileRef = B46B62AA23FF0822001E69BA /* LabeledValueView.swift */; };
		B46B62AD23FF0A87001E69BA /* LabeledDateView.swift in Sources */ = {isa = PBXBuildFile; fileRef = B46B62AC23FF0A87001E69BA /* LabeledDateView.swift */; };
		B46B62AF23FF0BF6001E69BA /* SectionHeader.swift in Sources */ = {isa = PBXBuildFile; fileRef = B46B62AE23FF0BF6001E69BA /* SectionHeader.swift */; };
		B46B62B123FF0CA6001E69BA /* DescriptiveText.swift in Sources */ = {isa = PBXBuildFile; fileRef = B46B62B023FF0CA6001E69BA /* DescriptiveText.swift */; };
		B46B62B323FF0E62001E69BA /* SelectableLabel.swift in Sources */ = {isa = PBXBuildFile; fileRef = B46B62B223FF0E62001E69BA /* SelectableLabel.swift */; };
		B46E095725F7E5910025A04D /* GlucoseRangeScheduleTests.swift in Sources */ = {isa = PBXBuildFile; fileRef = B46E095625F7E5910025A04D /* GlucoseRangeScheduleTests.swift */; };
		B46E096D25F80D6C0025A04D /* OverrideTests.swift in Sources */ = {isa = PBXBuildFile; fileRef = B46E096C25F80D6C0025A04D /* OverrideTests.swift */; };
		B46FA3F3253F00DC00D993E2 /* momentum_effect_impossible_rising_glucose_output.json in Resources */ = {isa = PBXBuildFile; fileRef = B46FA3F1253F00DC00D993E2 /* momentum_effect_impossible_rising_glucose_output.json */; };
		B46FA3F4253F00DD00D993E2 /* momentum_effect_impossible_rising_glucose_input.json in Resources */ = {isa = PBXBuildFile; fileRef = B46FA3F2253F00DC00D993E2 /* momentum_effect_impossible_rising_glucose_input.json */; };
		B47ECFC025DC22620024A54D /* UIImage.swift in Sources */ = {isa = PBXBuildFile; fileRef = B47ECF8725DC20810024A54D /* UIImage.swift */; };
		B47ECFD625DC22D20024A54D /* Assets.xcassets in Resources */ = {isa = PBXBuildFile; fileRef = B47ECFD525DC22D20024A54D /* Assets.xcassets */; };
		B47ECFE225DC3EFC0024A54D /* DeviceStatusBadge.swift in Sources */ = {isa = PBXBuildFile; fileRef = B47ECFE125DC3EFC0024A54D /* DeviceStatusBadge.swift */; };
		B4A2AAB1240830A30066563F /* LabeledTextField.swift in Sources */ = {isa = PBXBuildFile; fileRef = B4A2AAB0240830A30066563F /* LabeledTextField.swift */; };
		B4A2AAB3240832350066563F /* MultipleSelectionList.swift in Sources */ = {isa = PBXBuildFile; fileRef = B4A2AAB2240832350066563F /* MultipleSelectionList.swift */; };
		B4AA27F224C1ECDC001B8AFA /* UIColor.swift in Sources */ = {isa = PBXBuildFile; fileRef = B4AA27F124C1ECDC001B8AFA /* UIColor.swift */; };
		B4B7C1612603F241007379F6 /* InsulinSensitivityScheduleTests.swift in Sources */ = {isa = PBXBuildFile; fileRef = B4B7C1602603F241007379F6 /* InsulinSensitivityScheduleTests.swift */; };
		B4B7C1772603F5F6007379F6 /* HKUnitTests.swift in Sources */ = {isa = PBXBuildFile; fileRef = B4B7C1762603F5F6007379F6 /* HKUnitTests.swift */; };
		B4B7C1BC2604E3FC007379F6 /* CorrectionRangeScheduleEditorViewModel.swift in Sources */ = {isa = PBXBuildFile; fileRef = B4B7C1BB2604E3FC007379F6 /* CorrectionRangeScheduleEditorViewModel.swift */; };
		B4B85FCD24A2312000A296A3 /* GlucoseRangeCategory.swift in Sources */ = {isa = PBXBuildFile; fileRef = B4B85FCC24A2312000A296A3 /* GlucoseRangeCategory.swift */; };
		B4B85FD024A2318A00A296A3 /* GlucoseRangeCategory.swift in Sources */ = {isa = PBXBuildFile; fileRef = B4B85FCC24A2312000A296A3 /* GlucoseRangeCategory.swift */; };
		B4C004D12416961300B40429 /* GuidePage.swift in Sources */ = {isa = PBXBuildFile; fileRef = B4C004B3241085DB00B40429 /* GuidePage.swift */; };
		B4C004D22416961300B40429 /* GuideNavigationButton.swift in Sources */ = {isa = PBXBuildFile; fileRef = B4C004B4241085DC00B40429 /* GuideNavigationButton.swift */; };
		B4C004D32416961300B40429 /* ActionButton.swift in Sources */ = {isa = PBXBuildFile; fileRef = B4C004B2241085DB00B40429 /* ActionButton.swift */; };
		B4CEE2A5256E912A0093111B /* DoseProgressTests.swift in Sources */ = {isa = PBXBuildFile; fileRef = B4CEE2A4256E91290093111B /* DoseProgressTests.swift */; };
		B4CEE2E3257129780093111B /* UnfinalizedDoseTests.swift in Sources */ = {isa = PBXBuildFile; fileRef = B4CEE2E2257129780093111B /* UnfinalizedDoseTests.swift */; };
		B4CEE2E5257129780093111B /* MockKit.framework in Frameworks */ = {isa = PBXBuildFile; fileRef = 89D2047221CC7BD7001238CC /* MockKit.framework */; };
		B4D3D4AD25B8A94E0085BA0F /* DisplayGlucoseUnitObserver.swift in Sources */ = {isa = PBXBuildFile; fileRef = B4B1162D25AF3A40006428DE /* DisplayGlucoseUnitObserver.swift */; };
		B4D4C20D25F95A8700DA809D /* DisplayGlucoseUnitObservable.swift in Sources */ = {isa = PBXBuildFile; fileRef = B4D4C20C25F95A8700DA809D /* DisplayGlucoseUnitObservable.swift */; };
		C1390AAF246A541C002F3C3C /* TimeZone.swift in Sources */ = {isa = PBXBuildFile; fileRef = 4303C4901E2D664200ADEDC8 /* TimeZone.swift */; };
		C140DFFF260276BF000A4FF7 /* ManualBolusRecommendation.swift in Sources */ = {isa = PBXBuildFile; fileRef = C140DFFE260276BF000A4FF7 /* ManualBolusRecommendation.swift */; };
		C140E0522602908A000A4FF7 /* SettingsPresentationMode.swift in Sources */ = {isa = PBXBuildFile; fileRef = C140E0512602908A000A4FF7 /* SettingsPresentationMode.swift */; };
		C164A56022F14C73000E3FA5 /* UnfinalizedDose.swift in Sources */ = {isa = PBXBuildFile; fileRef = C164A55F22F14C73000E3FA5 /* UnfinalizedDose.swift */; };
		C164A56422F21081000E3FA5 /* MockPumpManagerState.swift in Sources */ = {isa = PBXBuildFile; fileRef = C164A56322F21081000E3FA5 /* MockPumpManagerState.swift */; };
		C16DA83F22E8D88F008624C2 /* LoopPluginBundleKey.swift in Sources */ = {isa = PBXBuildFile; fileRef = C16DA83E22E8D88F008624C2 /* LoopPluginBundleKey.swift */; };
		C16DA84522E9330A008624C2 /* LoopUIPlugin.swift in Sources */ = {isa = PBXBuildFile; fileRef = C16DA84422E9330A008624C2 /* LoopUIPlugin.swift */; };
		C17B02092564502A004188F1 /* Modelv1v3.xcmappingmodel in Sources */ = {isa = PBXBuildFile; fileRef = C17B020825645029004188F1 /* Modelv1v3.xcmappingmodel */; };
		C17F39C123CD24A000FA1113 /* DeviceLog.xcdatamodeld in Sources */ = {isa = PBXBuildFile; fileRef = C17F39BF23CD24A000FA1113 /* DeviceLog.xcdatamodeld */; };
		C17F39C723CD256000FA1113 /* PersistentDeviceLog.swift in Sources */ = {isa = PBXBuildFile; fileRef = C17F39C623CD256000FA1113 /* PersistentDeviceLog.swift */; };
		C17F39C923CD269200FA1113 /* DeviceLogEntryType.swift in Sources */ = {isa = PBXBuildFile; fileRef = C17F39C823CD269200FA1113 /* DeviceLogEntryType.swift */; };
		C17F39CA23CD2D2000FA1113 /* PersistentDeviceLog.swift in Sources */ = {isa = PBXBuildFile; fileRef = C17F39C623CD256000FA1113 /* PersistentDeviceLog.swift */; };
		C17F39CB23CD2D2F00FA1113 /* DeviceLogEntryType.swift in Sources */ = {isa = PBXBuildFile; fileRef = C17F39C823CD269200FA1113 /* DeviceLogEntryType.swift */; };
		C17F39CC23CD2D3E00FA1113 /* DeviceLog.xcdatamodeld in Sources */ = {isa = PBXBuildFile; fileRef = C17F39BF23CD24A000FA1113 /* DeviceLog.xcdatamodeld */; };
		C17F39D023CE34B100FA1113 /* StoredDeviceLogEntry.swift in Sources */ = {isa = PBXBuildFile; fileRef = C17F39CF23CE34B100FA1113 /* StoredDeviceLogEntry.swift */; };
		C17F39D123CE34FD00FA1113 /* StoredDeviceLogEntry.swift in Sources */ = {isa = PBXBuildFile; fileRef = C17F39CF23CE34B100FA1113 /* StoredDeviceLogEntry.swift */; };
		C1814B84225B9ED5008D2D8E /* LoopNotificationCategory.swift in Sources */ = {isa = PBXBuildFile; fileRef = C1814B83225B9ED5008D2D8E /* LoopNotificationCategory.swift */; };
		C1814B8C226371DF008D2D8E /* WeakSynchronizedDelegate.swift in Sources */ = {isa = PBXBuildFile; fileRef = C1814B8B226371DF008D2D8E /* WeakSynchronizedDelegate.swift */; };
		C188B83422CC16AC0051760A /* InsulinSensitivityScheduleViewController.swift in Sources */ = {isa = PBXBuildFile; fileRef = C188B83322CC16AC0051760A /* InsulinSensitivityScheduleViewController.swift */; };
		C191D26325B3815000C26C0B /* AutomaticDoseRecommendation.swift in Sources */ = {isa = PBXBuildFile; fileRef = C191D26225B3815000C26C0B /* AutomaticDoseRecommendation.swift */; };
		C1A174EC23DEAD670034DF11 /* DeviceLogEntry+CoreDataClass.swift in Sources */ = {isa = PBXBuildFile; fileRef = C1F8403723DB84B700673141 /* DeviceLogEntry+CoreDataClass.swift */; };
		C1A174ED23DEAD6A0034DF11 /* DeviceLogEntry+CoreDataProperties.swift in Sources */ = {isa = PBXBuildFile; fileRef = C1F8403823DB84B700673141 /* DeviceLogEntry+CoreDataProperties.swift */; };
		C1A3F5BE24AA6EE200329152 /* NSTimeInterval.swift in Sources */ = {isa = PBXBuildFile; fileRef = 43D8FDF21C7290350073BE78 /* NSTimeInterval.swift */; };
		C1B9E127256C1E91008E8B84 /* Comparable.swift in Sources */ = {isa = PBXBuildFile; fileRef = 892A5DBB2231E20C008961AB /* Comparable.swift */; };
		C1CB894E25C8E7CA00782BAC /* Model.xcdatamodeld in Sources */ = {isa = PBXBuildFile; fileRef = E9C6911625180A4E009F9999 /* Model.xcdatamodeld */; };
		C1CB895925C8E7D900782BAC /* Modelv1v4.xcmappingmodel in Sources */ = {isa = PBXBuildFile; fileRef = C1E84B8425C62FB100623C08 /* Modelv1v4.xcmappingmodel */; };
		C1CB895A25C8E7DC00782BAC /* Modelv1v3.xcmappingmodel in Sources */ = {isa = PBXBuildFile; fileRef = C17B020825645029004188F1 /* Modelv1v3.xcmappingmodel */; };
		C1DD512B259FD8A600DE27AE /* InsulinTypeChooser.swift in Sources */ = {isa = PBXBuildFile; fileRef = C1742345259CD3ED00399C9D /* InsulinTypeChooser.swift */; };
		C1DD517825A016E700DE27AE /* InsulinTypeSetting.swift in Sources */ = {isa = PBXBuildFile; fileRef = C1DD515A259FE3AB00DE27AE /* InsulinTypeSetting.swift */; };
		C1DE4C2125A253BD007065F8 /* Color.swift in Sources */ = {isa = PBXBuildFile; fileRef = C1DE4C2025A253BD007065F8 /* Color.swift */; };
		C1E0EEF624EB26D800086510 /* DeliveryUncertaintyRecoveryView.swift in Sources */ = {isa = PBXBuildFile; fileRef = C1E0EEF524EB26D800086510 /* DeliveryUncertaintyRecoveryView.swift */; };
		C1E4B305242E98E900E70CCB /* ProgressView.swift in Sources */ = {isa = PBXBuildFile; fileRef = C1E4B303242E98E900E70CCB /* ProgressView.swift */; };
		C1E4B306242E98E900E70CCB /* ProgressIndicatorView.swift in Sources */ = {isa = PBXBuildFile; fileRef = C1E4B304242E98E900E70CCB /* ProgressIndicatorView.swift */; };
		C1E4B308242E995200E70CCB /* ActivityIndicator.swift in Sources */ = {isa = PBXBuildFile; fileRef = C1E4B307242E995200E70CCB /* ActivityIndicator.swift */; };
		C1E4B30A242E99A800E70CCB /* Image.swift in Sources */ = {isa = PBXBuildFile; fileRef = C1E4B309242E99A800E70CCB /* Image.swift */; };
		C1E7035D24FFFA5C00DAB534 /* CollectionTests.swift in Sources */ = {isa = PBXBuildFile; fileRef = C1E7035C24FFFA5C00DAB534 /* CollectionTests.swift */; };
		C1E84B8525C62FB100623C08 /* Modelv1v4.xcmappingmodel in Sources */ = {isa = PBXBuildFile; fileRef = C1E84B8425C62FB100623C08 /* Modelv1v4.xcmappingmodel */; };
		C1F8403923DB84B700673141 /* DeviceLogEntry+CoreDataClass.swift in Sources */ = {isa = PBXBuildFile; fileRef = C1F8403723DB84B700673141 /* DeviceLogEntry+CoreDataClass.swift */; };
		C1F8403A23DB84B700673141 /* DeviceLogEntry+CoreDataProperties.swift in Sources */ = {isa = PBXBuildFile; fileRef = C1F8403823DB84B700673141 /* DeviceLogEntry+CoreDataProperties.swift */; };
		C1F8B1E2223C3CC000DD66CF /* TimeZone.swift in Sources */ = {isa = PBXBuildFile; fileRef = 4303C4901E2D664200ADEDC8 /* TimeZone.swift */; };
		E9077D2724ACD59F0066A88D /* InformationView.swift in Sources */ = {isa = PBXBuildFile; fileRef = E9077D2624ACD59F0066A88D /* InformationView.swift */; };
		E9077D2A24ACDE2C0066A88D /* CorrectionRangeInformationView.swift in Sources */ = {isa = PBXBuildFile; fileRef = E9077D2924ACDE2C0066A88D /* CorrectionRangeInformationView.swift */; };
		E9086B2924B39EDC0062F5C8 /* ChartsTableViewController.swift in Sources */ = {isa = PBXBuildFile; fileRef = E9086B2824B39EDC0062F5C8 /* ChartsTableViewController.swift */; };
		E9086B2D24B3A4AC0062F5C8 /* ChartsManager.swift in Sources */ = {isa = PBXBuildFile; fileRef = E9086B2C24B3A4AC0062F5C8 /* ChartsManager.swift */; };
		E9086B2F24B3A5080062F5C8 /* ChartColorPalette.swift in Sources */ = {isa = PBXBuildFile; fileRef = E9086B2E24B3A5080062F5C8 /* ChartColorPalette.swift */; };
		E9086B3124B3A7270062F5C8 /* ChartTableViewCell.swift in Sources */ = {isa = PBXBuildFile; fileRef = E9086B3024B3A7270062F5C8 /* ChartTableViewCell.swift */; };
		E9086B3524B3A8820062F5C8 /* ChartContainerView.swift in Sources */ = {isa = PBXBuildFile; fileRef = E9086B3424B3A8820062F5C8 /* ChartContainerView.swift */; };
		E9086B3924B3CB4B0062F5C8 /* TherapySettings.swift in Sources */ = {isa = PBXBuildFile; fileRef = E9086B3824B3CB4B0062F5C8 /* TherapySettings.swift */; };
		E9086B4524B53CC50062F5C8 /* GlucoseChart.swift in Sources */ = {isa = PBXBuildFile; fileRef = E9086B4424B53CC50062F5C8 /* GlucoseChart.swift */; };
		E9086B4824B5405E0062F5C8 /* ChartAxisValueDoubleUnit.swift in Sources */ = {isa = PBXBuildFile; fileRef = E9086B4724B5405E0062F5C8 /* ChartAxisValueDoubleUnit.swift */; };
		E9086B4A24B540B70062F5C8 /* DateFormatter.swift in Sources */ = {isa = PBXBuildFile; fileRef = E9086B4924B540B70062F5C8 /* DateFormatter.swift */; };
		E916F56924AD32F000BE3547 /* CorrectionRangeOverridesEditor.swift in Sources */ = {isa = PBXBuildFile; fileRef = E916F56824AD32F000BE3547 /* CorrectionRangeOverridesEditor.swift */; };
		E916F56F24AE2FFE00BE3547 /* CorrectionRangeOverrideInformationView.swift in Sources */ = {isa = PBXBuildFile; fileRef = E916F56E24AE2FFE00BE3547 /* CorrectionRangeOverrideInformationView.swift */; };
		E93BA06624A39DBC00C5D7E6 /* DismissibleHostingController.swift in Sources */ = {isa = PBXBuildFile; fileRef = E93BA06524A39DBC00C5D7E6 /* DismissibleHostingController.swift */; };
		E93C86A024C8F6E00073089B /* InsulinModelSelection.swift in Sources */ = {isa = PBXBuildFile; fileRef = E93C869F24C8F6E00073089B /* InsulinModelSelection.swift */; };
		E93C86A224C8F7550073089B /* InsulinModelChart.swift in Sources */ = {isa = PBXBuildFile; fileRef = E93C86A124C8F7550073089B /* InsulinModelChart.swift */; };
		E93C86A424C8F79C0073089B /* ChartLineModel+LoopKitUI.swift in Sources */ = {isa = PBXBuildFile; fileRef = E93C86A324C8F79C0073089B /* ChartLineModel+LoopKitUI.swift */; };
		E93C86A624C8F7D90073089B /* ChartSettings+LoopKitUI.swift in Sources */ = {isa = PBXBuildFile; fileRef = E93C86A524C8F7D90073089B /* ChartSettings+LoopKitUI.swift */; };
		E93C86A824C8F7F70073089B /* InsulinModelChartView.swift in Sources */ = {isa = PBXBuildFile; fileRef = E93C86A724C8F7F60073089B /* InsulinModelChartView.swift */; };
		E93C86B024CF7C470073089B /* TherapySettingsTests.swift in Sources */ = {isa = PBXBuildFile; fileRef = E93C86AF24CF7C470073089B /* TherapySettingsTests.swift */; };
		E93C86B224D080E00073089B /* CarbRatioInformationView.swift in Sources */ = {isa = PBXBuildFile; fileRef = E93C86B124D080E00073089B /* CarbRatioInformationView.swift */; };
		E93C86B624D08CAD0073089B /* InsulinSensitivityInformationView.swift in Sources */ = {isa = PBXBuildFile; fileRef = E93C86B524D08CAD0073089B /* InsulinSensitivityInformationView.swift */; };
		E93E865A24DC744300FF40C8 /* effect_from_basal_output_exponential.json in Resources */ = {isa = PBXBuildFile; fileRef = E93E865924DC744300FF40C8 /* effect_from_basal_output_exponential.json */; };
		E93E865C24DC75EF00FF40C8 /* basal_dose_with_expired.json in Resources */ = {isa = PBXBuildFile; fileRef = E93E865B24DC75EF00FF40C8 /* basal_dose_with_expired.json */; };
		E93E865E24DC797A00FF40C8 /* basal_dose_with_delivered.json in Resources */ = {isa = PBXBuildFile; fileRef = E93E865D24DC797A00FF40C8 /* basal_dose_with_delivered.json */; };
		E93E866024DC82A600FF40C8 /* dose_history_with_delivered_units.json in Resources */ = {isa = PBXBuildFile; fileRef = E93E865F24DC82A500FF40C8 /* dose_history_with_delivered_units.json */; };
		E93E866224DC87AE00FF40C8 /* effect_from_history_exponential_delivered_units_output.json in Resources */ = {isa = PBXBuildFile; fileRef = E93E866124DC87AE00FF40C8 /* effect_from_history_exponential_delivered_units_output.json */; };
		E93E866424DCFB6D00FF40C8 /* OverrideHistoryCollectionViewCell.swift in Sources */ = {isa = PBXBuildFile; fileRef = E93E866324DCFB6D00FF40C8 /* OverrideHistoryCollectionViewCell.swift */; };
		E93E866A24DD05FA00FF40C8 /* OverrideSelectionHistory.swift in Sources */ = {isa = PBXBuildFile; fileRef = E93E866924DD05FA00FF40C8 /* OverrideSelectionHistory.swift */; };
		E94141CE24C8F2950096C326 /* ExponentialInsulinModelPreset.swift in Sources */ = {isa = PBXBuildFile; fileRef = 1D096C0024C24C220078B6B5 /* ExponentialInsulinModelPreset.swift */; };
		E94141D024C8F31C0096C326 /* DeliveryLimitsEditor.swift in Sources */ = {isa = PBXBuildFile; fileRef = E94141CF24C8F31C0096C326 /* DeliveryLimitsEditor.swift */; };
		E949E38924AFC82F00024DA0 /* DeliveryLimitsInformationView.swift in Sources */ = {isa = PBXBuildFile; fileRef = E949E38824AFC82F00024DA0 /* DeliveryLimitsInformationView.swift */; };
		E949E38F24B3711E00024DA0 /* InsulinModelInformationView.swift in Sources */ = {isa = PBXBuildFile; fileRef = E949E38E24B3711E00024DA0 /* InsulinModelInformationView.swift */; };
		E96175AE24B7BE38008E5080 /* Dictionary.swift in Sources */ = {isa = PBXBuildFile; fileRef = E96175AD24B7BE38008E5080 /* Dictionary.swift */; };
		E96DCB5824AEF50F007117BC /* SuspendThresholdInformationView.swift in Sources */ = {isa = PBXBuildFile; fileRef = E96DCB5724AEF50F007117BC /* SuspendThresholdInformationView.swift */; };
		E96DCB5A24AF74AC007117BC /* SuspendThresholdEditor.swift in Sources */ = {isa = PBXBuildFile; fileRef = E96DCB5924AF74AC007117BC /* SuspendThresholdEditor.swift */; };
		E96DCB5E24AF7DC7007117BC /* BasalRatesInformationView.swift in Sources */ = {isa = PBXBuildFile; fileRef = E96DCB5D24AF7DC7007117BC /* BasalRatesInformationView.swift */; };
		E99A132E2557548300D3F5B3 /* SegmentedGaugeBar.swift in Sources */ = {isa = PBXBuildFile; fileRef = E99A132D2557548300D3F5B3 /* SegmentedGaugeBar.swift */; };
		E9C58A6E24DA65E400487A17 /* HistoricalOverrideDetailView.swift in Sources */ = {isa = PBXBuildFile; fileRef = E9C58A6D24DA65E400487A17 /* HistoricalOverrideDetailView.swift */; };
		E9C6911A25180A4E009F9999 /* Model.xcdatamodeld in Sources */ = {isa = PBXBuildFile; fileRef = E9C6911625180A4E009F9999 /* Model.xcdatamodeld */; };
		E9CDA72A24E3A4F60049B0D5 /* PersistedOutsideDose.swift in Sources */ = {isa = PBXBuildFile; fileRef = E9CDA72924E3A4F60049B0D5 /* PersistedOutsideDose.swift */; };
		E9CDA72B24E3A4F60049B0D5 /* PersistedOutsideDose.swift in Sources */ = {isa = PBXBuildFile; fileRef = E9CDA72924E3A4F60049B0D5 /* PersistedOutsideDose.swift */; };
		E9DFB92C24E634E800468917 /* ExpandablePicker.swift in Sources */ = {isa = PBXBuildFile; fileRef = E9DFB92B24E634E800468917 /* ExpandablePicker.swift */; };
		E9DFB92E24E8A75C00468917 /* iob_from_multiple_curves_output.json in Resources */ = {isa = PBXBuildFile; fileRef = E9DFB92D24E8A75C00468917 /* iob_from_multiple_curves_output.json */; };
		E9DFB93024E8CA8500468917 /* LegacyInsulinDeliveryTableViewController.swift in Sources */ = {isa = PBXBuildFile; fileRef = E9DFB92F24E8CA8500468917 /* LegacyInsulinDeliveryTableViewController.swift */; };
		E9DFB93524E8CD5800468917 /* LegacyInsulinDeliveryTableViewController.storyboard in Resources */ = {isa = PBXBuildFile; fileRef = E9DFB93324E8CD5800468917 /* LegacyInsulinDeliveryTableViewController.storyboard */; };
		E9E5E56524D362E900B5DFFE /* dynamic_glucose_effect_none_observed_output.json in Resources */ = {isa = PBXBuildFile; fileRef = E9E5E56124D362E800B5DFFE /* dynamic_glucose_effect_none_observed_output.json */; };
		E9E5E56624D362E900B5DFFE /* dynamic_glucose_effect_never_fully_observed_output.json in Resources */ = {isa = PBXBuildFile; fileRef = E9E5E56224D362E800B5DFFE /* dynamic_glucose_effect_never_fully_observed_output.json */; };
		E9E5E56724D362E900B5DFFE /* dynamic_glucose_effect_partially_observed_output.json in Resources */ = {isa = PBXBuildFile; fileRef = E9E5E56324D362E800B5DFFE /* dynamic_glucose_effect_partially_observed_output.json */; };
		E9E5E56824D362E900B5DFFE /* dynamic_glucose_effect_fully_observed_output.json in Resources */ = {isa = PBXBuildFile; fileRef = E9E5E56424D362E900B5DFFE /* dynamic_glucose_effect_fully_observed_output.json */; };
		E9E5E56A24D5CCE800B5DFFE /* OverrideViewCell.swift in Sources */ = {isa = PBXBuildFile; fileRef = E9E5E56924D5CCE800B5DFFE /* OverrideViewCell.swift */; };
		E9F54F5E25802D5E0034795E /* InsulinType.swift in Sources */ = {isa = PBXBuildFile; fileRef = E9F54F5D25802D5E0034795E /* InsulinType.swift */; };
		E9F54FBA258052130034795E /* InsulinType.swift in Sources */ = {isa = PBXBuildFile; fileRef = E9F54F5D25802D5E0034795E /* InsulinType.swift */; };
		E9F54FC62581C50D0034795E /* ExpandableDatePicker.swift in Sources */ = {isa = PBXBuildFile; fileRef = E9F54FC52581C50C0034795E /* ExpandableDatePicker.swift */; };
/* End PBXBuildFile section */

/* Begin PBXContainerItemProxy section */
		1DEE226A24A676A300693C32 /* PBXContainerItemProxy */ = {
			isa = PBXContainerItemProxy;
			containerPortal = 43D8FDC21C728FDF0073BE78 /* Project object */;
			proxyType = 1;
			remoteGlobalIDString = 43D8FDCA1C728FDF0073BE78;
			remoteInfo = LoopKit;
		};
		1DEE230324A6774900693C32 /* PBXContainerItemProxy */ = {
			isa = PBXContainerItemProxy;
			containerPortal = 43D8FDC21C728FDF0073BE78 /* Project object */;
			proxyType = 1;
			remoteGlobalIDString = 430157F61C7EC03B00B64B63;
			remoteInfo = "LoopKit Example";
		};
		4301581B1C7ECB5E00B64B63 /* PBXContainerItemProxy */ = {
			isa = PBXContainerItemProxy;
			containerPortal = 43D8FDC21C728FDF0073BE78 /* Project object */;
			proxyType = 1;
			remoteGlobalIDString = 43D8FDCA1C728FDF0073BE78;
			remoteInfo = LoopKit;
		};
		43BA7159201E484D0058961E /* PBXContainerItemProxy */ = {
			isa = PBXContainerItemProxy;
			containerPortal = 43D8FDC21C728FDF0073BE78 /* Project object */;
			proxyType = 1;
			remoteGlobalIDString = 43BA7153201E484D0058961E;
			remoteInfo = LoopKitUI;
		};
		43CACE0F22483AC500F90AF5 /* PBXContainerItemProxy */ = {
			isa = PBXContainerItemProxy;
			containerPortal = 43D8FDC21C728FDF0073BE78 /* Project object */;
			proxyType = 1;
			remoteGlobalIDString = 89D2047121CC7BD7001238CC;
			remoteInfo = MockKit;
		};
		43CACE1122483AC500F90AF5 /* PBXContainerItemProxy */ = {
			isa = PBXContainerItemProxy;
			containerPortal = 43D8FDC21C728FDF0073BE78 /* Project object */;
			proxyType = 1;
			remoteGlobalIDString = 89D2048E21CC7C12001238CC;
			remoteInfo = MockKitUI;
		};
		43CACE1322483B6100F90AF5 /* PBXContainerItemProxy */ = {
			isa = PBXContainerItemProxy;
			containerPortal = 43D8FDC21C728FDF0073BE78 /* Project object */;
			proxyType = 1;
			remoteGlobalIDString = 43D8FDCA1C728FDF0073BE78;
			remoteInfo = LoopKit;
		};
		43CACE1522483B6100F90AF5 /* PBXContainerItemProxy */ = {
			isa = PBXContainerItemProxy;
			containerPortal = 43D8FDC21C728FDF0073BE78 /* Project object */;
			proxyType = 1;
			remoteGlobalIDString = 892A5D33222F03CB008961AB;
			remoteInfo = LoopTestingKit;
		};
		43CACE1722483B7200F90AF5 /* PBXContainerItemProxy */ = {
			isa = PBXContainerItemProxy;
			containerPortal = 43D8FDC21C728FDF0073BE78 /* Project object */;
			proxyType = 1;
			remoteGlobalIDString = 43D8FDCA1C728FDF0073BE78;
			remoteInfo = LoopKit;
		};
		43D8FDD71C728FDF0073BE78 /* PBXContainerItemProxy */ = {
			isa = PBXContainerItemProxy;
			containerPortal = 43D8FDC21C728FDF0073BE78 /* Project object */;
			proxyType = 1;
			remoteGlobalIDString = 43D8FDCA1C728FDF0073BE78;
			remoteInfo = LoopKit;
		};
		892A5D47222F03CB008961AB /* PBXContainerItemProxy */ = {
			isa = PBXContainerItemProxy;
			containerPortal = 43D8FDC21C728FDF0073BE78 /* Project object */;
			proxyType = 1;
			remoteGlobalIDString = 892A5D33222F03CB008961AB;
			remoteInfo = LoopTestingKit;
		};
		A9E6757A22713C3F00E25293 /* PBXContainerItemProxy */ = {
			isa = PBXContainerItemProxy;
			containerPortal = 43D8FDC21C728FDF0073BE78 /* Project object */;
			proxyType = 1;
			remoteGlobalIDString = 43BA7153201E484D0058961E;
			remoteInfo = LoopKitUI;
		};
		A9E6757C22713C3F00E25293 /* PBXContainerItemProxy */ = {
			isa = PBXContainerItemProxy;
			containerPortal = 43D8FDC21C728FDF0073BE78 /* Project object */;
			proxyType = 1;
			remoteGlobalIDString = 89D2047121CC7BD7001238CC;
			remoteInfo = MockKit;
		};
		A9E6757E22713C5300E25293 /* PBXContainerItemProxy */ = {
			isa = PBXContainerItemProxy;
			containerPortal = 43D8FDC21C728FDF0073BE78 /* Project object */;
			proxyType = 1;
			remoteGlobalIDString = 43D8FDCA1C728FDF0073BE78;
			remoteInfo = LoopKit;
		};
		B4CEE2E6257129780093111B /* PBXContainerItemProxy */ = {
			isa = PBXContainerItemProxy;
			containerPortal = 43D8FDC21C728FDF0073BE78 /* Project object */;
			proxyType = 1;
			remoteGlobalIDString = 89D2047121CC7BD7001238CC;
			remoteInfo = MockKit;
		};
/* End PBXContainerItemProxy section */

/* Begin PBXCopyFilesBuildPhase section */
		4301581D1C7ECB5E00B64B63 /* Embed Frameworks */ = {
			isa = PBXCopyFilesBuildPhase;
			buildActionMask = 2147483647;
			dstPath = "";
			dstSubfolderSpec = 10;
			files = (
				892A5D4A222F03CC008961AB /* LoopTestingKit.framework in Embed Frameworks */,
				4301581A1C7ECB5E00B64B63 /* LoopKit.framework in Embed Frameworks */,
				43BA715C201E484D0058961E /* LoopKitUI.framework in Embed Frameworks */,
			);
			name = "Embed Frameworks";
			runOnlyForDeploymentPostprocessing = 0;
		};
/* End PBXCopyFilesBuildPhase section */

/* Begin PBXFileReference section */
		1D096BF924C242300078B6B5 /* CheckmarkListItem.swift */ = {isa = PBXFileReference; lastKnownFileType = sourcecode.swift; path = CheckmarkListItem.swift; sourceTree = "<group>"; };
		1D096BFF24C24C220078B6B5 /* InsulinModelSettings.swift */ = {isa = PBXFileReference; fileEncoding = 4; lastKnownFileType = sourcecode.swift; path = InsulinModelSettings.swift; sourceTree = "<group>"; };
		1D096C0024C24C220078B6B5 /* ExponentialInsulinModelPreset.swift */ = {isa = PBXFileReference; fileEncoding = 4; lastKnownFileType = sourcecode.swift; path = ExponentialInsulinModelPreset.swift; sourceTree = "<group>"; };
		1D096C0424C624F70078B6B5 /* InsulinModelSettings+LoopKitUI.swift */ = {isa = PBXFileReference; fileEncoding = 4; lastKnownFileType = sourcecode.swift; path = "InsulinModelSettings+LoopKitUI.swift"; sourceTree = "<group>"; };
		1D1438B725633E2100BE8F06 /* GlucoseTherapySettingInformationView.swift */ = {isa = PBXFileReference; lastKnownFileType = sourcecode.swift; path = GlucoseTherapySettingInformationView.swift; sourceTree = "<group>"; };
		1D1A019D24B678BF0077D86E /* TherapySettingsView.swift */ = {isa = PBXFileReference; fileEncoding = 4; lastKnownFileType = sourcecode.swift; path = TherapySettingsView.swift; sourceTree = "<group>"; };
		1D1FCE2224BD13A2000300A8 /* CorrectionRangeOverridesExpandableSetting.swift */ = {isa = PBXFileReference; lastKnownFileType = sourcecode.swift; path = CorrectionRangeOverridesExpandableSetting.swift; sourceTree = "<group>"; };
		1D1FCE2424BD42EF000300A8 /* TherapySettingsViewModel.swift */ = {isa = PBXFileReference; lastKnownFileType = sourcecode.swift; path = TherapySettingsViewModel.swift; sourceTree = "<group>"; };
		1D1FCE2624BE4DE2000300A8 /* CorrectionRangeOverrides.swift */ = {isa = PBXFileReference; lastKnownFileType = sourcecode.swift; path = CorrectionRangeOverrides.swift; sourceTree = "<group>"; };
		1D1FCE2824BE4F11000300A8 /* TherapySetting.swift */ = {isa = PBXFileReference; lastKnownFileType = sourcecode.swift; path = TherapySetting.swift; sourceTree = "<group>"; };
		1D1FCE2A24BE704A000300A8 /* TherapySetting+Settings.swift */ = {isa = PBXFileReference; lastKnownFileType = sourcecode.swift; path = "TherapySetting+Settings.swift"; sourceTree = "<group>"; };
		1D24A8D424C896E100AB8DB9 /* Prescription.swift */ = {isa = PBXFileReference; lastKnownFileType = sourcecode.swift; path = Prescription.swift; sourceTree = "<group>"; };
		1D25C22D246A2A1A00E87FA0 /* critical.caf */ = {isa = PBXFileReference; lastKnownFileType = file; path = critical.caf; sourceTree = "<group>"; };
		1D498E4624D892B0000627F2 /* Environment+Authenticate.swift */ = {isa = PBXFileReference; lastKnownFileType = sourcecode.swift; path = "Environment+Authenticate.swift"; sourceTree = "<group>"; };
		1D60355D24D39ED10095DC2A /* Environment+AppName.swift */ = {isa = PBXFileReference; fileEncoding = 4; lastKnownFileType = sourcecode.swift; path = "Environment+AppName.swift"; sourceTree = "<group>"; };
		1D640FF524524284008F9755 /* sub.caf */ = {isa = PBXFileReference; lastKnownFileType = file; path = sub.caf; sourceTree = "<group>"; };
		1D67E79C2563001800A82ED6 /* InformationScreens.xcassets */ = {isa = PBXFileReference; lastKnownFileType = folder.assetcatalog; path = InformationScreens.xcassets; sourceTree = "<group>"; };
		1D6EAB9024C12C090081249D /* PumpSupportedIncrements.swift */ = {isa = PBXFileReference; lastKnownFileType = sourcecode.swift; path = PumpSupportedIncrements.swift; sourceTree = "<group>"; };
		1D841AAC24577EE10069DBFF /* AlertSoundPlayer.swift */ = {isa = PBXFileReference; fileEncoding = 4; lastKnownFileType = sourcecode.swift; path = AlertSoundPlayer.swift; sourceTree = "<group>"; };
		1D97A33B256F11E00042737E /* View+InsetGroupedListStyle.swift */ = {isa = PBXFileReference; lastKnownFileType = sourcecode.swift; path = "View+InsetGroupedListStyle.swift"; sourceTree = "<group>"; };
		1DA649AA2445174400F61E75 /* Alert.swift */ = {isa = PBXFileReference; fileEncoding = 4; lastKnownFileType = sourcecode.swift; path = Alert.swift; sourceTree = "<group>"; };
		1DABAD392453615200ACF708 /* IssueAlertTableViewController.swift */ = {isa = PBXFileReference; lastKnownFileType = sourcecode.swift; path = IssueAlertTableViewController.swift; sourceTree = "<group>"; };
		1DC64C7B24BF6BFD004A63A1 /* CorrectionRangeOverridesExtension.swift */ = {isa = PBXFileReference; lastKnownFileType = sourcecode.swift; path = CorrectionRangeOverridesExtension.swift; sourceTree = "<group>"; };
		1DC64C7D24BF6EBC004A63A1 /* DeliveryLimits.swift */ = {isa = PBXFileReference; lastKnownFileType = sourcecode.swift; path = DeliveryLimits.swift; sourceTree = "<group>"; };
		1DC9240E2575EF9A004F132A /* QuantityFormatter+Guardrails.swift */ = {isa = PBXFileReference; lastKnownFileType = sourcecode.swift; path = "QuantityFormatter+Guardrails.swift"; sourceTree = "<group>"; };
		1DD1964D248AE88000420876 /* HorizontalSizeClassOverride.swift */ = {isa = PBXFileReference; lastKnownFileType = sourcecode.swift; path = HorizontalSizeClassOverride.swift; sourceTree = "<group>"; };
		1DE35E7924ABEC720086F9AE /* DeviceManagerUI.swift */ = {isa = PBXFileReference; lastKnownFileType = sourcecode.swift; path = DeviceManagerUI.swift; sourceTree = "<group>"; };
		1DECC3F42513F98D00F4056E /* UITextField.swift */ = {isa = PBXFileReference; lastKnownFileType = sourcecode.swift; path = UITextField.swift; sourceTree = "<group>"; };
		1DEE230124A676A300693C32 /* LoopKitHostedTests.xctest */ = {isa = PBXFileReference; explicitFileType = wrapper.cfbundle; includeInIndex = 0; path = LoopKitHostedTests.xctest; sourceTree = BUILT_PRODUCTS_DIR; };
		1DEE230224A676A300693C32 /* LoopKitHostedTests.plist */ = {isa = PBXFileReference; lastKnownFileType = text.plist.xml; path = LoopKitHostedTests.plist; sourceTree = "<group>"; };
		1DEF977424C62F8400D630CB /* SupportedInsulinModelSettings.swift */ = {isa = PBXFileReference; lastKnownFileType = sourcecode.swift; path = SupportedInsulinModelSettings.swift; sourceTree = "<group>"; };
		1DFB99D5245CB2E900DCC8C9 /* AlertTests.swift */ = {isa = PBXFileReference; lastKnownFileType = sourcecode.swift; path = AlertTests.swift; sourceTree = "<group>"; };
		1F50C321212B20D300C18FAB /* pl */ = {isa = PBXFileReference; lastKnownFileType = text.plist.strings; name = pl; path = pl.lproj/CarbKit.strings; sourceTree = "<group>"; };
		1F50C322212B20D300C18FAB /* pl */ = {isa = PBXFileReference; lastKnownFileType = text.plist.strings; name = pl; path = pl.lproj/InsulinKit.strings; sourceTree = "<group>"; };
		1F50C324212B20D300C18FAB /* pl */ = {isa = PBXFileReference; lastKnownFileType = text.plist.strings; name = pl; path = pl.lproj/Localizable.strings; sourceTree = "<group>"; };
		1F50C326212B20D400C18FAB /* pl */ = {isa = PBXFileReference; lastKnownFileType = text.plist.strings; name = pl; path = pl.lproj/Localizable.strings; sourceTree = "<group>"; };
		1F50C329212B20D400C18FAB /* pl */ = {isa = PBXFileReference; lastKnownFileType = text.plist.strings; name = pl; path = pl.lproj/Localizable.strings; sourceTree = "<group>"; };
		1F5DAB1C2118C95700048054 /* LocalizedString.swift */ = {isa = PBXFileReference; lastKnownFileType = sourcecode.swift; path = LocalizedString.swift; sourceTree = "<group>"; };
		1F5DAB2C2118CE9300048054 /* es */ = {isa = PBXFileReference; lastKnownFileType = text.plist.strings; name = es; path = es.lproj/Localizable.strings; sourceTree = "<group>"; };
		1F5DAB2E2118CE9300048054 /* es */ = {isa = PBXFileReference; lastKnownFileType = text.plist.strings; name = es; path = es.lproj/CarbKit.strings; sourceTree = "<group>"; };
		1F5DAB322118D2A700048054 /* ru */ = {isa = PBXFileReference; lastKnownFileType = text.plist.strings; name = ru; path = ru.lproj/Localizable.strings; sourceTree = "<group>"; };
		1F5DAB332118D2A700048054 /* ru */ = {isa = PBXFileReference; lastKnownFileType = text.plist.strings; name = ru; path = ru.lproj/CarbKit.strings; sourceTree = "<group>"; };
		1F5DAB362118D5A200048054 /* de */ = {isa = PBXFileReference; lastKnownFileType = text.plist.strings; name = de; path = de.lproj/CarbKit.strings; sourceTree = "<group>"; };
		1F5DAB372118D5A200048054 /* de */ = {isa = PBXFileReference; lastKnownFileType = text.plist.strings; name = de; path = de.lproj/InsulinKit.strings; sourceTree = "<group>"; };
		1F5DAB392118D5A200048054 /* de */ = {isa = PBXFileReference; lastKnownFileType = text.plist.strings; name = de; path = de.lproj/Localizable.strings; sourceTree = "<group>"; };
		1F5DAB3B2118D5A300048054 /* de */ = {isa = PBXFileReference; lastKnownFileType = text.plist.strings; name = de; path = de.lproj/Localizable.strings; sourceTree = "<group>"; };
		1F5DAB3E2118D5A300048054 /* de */ = {isa = PBXFileReference; lastKnownFileType = text.plist.strings; name = de; path = de.lproj/Localizable.strings; sourceTree = "<group>"; };
		1F5DAB402118D5D500048054 /* en */ = {isa = PBXFileReference; lastKnownFileType = text.plist.strings; name = en; path = en.lproj/Localizable.strings; sourceTree = "<group>"; };
		1F5DAB432118F14600048054 /* fr */ = {isa = PBXFileReference; lastKnownFileType = text.plist.strings; name = fr; path = fr.lproj/CarbKit.strings; sourceTree = "<group>"; };
		1F5DAB442118F14600048054 /* fr */ = {isa = PBXFileReference; lastKnownFileType = text.plist.strings; name = fr; path = fr.lproj/InsulinKit.strings; sourceTree = "<group>"; };
		1F5DAB462118F14600048054 /* fr */ = {isa = PBXFileReference; lastKnownFileType = text.plist.strings; name = fr; path = fr.lproj/Localizable.strings; sourceTree = "<group>"; };
		1F5DAB482118F14700048054 /* fr */ = {isa = PBXFileReference; lastKnownFileType = text.plist.strings; name = fr; path = fr.lproj/Localizable.strings; sourceTree = "<group>"; };
		1F5DAB4B2118F14700048054 /* fr */ = {isa = PBXFileReference; lastKnownFileType = text.plist.strings; name = fr; path = fr.lproj/Localizable.strings; sourceTree = "<group>"; };
		1F5DAB4D2118F18E00048054 /* en */ = {isa = PBXFileReference; lastKnownFileType = text.plist.strings; name = en; path = en.lproj/Localizable.strings; sourceTree = "<group>"; };
		1F5DAB532118F2C700048054 /* zh-Hans */ = {isa = PBXFileReference; lastKnownFileType = text.plist.strings; name = "zh-Hans"; path = "zh-Hans.lproj/CarbKit.strings"; sourceTree = "<group>"; };
		1F5DAB542118F2C700048054 /* zh-Hans */ = {isa = PBXFileReference; lastKnownFileType = text.plist.strings; name = "zh-Hans"; path = "zh-Hans.lproj/InsulinKit.strings"; sourceTree = "<group>"; };
		1F5DAB562118F2C700048054 /* zh-Hans */ = {isa = PBXFileReference; lastKnownFileType = text.plist.strings; name = "zh-Hans"; path = "zh-Hans.lproj/Localizable.strings"; sourceTree = "<group>"; };
		1F5DAB582118F2C700048054 /* zh-Hans */ = {isa = PBXFileReference; lastKnownFileType = text.plist.strings; name = "zh-Hans"; path = "zh-Hans.lproj/Localizable.strings"; sourceTree = "<group>"; };
		1F5DAB5B2118F2C700048054 /* zh-Hans */ = {isa = PBXFileReference; lastKnownFileType = text.plist.strings; name = "zh-Hans"; path = "zh-Hans.lproj/Localizable.strings"; sourceTree = "<group>"; };
		1F5DAB5F2118F33000048054 /* it */ = {isa = PBXFileReference; lastKnownFileType = text.plist.strings; name = it; path = it.lproj/CarbKit.strings; sourceTree = "<group>"; };
		1F5DAB602118F33000048054 /* it */ = {isa = PBXFileReference; lastKnownFileType = text.plist.strings; name = it; path = it.lproj/InsulinKit.strings; sourceTree = "<group>"; };
		1F5DAB622118F33000048054 /* it */ = {isa = PBXFileReference; lastKnownFileType = text.plist.strings; name = it; path = it.lproj/Localizable.strings; sourceTree = "<group>"; };
		1F5DAB642118F33000048054 /* it */ = {isa = PBXFileReference; lastKnownFileType = text.plist.strings; name = it; path = it.lproj/Localizable.strings; sourceTree = "<group>"; };
		1F5DAB672118F33100048054 /* it */ = {isa = PBXFileReference; lastKnownFileType = text.plist.strings; name = it; path = it.lproj/Localizable.strings; sourceTree = "<group>"; };
		1F5DAB6B2118F3C200048054 /* nl */ = {isa = PBXFileReference; lastKnownFileType = text.plist.strings; name = nl; path = nl.lproj/CarbKit.strings; sourceTree = "<group>"; };
		1F5DAB6C2118F3C200048054 /* nl */ = {isa = PBXFileReference; lastKnownFileType = text.plist.strings; name = nl; path = nl.lproj/InsulinKit.strings; sourceTree = "<group>"; };
		1F5DAB6E2118F3C200048054 /* nl */ = {isa = PBXFileReference; lastKnownFileType = text.plist.strings; name = nl; path = nl.lproj/Localizable.strings; sourceTree = "<group>"; };
		1F5DAB702118F3C200048054 /* nl */ = {isa = PBXFileReference; lastKnownFileType = text.plist.strings; name = nl; path = nl.lproj/Localizable.strings; sourceTree = "<group>"; };
		1F5DAB732118F3C300048054 /* nl */ = {isa = PBXFileReference; lastKnownFileType = text.plist.strings; name = nl; path = nl.lproj/Localizable.strings; sourceTree = "<group>"; };
		1F5DAB772118F3FB00048054 /* nb */ = {isa = PBXFileReference; lastKnownFileType = text.plist.strings; name = nb; path = nb.lproj/CarbKit.strings; sourceTree = "<group>"; };
		1F5DAB782118F3FB00048054 /* nb */ = {isa = PBXFileReference; lastKnownFileType = text.plist.strings; name = nb; path = nb.lproj/InsulinKit.strings; sourceTree = "<group>"; };
		1F5DAB7A2118F3FB00048054 /* nb */ = {isa = PBXFileReference; lastKnownFileType = text.plist.strings; name = nb; path = nb.lproj/Localizable.strings; sourceTree = "<group>"; };
		1F5DAB7C2118F3FC00048054 /* nb */ = {isa = PBXFileReference; lastKnownFileType = text.plist.strings; name = nb; path = nb.lproj/Localizable.strings; sourceTree = "<group>"; };
		1F5DAB7F2118F3FC00048054 /* nb */ = {isa = PBXFileReference; lastKnownFileType = text.plist.strings; name = nb; path = nb.lproj/Localizable.strings; sourceTree = "<group>"; };
		1FE58790211CFBB7004F24ED /* Base */ = {isa = PBXFileReference; lastKnownFileType = text.plist.strings; name = Base; path = Base.lproj/Localizable.strings; sourceTree = "<group>"; };
		1FE58794211D0967004F24ED /* Base */ = {isa = PBXFileReference; lastKnownFileType = text.plist.strings; name = Base; path = Base.lproj/Localizable.strings; sourceTree = "<group>"; };
		2FD1A6AF1E4A76CC0042EF39 /* CarbEntryValidationNavigationDelegate.swift */ = {isa = PBXFileReference; fileEncoding = 4; lastKnownFileType = sourcecode.swift; path = CarbEntryValidationNavigationDelegate.swift; sourceTree = "<group>"; };
		430157F71C7EC03B00B64B63 /* LoopKit Example.app */ = {isa = PBXFileReference; explicitFileType = wrapper.application; includeInIndex = 0; path = "LoopKit Example.app"; sourceTree = BUILT_PRODUCTS_DIR; };
		430157F91C7EC03B00B64B63 /* AppDelegate.swift */ = {isa = PBXFileReference; lastKnownFileType = sourcecode.swift; path = AppDelegate.swift; sourceTree = "<group>"; };
		430157FB1C7EC03B00B64B63 /* MasterViewController.swift */ = {isa = PBXFileReference; lastKnownFileType = sourcecode.swift; lineEnding = 0; path = MasterViewController.swift; sourceTree = "<group>"; xcLanguageSpecificationIdentifier = xcode.lang.swift; };
		430158001C7EC03B00B64B63 /* Base */ = {isa = PBXFileReference; lastKnownFileType = file.storyboard; name = Base; path = Base.lproj/Main.storyboard; sourceTree = "<group>"; };
		430158021C7EC03B00B64B63 /* Assets.xcassets */ = {isa = PBXFileReference; lastKnownFileType = folder.assetcatalog; path = Assets.xcassets; sourceTree = "<group>"; };
		430158051C7EC03B00B64B63 /* Base */ = {isa = PBXFileReference; lastKnownFileType = file.storyboard; name = Base; path = Base.lproj/LaunchScreen.storyboard; sourceTree = "<group>"; };
		430158071C7EC03B00B64B63 /* Info.plist */ = {isa = PBXFileReference; lastKnownFileType = text.plist.xml; path = Info.plist; sourceTree = "<group>"; };
		4301582A1C7ECCEF00B64B63 /* LoopKitExample.entitlements */ = {isa = PBXFileReference; fileEncoding = 4; lastKnownFileType = text.xml; path = LoopKitExample.entitlements; sourceTree = "<group>"; };
		4301582C1C7ECD7A00B64B63 /* HealthKit.framework */ = {isa = PBXFileReference; lastKnownFileType = wrapper.framework; name = HealthKit.framework; path = System/Library/Frameworks/HealthKit.framework; sourceTree = SDKROOT; };
		43026D632132404900A332E2 /* ice_minus_flat_carb_effect_output.json */ = {isa = PBXFileReference; fileEncoding = 4; lastKnownFileType = text.json; path = ice_minus_flat_carb_effect_output.json; sourceTree = "<group>"; };
		4302F4DE1D4E607B00F0FCAF /* InsulinDeliveryTableViewController.swift */ = {isa = PBXFileReference; fileEncoding = 4; lastKnownFileType = sourcecode.swift; path = InsulinDeliveryTableViewController.swift; sourceTree = "<group>"; };
		4302F4E81D5066F400F0FCAF /* ReservoirValue.swift */ = {isa = PBXFileReference; fileEncoding = 4; lastKnownFileType = sourcecode.swift; path = ReservoirValue.swift; sourceTree = "<group>"; };
		4302F4EA1D50670500F0FCAF /* NewPumpEvent.swift */ = {isa = PBXFileReference; fileEncoding = 4; lastKnownFileType = sourcecode.swift; path = NewPumpEvent.swift; sourceTree = "<group>"; };
		4302F4EC1D5068CE00F0FCAF /* PersistedPumpEvent.swift */ = {isa = PBXFileReference; fileEncoding = 4; lastKnownFileType = sourcecode.swift; path = PersistedPumpEvent.swift; sourceTree = "<group>"; };
		4303C48B1E29DD4200ADEDC8 /* momentum_effect_duplicate_glucose_input.json */ = {isa = PBXFileReference; fileEncoding = 4; lastKnownFileType = text.json; path = momentum_effect_duplicate_glucose_input.json; sourceTree = "<group>"; };
		4303C4901E2D664200ADEDC8 /* TimeZone.swift */ = {isa = PBXFileReference; fileEncoding = 4; lastKnownFileType = sourcecode.swift; path = TimeZone.swift; sourceTree = "<group>"; };
		43177D031D372A7F0006E908 /* CarbEntryTableViewController.swift */ = {isa = PBXFileReference; fileEncoding = 4; lastKnownFileType = sourcecode.swift; path = CarbEntryTableViewController.swift; sourceTree = "<group>"; };
		43177D071D37306D0006E908 /* GlucoseRangeOverrideTableViewCell.xib */ = {isa = PBXFileReference; fileEncoding = 4; lastKnownFileType = file.xib; path = GlucoseRangeOverrideTableViewCell.xib; sourceTree = "<group>"; };
		43177D091D3732C70006E908 /* Assets.xcassets */ = {isa = PBXFileReference; lastKnownFileType = folder.assetcatalog; path = Assets.xcassets; sourceTree = "<group>"; };
		43177D0B1D3734040006E908 /* GlucoseRangeOverrideTableViewCell.swift */ = {isa = PBXFileReference; fileEncoding = 4; lastKnownFileType = sourcecode.swift; path = GlucoseRangeOverrideTableViewCell.swift; sourceTree = "<group>"; };
		43177D0D1D3737420006E908 /* NibLoadable.swift */ = {isa = PBXFileReference; fileEncoding = 4; lastKnownFileType = sourcecode.swift; path = NibLoadable.swift; sourceTree = "<group>"; };
		43260F6D21C4BF7A00DD6837 /* UUID.swift */ = {isa = PBXFileReference; lastKnownFileType = sourcecode.swift; path = UUID.swift; sourceTree = "<group>"; };
		432711371EDE826A00171F6A /* CustomInputTextField.swift */ = {isa = PBXFileReference; fileEncoding = 4; lastKnownFileType = sourcecode.swift; path = CustomInputTextField.swift; sourceTree = "<group>"; };
		432762731D60505F0083215A /* HKQuantitySample.swift */ = {isa = PBXFileReference; fileEncoding = 4; lastKnownFileType = sourcecode.swift; path = HKQuantitySample.swift; sourceTree = "<group>"; };
		432CF86420D7692E0066B889 /* DeliveryLimitSettingsTableViewController.swift */ = {isa = PBXFileReference; lastKnownFileType = sourcecode.swift; path = DeliveryLimitSettingsTableViewController.swift; sourceTree = "<group>"; };
		432CF86620D76AB90066B889 /* SettingsTableViewCell.swift */ = {isa = PBXFileReference; lastKnownFileType = sourcecode.swift; path = SettingsTableViewCell.swift; sourceTree = "<group>"; };
		432CF86820D76B320066B889 /* SetupButton.swift */ = {isa = PBXFileReference; lastKnownFileType = sourcecode.swift; path = SetupButton.swift; sourceTree = "<group>"; };
		432CF86A20D76B9C0066B889 /* SetupIndicatorView.swift */ = {isa = PBXFileReference; lastKnownFileType = sourcecode.swift; path = SetupIndicatorView.swift; sourceTree = "<group>"; };
		432CF86C20D76C470066B889 /* SwitchTableViewCell.swift */ = {isa = PBXFileReference; lastKnownFileType = sourcecode.swift; path = SwitchTableViewCell.swift; sourceTree = "<group>"; };
		432CF86E20D76CCF0066B889 /* GlucoseTrend.swift */ = {isa = PBXFileReference; lastKnownFileType = sourcecode.swift; path = GlucoseTrend.swift; sourceTree = "<group>"; };
		432CF87020D76D5A0066B889 /* GlucoseDisplayable.swift */ = {isa = PBXFileReference; lastKnownFileType = sourcecode.swift; path = GlucoseDisplayable.swift; sourceTree = "<group>"; };
		432CF87220D774220066B889 /* PumpManager.swift */ = {isa = PBXFileReference; lastKnownFileType = sourcecode.swift; path = PumpManager.swift; sourceTree = "<group>"; };
		4333931E1F32E31C009466DC /* doses_overlay_basal_profile_output.json */ = {isa = PBXFileReference; fileEncoding = 4; lastKnownFileType = text.json; path = doses_overlay_basal_profile_output.json; sourceTree = "<group>"; };
		433BC7A620523DB7000B1200 /* NewGlucoseSample.swift */ = {isa = PBXFileReference; lastKnownFileType = sourcecode.swift; path = NewGlucoseSample.swift; sourceTree = "<group>"; };
		433BC7A820538D4C000B1200 /* CachedGlucoseObject+CoreDataClass.swift */ = {isa = PBXFileReference; lastKnownFileType = sourcecode.swift; path = "CachedGlucoseObject+CoreDataClass.swift"; sourceTree = "<group>"; };
		433BC7A920538D4C000B1200 /* CachedGlucoseObject+CoreDataProperties.swift */ = {isa = PBXFileReference; lastKnownFileType = sourcecode.swift; path = "CachedGlucoseObject+CoreDataProperties.swift"; sourceTree = "<group>"; };
		433BC7AC20538FCA000B1200 /* StoredGlucoseSample.swift */ = {isa = PBXFileReference; lastKnownFileType = sourcecode.swift; path = StoredGlucoseSample.swift; sourceTree = "<group>"; };
		433BC7B020562705000B1200 /* UpdateSource.swift */ = {isa = PBXFileReference; lastKnownFileType = sourcecode.swift; path = UpdateSource.swift; sourceTree = "<group>"; };
		433D705D1EFB29700004EB9F /* FoodTypeShortcutCell.swift */ = {isa = PBXFileReference; fileEncoding = 4; lastKnownFileType = sourcecode.swift; path = FoodTypeShortcutCell.swift; sourceTree = "<group>"; };
		434113A820F171CB00D05747 /* CachedInsulinDeliveryObject+CoreDataClass.swift */ = {isa = PBXFileReference; lastKnownFileType = sourcecode.swift; path = "CachedInsulinDeliveryObject+CoreDataClass.swift"; sourceTree = "<group>"; };
		434113A920F171CB00D05747 /* CachedInsulinDeliveryObject+CoreDataProperties.swift */ = {isa = PBXFileReference; lastKnownFileType = sourcecode.swift; path = "CachedInsulinDeliveryObject+CoreDataProperties.swift"; sourceTree = "<group>"; };
		434113AC20F287DC00D05747 /* NSManagedObjectContext.swift */ = {isa = PBXFileReference; lastKnownFileType = sourcecode.swift; path = NSManagedObjectContext.swift; sourceTree = "<group>"; };
		434113B220F2890800D05747 /* PersistenceControllerTests.swift */ = {isa = PBXFileReference; lastKnownFileType = sourcecode.swift; path = PersistenceControllerTests.swift; sourceTree = "<group>"; };
		434113B420F2BDB500D05747 /* CachedInsulinDeliveryObjectTests.swift */ = {isa = PBXFileReference; lastKnownFileType = sourcecode.swift; path = CachedInsulinDeliveryObjectTests.swift; sourceTree = "<group>"; };
		434113B720F2BDE800D05747 /* PersistenceControllerTestCase.swift */ = {isa = PBXFileReference; lastKnownFileType = sourcecode.swift; path = PersistenceControllerTestCase.swift; sourceTree = "<group>"; };
		434113BB20F2C56100D05747 /* CachedGlucoseObjectTests.swift */ = {isa = PBXFileReference; lastKnownFileType = sourcecode.swift; path = CachedGlucoseObjectTests.swift; sourceTree = "<group>"; };
		434113BD20F2C72000D05747 /* CachedCarbObjectTests.swift */ = {isa = PBXFileReference; lastKnownFileType = sourcecode.swift; path = CachedCarbObjectTests.swift; sourceTree = "<group>"; };
		4343951E205EED1F0056DC37 /* counteraction_effect_falling_glucose_output.json */ = {isa = PBXFileReference; fileEncoding = 4; lastKnownFileType = text.json; path = counteraction_effect_falling_glucose_output.json; sourceTree = "<group>"; };
		43439520205F2D910056DC37 /* counteraction_effect_falling_glucose_input.json */ = {isa = PBXFileReference; fileEncoding = 4; lastKnownFileType = text.json; path = counteraction_effect_falling_glucose_input.json; sourceTree = "<group>"; };
		434570431FE605E30089C4DC /* OSLog.swift */ = {isa = PBXFileReference; lastKnownFileType = sourcecode.swift; path = OSLog.swift; sourceTree = "<group>"; };
		4346D1FB1C79481E00ABAFE3 /* NSUserDefaults.swift */ = {isa = PBXFileReference; fileEncoding = 4; lastKnownFileType = sourcecode.swift; path = NSUserDefaults.swift; sourceTree = "<group>"; };
		434872781CB6256500E55D75 /* reconcile_history_input.json */ = {isa = PBXFileReference; fileEncoding = 4; lastKnownFileType = text.json; path = reconcile_history_input.json; sourceTree = "<group>"; };
		4348727C1CB626E500E55D75 /* reconcile_history_output.json */ = {isa = PBXFileReference; fileEncoding = 4; lastKnownFileType = text.json; path = reconcile_history_output.json; sourceTree = "<group>"; };
		434A01CF1F019D9100938125 /* DateAndDurationTableViewCell.xib */ = {isa = PBXFileReference; fileEncoding = 4; lastKnownFileType = file.xib; path = DateAndDurationTableViewCell.xib; sourceTree = "<group>"; };
		434C5F9B2098352500B2FD1A /* QuantityFormatter.swift */ = {isa = PBXFileReference; lastKnownFileType = sourcecode.swift; path = QuantityFormatter.swift; sourceTree = "<group>"; };
		434C5F9D209938CD00B2FD1A /* NumberFormatter.swift */ = {isa = PBXFileReference; lastKnownFileType = sourcecode.swift; path = NumberFormatter.swift; sourceTree = "<group>"; };
		434C5F9F209ABD4700B2FD1A /* QuantityFormatterTests.swift */ = {isa = PBXFileReference; lastKnownFileType = sourcecode.swift; path = QuantityFormatterTests.swift; sourceTree = "<group>"; };
		434FB6471D70096A007B9C70 /* reservoir_history_with_continuity_holes.json */ = {isa = PBXFileReference; fileEncoding = 4; lastKnownFileType = text.json; path = reservoir_history_with_continuity_holes.json; sourceTree = "<group>"; };
		434FB6491D712158007B9C70 /* CommandResponseViewController.swift */ = {isa = PBXFileReference; fileEncoding = 4; lastKnownFileType = sourcecode.swift; path = CommandResponseViewController.swift; sourceTree = "<group>"; };
		434FB64B1D712449007B9C70 /* NSData.swift */ = {isa = PBXFileReference; fileEncoding = 4; lastKnownFileType = sourcecode.swift; path = NSData.swift; sourceTree = "<group>"; };
		434FF1DF1CF269D8000DB779 /* IdentifiableClass.swift */ = {isa = PBXFileReference; fileEncoding = 4; lastKnownFileType = sourcecode.swift; path = IdentifiableClass.swift; sourceTree = "<group>"; };
		434FF1E31CF26A1E000DB779 /* UITableViewCell.swift */ = {isa = PBXFileReference; fileEncoding = 4; lastKnownFileType = sourcecode.swift; path = UITableViewCell.swift; sourceTree = "<group>"; };
		434FF1EF1CF29451000DB779 /* TextFieldTableViewCell.xib */ = {isa = PBXFileReference; fileEncoding = 4; lastKnownFileType = file.xib; path = TextFieldTableViewCell.xib; sourceTree = "<group>"; };
		434FF1F01CF29451000DB779 /* TextFieldTableViewCell.swift */ = {isa = PBXFileReference; fileEncoding = 4; lastKnownFileType = sourcecode.swift; path = TextFieldTableViewCell.swift; sourceTree = "<group>"; };
		434FF1F31CF294A9000DB779 /* TextFieldTableViewController.swift */ = {isa = PBXFileReference; fileEncoding = 4; lastKnownFileType = sourcecode.swift; path = TextFieldTableViewController.swift; sourceTree = "<group>"; };
		4352A73B20DECF0600CAC200 /* CGMManager.swift */ = {isa = PBXFileReference; fileEncoding = 4; lastKnownFileType = sourcecode.swift; path = CGMManager.swift; sourceTree = "<group>"; };
		4353D16E203D104F007B4ECD /* CarbStoreError.swift */ = {isa = PBXFileReference; lastKnownFileType = sourcecode.swift; path = CarbStoreError.swift; sourceTree = "<group>"; };
		4353D172203D3E7E007B4ECD /* CoreData.framework */ = {isa = PBXFileReference; lastKnownFileType = wrapper.framework; name = CoreData.framework; path = System/Library/Frameworks/CoreData.framework; sourceTree = SDKROOT; };
		4359E74D1EEA1FBC0022EF0C /* FoodEmojiDataSource.swift */ = {isa = PBXFileReference; fileEncoding = 4; lastKnownFileType = sourcecode.swift; path = FoodEmojiDataSource.swift; sourceTree = "<group>"; };
		4359E74F1EED04330022EF0C /* ice_35_min_partial_output.json */ = {isa = PBXFileReference; fileEncoding = 4; lastKnownFileType = text.json; path = ice_35_min_partial_output.json; sourceTree = "<group>"; };
		435D2924205F3A670026F401 /* counteraction_effect_falling_glucose_almost_duplicates_input.json */ = {isa = PBXFileReference; fileEncoding = 4; lastKnownFileType = text.json; path = counteraction_effect_falling_glucose_almost_duplicates_input.json; sourceTree = "<group>"; };
		435D2926205F3C750026F401 /* counteraction_effect_falling_glucose_double_entries._input.json */ = {isa = PBXFileReference; fileEncoding = 4; lastKnownFileType = text.json; path = counteraction_effect_falling_glucose_double_entries._input.json; sourceTree = "<group>"; };
		435D2927205F3C750026F401 /* momentum_effect_rising_glucose_double_entries_input.json */ = {isa = PBXFileReference; fileEncoding = 4; lastKnownFileType = text.json; path = momentum_effect_rising_glucose_double_entries_input.json; sourceTree = "<group>"; };
		435D292A205F46180026F401 /* counteraction_effect_falling_glucose_almost_duplicates_output.json */ = {isa = PBXFileReference; fileEncoding = 4; lastKnownFileType = text.json; path = counteraction_effect_falling_glucose_almost_duplicates_output.json; sourceTree = "<group>"; };
		435D292C205F48750026F401 /* counteraction_effect_falling_glucose_insulin.json */ = {isa = PBXFileReference; fileEncoding = 4; lastKnownFileType = text.json; path = counteraction_effect_falling_glucose_insulin.json; sourceTree = "<group>"; };
		435F355D1C9CD16A00C204D2 /* NSUserDefaults.swift */ = {isa = PBXFileReference; fileEncoding = 4; lastKnownFileType = sourcecode.swift; path = NSUserDefaults.swift; sourceTree = "<group>"; };
		435F35601C9CD25F00C204D2 /* DeviceDataManager.swift */ = {isa = PBXFileReference; fileEncoding = 4; lastKnownFileType = sourcecode.swift; path = DeviceDataManager.swift; sourceTree = "<group>"; };
		4369F08E208859E6000E3E45 /* PaddedTextField.swift */ = {isa = PBXFileReference; lastKnownFileType = sourcecode.swift; path = PaddedTextField.swift; sourceTree = "<group>"; };
		4369F091208B0DFF000E3E45 /* DateAndDurationTableViewCell.swift */ = {isa = PBXFileReference; lastKnownFileType = sourcecode.swift; path = DateAndDurationTableViewCell.swift; sourceTree = "<group>"; };
		4369F093208BA001000E3E45 /* TextButtonTableViewCell.swift */ = {isa = PBXFileReference; lastKnownFileType = sourcecode.swift; path = TextButtonTableViewCell.swift; sourceTree = "<group>"; };
		4378B6421ED55E81000AE785 /* suspend_dose.json */ = {isa = PBXFileReference; fileEncoding = 4; lastKnownFileType = text.json; path = suspend_dose.json; sourceTree = "<group>"; };
		4378B6441ED55F8C000AE785 /* suspend_dose_reconciled_normalized_iob.json */ = {isa = PBXFileReference; fileEncoding = 4; lastKnownFileType = text.json; path = suspend_dose_reconciled_normalized_iob.json; sourceTree = "<group>"; };
		4378B6451ED55F8C000AE785 /* suspend_dose_reconciled_normalized.json */ = {isa = PBXFileReference; fileEncoding = 4; lastKnownFileType = text.json; path = suspend_dose_reconciled_normalized.json; sourceTree = "<group>"; };
		4378B6461ED55F8C000AE785 /* suspend_dose_reconciled.json */ = {isa = PBXFileReference; fileEncoding = 4; lastKnownFileType = text.json; path = suspend_dose_reconciled.json; sourceTree = "<group>"; };
		4378B64A1ED61965000AE785 /* GlucoseEffectVelocity.swift */ = {isa = PBXFileReference; fileEncoding = 4; lastKnownFileType = sourcecode.swift; path = GlucoseEffectVelocity.swift; sourceTree = "<group>"; };
		4378B64C1ED61C22000AE785 /* AbsorbedCarbValue.swift */ = {isa = PBXFileReference; fileEncoding = 4; lastKnownFileType = sourcecode.swift; path = AbsorbedCarbValue.swift; sourceTree = "<group>"; };
		4378B64E1ED61C64000AE785 /* CarbValue.swift */ = {isa = PBXFileReference; fileEncoding = 4; lastKnownFileType = sourcecode.swift; path = CarbValue.swift; sourceTree = "<group>"; };
		4378B6501ED62D8D000AE785 /* CarbStatus.swift */ = {isa = PBXFileReference; fileEncoding = 4; lastKnownFileType = sourcecode.swift; path = CarbStatus.swift; sourceTree = "<group>"; };
		4379CFE221102A4100AADC79 /* DeviceManager.swift */ = {isa = PBXFileReference; lastKnownFileType = sourcecode.swift; path = DeviceManager.swift; sourceTree = "<group>"; };
		437AFEE92036A156008C4892 /* CachedCarbObject+CoreDataClass.swift */ = {isa = PBXFileReference; lastKnownFileType = sourcecode.swift; path = "CachedCarbObject+CoreDataClass.swift"; sourceTree = "<group>"; };
		437AFEEA2036A156008C4892 /* CachedCarbObject+CoreDataProperties.swift */ = {isa = PBXFileReference; lastKnownFileType = sourcecode.swift; path = "CachedCarbObject+CoreDataProperties.swift"; sourceTree = "<group>"; };
		437AFF192039F149008C4892 /* CarbStoreTests.swift */ = {isa = PBXFileReference; lastKnownFileType = sourcecode.swift; path = CarbStoreTests.swift; sourceTree = "<group>"; };
		437AFF1C203A45DB008C4892 /* CacheStore.swift */ = {isa = PBXFileReference; lastKnownFileType = sourcecode.swift; path = CacheStore.swift; sourceTree = "<group>"; };
		437AFF1E203A763F008C4892 /* HKHealthStoreMock.swift */ = {isa = PBXFileReference; lastKnownFileType = sourcecode.swift; path = HKHealthStoreMock.swift; sourceTree = "<group>"; };
		437AFF20203AA740008C4892 /* NSManagedObjectContext.swift */ = {isa = PBXFileReference; lastKnownFileType = sourcecode.swift; path = NSManagedObjectContext.swift; sourceTree = "<group>"; };
		437AFF23203BE402008C4892 /* HKHealthStore.swift */ = {isa = PBXFileReference; lastKnownFileType = sourcecode.swift; path = HKHealthStore.swift; sourceTree = "<group>"; };
		437B064D1F2EB35800D95237 /* HKQuantitySample+InsulinKit.swift */ = {isa = PBXFileReference; lastKnownFileType = sourcecode.swift; path = "HKQuantitySample+InsulinKit.swift"; sourceTree = "<group>"; };
		438207701F2AE9A300886C13 /* InsulinDeliveryStore.swift */ = {isa = PBXFileReference; lastKnownFileType = sourcecode.swift; path = InsulinDeliveryStore.swift; sourceTree = "<group>"; };
		439706E822D2E94800C81566 /* BoundSwitchTableViewCell.swift */ = {isa = PBXFileReference; lastKnownFileType = sourcecode.swift; path = BoundSwitchTableViewCell.swift; sourceTree = "<group>"; };
		43971A3F1C8CABFF0013154F /* GlucoseSampleValue.swift */ = {isa = PBXFileReference; fileEncoding = 4; lastKnownFileType = sourcecode.swift; path = GlucoseSampleValue.swift; sourceTree = "<group>"; };
		43971A411C8CAEF20013154F /* momentum_effect_display_only_glucose_input.json */ = {isa = PBXFileReference; fileEncoding = 4; lastKnownFileType = text.json; path = momentum_effect_display_only_glucose_input.json; sourceTree = "<group>"; };
		439BCD8D1EEDD22900100EAA /* ice_35_min_none_output.json */ = {isa = PBXFileReference; fileEncoding = 4; lastKnownFileType = text.json; path = ice_35_min_none_output.json; sourceTree = "<group>"; };
		439BCD8F1EEDD2AD00100EAA /* ice_1_hour_output.json */ = {isa = PBXFileReference; fileEncoding = 4; lastKnownFileType = text.json; path = ice_1_hour_output.json; sourceTree = "<group>"; };
		439BCD911EEDD33F00100EAA /* ice_slow_absorption_output.json */ = {isa = PBXFileReference; fileEncoding = 4; lastKnownFileType = text.json; path = ice_slow_absorption_output.json; sourceTree = "<group>"; };
		43A0670E1F23CAC700E9E90F /* DoseType.swift */ = {isa = PBXFileReference; fileEncoding = 4; lastKnownFileType = sourcecode.swift; path = DoseType.swift; sourceTree = "<group>"; };
		43A067121F245A2F00E9E90F /* DoseStoreTests.swift */ = {isa = PBXFileReference; fileEncoding = 4; lastKnownFileType = sourcecode.swift; path = DoseStoreTests.swift; sourceTree = "<group>"; };
		43A8EC3B210CEEA500A81379 /* CGMManagerUI.swift */ = {isa = PBXFileReference; fileEncoding = 4; lastKnownFileType = sourcecode.swift; path = CGMManagerUI.swift; sourceTree = "<group>"; };
		43AF1FB11C926CDD00EA2F3D /* HKQuantity.swift */ = {isa = PBXFileReference; fileEncoding = 4; lastKnownFileType = sourcecode.swift; path = HKQuantity.swift; sourceTree = "<group>"; };
		43B17C88208EEC0B00AC27E9 /* HealthStoreUnitCache.swift */ = {isa = PBXFileReference; lastKnownFileType = sourcecode.swift; path = HealthStoreUnitCache.swift; sourceTree = "<group>"; };
		43B99AFB1C744CE300D050F5 /* bolus_dose.json */ = {isa = PBXFileReference; fileEncoding = 4; lastKnownFileType = text.json; path = bolus_dose.json; sourceTree = "<group>"; };
		43B99AFD1C744E5F00D050F5 /* effect_from_bolus_output.json */ = {isa = PBXFileReference; fileEncoding = 4; lastKnownFileType = text.json; path = effect_from_bolus_output.json; sourceTree = "<group>"; };
		43B99AFF1C7450EE00D050F5 /* effect_from_history_output.json */ = {isa = PBXFileReference; fileEncoding = 4; lastKnownFileType = text.json; path = effect_from_history_output.json; sourceTree = "<group>"; };
		43B99B011C7451E500D050F5 /* normalized_doses.json */ = {isa = PBXFileReference; fileEncoding = 4; lastKnownFileType = text.json; path = normalized_doses.json; sourceTree = "<group>"; };
		43B99B031C74538D00D050F5 /* short_basal_dose.json */ = {isa = PBXFileReference; fileEncoding = 4; lastKnownFileType = text.json; path = short_basal_dose.json; sourceTree = "<group>"; };
		43B99B051C74552300D050F5 /* basal_dose.json */ = {isa = PBXFileReference; fileEncoding = 4; lastKnownFileType = text.json; path = basal_dose.json; sourceTree = "<group>"; };
		43B99B071C74553900D050F5 /* effect_from_basal_output.json */ = {isa = PBXFileReference; fileEncoding = 4; lastKnownFileType = text.json; path = effect_from_basal_output.json; sourceTree = "<group>"; };
		43BA7154201E484D0058961E /* LoopKitUI.framework */ = {isa = PBXFileReference; explicitFileType = wrapper.framework; includeInIndex = 0; path = LoopKitUI.framework; sourceTree = BUILT_PRODUCTS_DIR; };
		43BA7156201E484D0058961E /* LoopKitUI.h */ = {isa = PBXFileReference; lastKnownFileType = sourcecode.c.h; path = LoopKitUI.h; sourceTree = "<group>"; };
		43BA7157201E484D0058961E /* Info.plist */ = {isa = PBXFileReference; lastKnownFileType = text.plist.xml; path = Info.plist; sourceTree = "<group>"; };
		43BA719820203EF30058961E /* Base */ = {isa = PBXFileReference; lastKnownFileType = file.storyboard; name = Base; path = Base.lproj/CarbKit.storyboard; sourceTree = "<group>"; };
		43BDD7E71F804ED5005BA15C /* reconcile_resume_before_rewind_input.json */ = {isa = PBXFileReference; lastKnownFileType = text.json; path = reconcile_resume_before_rewind_input.json; sourceTree = "<group>"; };
		43BDD7E91F8050C3005BA15C /* reconcile_resume_before_rewind_output.json */ = {isa = PBXFileReference; fileEncoding = 4; lastKnownFileType = text.json; path = reconcile_resume_before_rewind_output.json; sourceTree = "<group>"; };
		43C094451CAA1E98001F6403 /* DoseUnit.swift */ = {isa = PBXFileReference; fileEncoding = 4; lastKnownFileType = sourcecode.swift; path = DoseUnit.swift; sourceTree = "<group>"; };
		43C27D921E3C4E7D00613CE1 /* momentum_effect_mixed_provenance_glucose_input.json */ = {isa = PBXFileReference; fileEncoding = 4; lastKnownFileType = text.json; path = momentum_effect_mixed_provenance_glucose_input.json; sourceTree = "<group>"; };
		43C98059212BDEE4003B5D17 /* ice_minus_carb_effect_with_gaps_output.json */ = {isa = PBXFileReference; fileEncoding = 4; lastKnownFileType = text.json; path = ice_minus_carb_effect_with_gaps_output.json; sourceTree = "<group>"; };
		43C9805B212D216A003B5D17 /* GlucoseChange.swift */ = {isa = PBXFileReference; lastKnownFileType = sourcecode.swift; path = GlucoseChange.swift; sourceTree = "<group>"; };
		43CACE0D2247F89100F90AF5 /* WeakSynchronizedSet.swift */ = {isa = PBXFileReference; lastKnownFileType = sourcecode.swift; path = WeakSynchronizedSet.swift; sourceTree = "<group>"; };
		43CB51B0211EB16C00DB9B4A /* NSUserActivity+CarbKit.swift */ = {isa = PBXFileReference; lastKnownFileType = sourcecode.swift; path = "NSUserActivity+CarbKit.swift"; sourceTree = "<group>"; };
		43CE7CDF1CA9E8B0003CC1B0 /* iob_from_bolus_240min_output.json */ = {isa = PBXFileReference; fileEncoding = 4; lastKnownFileType = text.json; path = iob_from_bolus_240min_output.json; sourceTree = "<group>"; };
		43CE7CE11CA9EA1A003CC1B0 /* iob_from_bolus_120min_output.json */ = {isa = PBXFileReference; fileEncoding = 4; lastKnownFileType = text.json; path = iob_from_bolus_120min_output.json; sourceTree = "<group>"; };
		43CE7CE31CA9EB1E003CC1B0 /* iob_from_bolus_180min_output.json */ = {isa = PBXFileReference; fileEncoding = 4; lastKnownFileType = text.json; path = iob_from_bolus_180min_output.json; sourceTree = "<group>"; };
		43CE7CE51CA9EBD2003CC1B0 /* iob_from_bolus_300min_output.json */ = {isa = PBXFileReference; fileEncoding = 4; lastKnownFileType = text.json; path = iob_from_bolus_300min_output.json; sourceTree = "<group>"; };
		43CE7CE71CA9EC1F003CC1B0 /* iob_from_bolus_312min_output.json */ = {isa = PBXFileReference; fileEncoding = 4; lastKnownFileType = text.json; path = iob_from_bolus_312min_output.json; sourceTree = "<group>"; };
		43CE7CE91CA9EC50003CC1B0 /* iob_from_bolus_360min_output.json */ = {isa = PBXFileReference; fileEncoding = 4; lastKnownFileType = text.json; path = iob_from_bolus_360min_output.json; sourceTree = "<group>"; };
		43CE7CEB1CA9EC88003CC1B0 /* iob_from_bolus_420min_output.json */ = {isa = PBXFileReference; fileEncoding = 4; lastKnownFileType = text.json; path = iob_from_bolus_420min_output.json; sourceTree = "<group>"; };
		43CE7CED1CA9F2CF003CC1B0 /* normalize_edge_case_doses_input.json */ = {isa = PBXFileReference; fileEncoding = 4; lastKnownFileType = text.json; path = normalize_edge_case_doses_input.json; sourceTree = "<group>"; };
		43CE7CEF1CA9F32C003CC1B0 /* normalize_edge_case_doses_output.json */ = {isa = PBXFileReference; fileEncoding = 4; lastKnownFileType = text.json; path = normalize_edge_case_doses_output.json; sourceTree = "<group>"; };
		43CF0B3E2030FD0D002A66DE /* UploadState.swift */ = {isa = PBXFileReference; lastKnownFileType = sourcecode.swift; path = UploadState.swift; sourceTree = "<group>"; };
		43D8FDCB1C728FDF0073BE78 /* LoopKit.framework */ = {isa = PBXFileReference; explicitFileType = wrapper.framework; includeInIndex = 0; path = LoopKit.framework; sourceTree = BUILT_PRODUCTS_DIR; };
		43D8FDCE1C728FDF0073BE78 /* LoopKit.h */ = {isa = PBXFileReference; lastKnownFileType = sourcecode.c.h; path = LoopKit.h; sourceTree = "<group>"; };
		43D8FDD01C728FDF0073BE78 /* Info.plist */ = {isa = PBXFileReference; lastKnownFileType = text.plist.xml; path = Info.plist; sourceTree = "<group>"; };
		43D8FDD51C728FDF0073BE78 /* LoopKitTests.xctest */ = {isa = PBXFileReference; explicitFileType = wrapper.cfbundle; includeInIndex = 0; path = LoopKitTests.xctest; sourceTree = BUILT_PRODUCTS_DIR; };
		43D8FDDA1C728FDF0073BE78 /* LoopKitTests.swift */ = {isa = PBXFileReference; lastKnownFileType = sourcecode.swift; path = LoopKitTests.swift; sourceTree = "<group>"; };
		43D8FDDC1C728FDF0073BE78 /* Info.plist */ = {isa = PBXFileReference; lastKnownFileType = text.plist.xml; path = Info.plist; sourceTree = "<group>"; };
		43D8FDE51C7290340073BE78 /* BasalRateSchedule.swift */ = {isa = PBXFileReference; fileEncoding = 4; lastKnownFileType = sourcecode.swift; path = BasalRateSchedule.swift; sourceTree = "<group>"; };
		43D8FDE61C7290350073BE78 /* CarbRatioSchedule.swift */ = {isa = PBXFileReference; fileEncoding = 4; lastKnownFileType = sourcecode.swift; path = CarbRatioSchedule.swift; sourceTree = "<group>"; };
		43D8FDE71C7290350073BE78 /* DailyQuantitySchedule.swift */ = {isa = PBXFileReference; fileEncoding = 4; lastKnownFileType = sourcecode.swift; path = DailyQuantitySchedule.swift; sourceTree = "<group>"; };
		43D8FDE81C7290350073BE78 /* DailyValueSchedule.swift */ = {isa = PBXFileReference; fileEncoding = 4; lastKnownFileType = sourcecode.swift; path = DailyValueSchedule.swift; sourceTree = "<group>"; };
		43D8FDE91C7290350073BE78 /* Double.swift */ = {isa = PBXFileReference; fileEncoding = 4; lastKnownFileType = sourcecode.swift; path = Double.swift; sourceTree = "<group>"; };
		43D8FDEA1C7290350073BE78 /* GlucoseEffect.swift */ = {isa = PBXFileReference; fileEncoding = 4; lastKnownFileType = sourcecode.swift; path = GlucoseEffect.swift; sourceTree = "<group>"; };
		43D8FDEB1C7290350073BE78 /* GlucoseRangeSchedule.swift */ = {isa = PBXFileReference; fileEncoding = 4; lastKnownFileType = sourcecode.swift; path = GlucoseRangeSchedule.swift; sourceTree = "<group>"; };
		43D8FDEC1C7290350073BE78 /* GlucoseSchedule.swift */ = {isa = PBXFileReference; fileEncoding = 4; lastKnownFileType = sourcecode.swift; path = GlucoseSchedule.swift; sourceTree = "<group>"; };
		43D8FDED1C7290350073BE78 /* HealthKitSampleStore.swift */ = {isa = PBXFileReference; fileEncoding = 4; lastKnownFileType = sourcecode.swift; path = HealthKitSampleStore.swift; sourceTree = "<group>"; };
		43D8FDEE1C7290350073BE78 /* HKUnit.swift */ = {isa = PBXFileReference; fileEncoding = 4; lastKnownFileType = sourcecode.swift; path = HKUnit.swift; sourceTree = "<group>"; };
		43D8FDEF1C7290350073BE78 /* LoopMath.swift */ = {isa = PBXFileReference; fileEncoding = 4; lastKnownFileType = sourcecode.swift; path = LoopMath.swift; sourceTree = "<group>"; };
		43D8FDF01C7290350073BE78 /* Date.swift */ = {isa = PBXFileReference; fileEncoding = 4; lastKnownFileType = sourcecode.swift; path = Date.swift; sourceTree = "<group>"; };
		43D8FDF11C7290350073BE78 /* NSDateFormatter.swift */ = {isa = PBXFileReference; fileEncoding = 4; lastKnownFileType = sourcecode.swift; path = NSDateFormatter.swift; sourceTree = "<group>"; };
		43D8FDF21C7290350073BE78 /* NSTimeInterval.swift */ = {isa = PBXFileReference; fileEncoding = 4; lastKnownFileType = sourcecode.swift; path = NSTimeInterval.swift; sourceTree = "<group>"; };
		43D8FDF31C7290350073BE78 /* SampleValue.swift */ = {isa = PBXFileReference; fileEncoding = 4; lastKnownFileType = sourcecode.swift; path = SampleValue.swift; sourceTree = "<group>"; };
		43D8FE041C7290530073BE78 /* DailyQuantityScheduleTableViewController.swift */ = {isa = PBXFileReference; fileEncoding = 4; lastKnownFileType = sourcecode.swift; path = DailyQuantityScheduleTableViewController.swift; sourceTree = "<group>"; };
		43D8FE051C7290530073BE78 /* DailyValueScheduleTableViewController.swift */ = {isa = PBXFileReference; fileEncoding = 4; lastKnownFileType = sourcecode.swift; lineEnding = 0; path = DailyValueScheduleTableViewController.swift; sourceTree = "<group>"; xcLanguageSpecificationIdentifier = xcode.lang.swift; };
		43D8FE061C7290530073BE78 /* GlucoseRangeScheduleTableViewController.swift */ = {isa = PBXFileReference; fileEncoding = 4; lastKnownFileType = sourcecode.swift; lineEnding = 0; path = GlucoseRangeScheduleTableViewController.swift; sourceTree = "<group>"; xcLanguageSpecificationIdentifier = xcode.lang.swift; };
		43D8FE071C7290530073BE78 /* GlucoseRangeTableViewCell.swift */ = {isa = PBXFileReference; fileEncoding = 4; lastKnownFileType = sourcecode.swift; path = GlucoseRangeTableViewCell.swift; sourceTree = "<group>"; };
		43D8FE081C7290530073BE78 /* GlucoseRangeTableViewCell.xib */ = {isa = PBXFileReference; fileEncoding = 4; lastKnownFileType = file.xib; path = GlucoseRangeTableViewCell.xib; sourceTree = "<group>"; };
		43D8FE0A1C7290530073BE78 /* RepeatingScheduleValueTableViewCell.swift */ = {isa = PBXFileReference; fileEncoding = 4; lastKnownFileType = sourcecode.swift; path = RepeatingScheduleValueTableViewCell.swift; sourceTree = "<group>"; };
		43D8FE0B1C7290530073BE78 /* RepeatingScheduleValueTableViewCell.xib */ = {isa = PBXFileReference; fileEncoding = 4; lastKnownFileType = file.xib; path = RepeatingScheduleValueTableViewCell.xib; sourceTree = "<group>"; };
		43D8FE0C1C7290530073BE78 /* SingleValueScheduleTableViewController.swift */ = {isa = PBXFileReference; fileEncoding = 4; lastKnownFileType = sourcecode.swift; lineEnding = 0; path = SingleValueScheduleTableViewController.swift; sourceTree = "<group>"; xcLanguageSpecificationIdentifier = xcode.lang.swift; };
		43D8FE1A1C72906E0073BE78 /* BasalRateScheduleTests.swift */ = {isa = PBXFileReference; fileEncoding = 4; lastKnownFileType = sourcecode.swift; path = BasalRateScheduleTests.swift; sourceTree = "<group>"; };
		43D8FE1B1C72906E0073BE78 /* NSDateTests.swift */ = {isa = PBXFileReference; fileEncoding = 4; lastKnownFileType = sourcecode.swift; path = NSDateTests.swift; sourceTree = "<group>"; };
		43D8FE1C1C72906E0073BE78 /* QuantityScheduleTests.swift */ = {isa = PBXFileReference; fileEncoding = 4; lastKnownFileType = sourcecode.swift; path = QuantityScheduleTests.swift; sourceTree = "<group>"; };
		43D8FE411C7291900073BE78 /* CarbMathTests.swift */ = {isa = PBXFileReference; fileEncoding = 4; lastKnownFileType = sourcecode.swift; path = CarbMathTests.swift; sourceTree = "<group>"; };
		43D8FE441C7291A60073BE78 /* carb_effect_from_history_input.json */ = {isa = PBXFileReference; fileEncoding = 4; lastKnownFileType = text.json; path = carb_effect_from_history_input.json; sourceTree = "<group>"; };
		43D8FE451C7291A60073BE78 /* carb_effect_from_history_output.json */ = {isa = PBXFileReference; fileEncoding = 4; lastKnownFileType = text.json; path = carb_effect_from_history_output.json; sourceTree = "<group>"; };
		43D8FE461C7291A60073BE78 /* carbs_on_board_output.json */ = {isa = PBXFileReference; fileEncoding = 4; lastKnownFileType = text.json; path = carbs_on_board_output.json; sourceTree = "<group>"; };
		43D8FE4A1C7291BD0073BE78 /* CarbEntry.swift */ = {isa = PBXFileReference; fileEncoding = 4; lastKnownFileType = sourcecode.swift; path = CarbEntry.swift; sourceTree = "<group>"; };
		43D8FE4B1C7291BD0073BE78 /* CarbMath.swift */ = {isa = PBXFileReference; fileEncoding = 4; lastKnownFileType = sourcecode.swift; path = CarbMath.swift; sourceTree = "<group>"; };
		43D8FE4C1C7291BD0073BE78 /* CarbStore.swift */ = {isa = PBXFileReference; fileEncoding = 4; lastKnownFileType = sourcecode.swift; path = CarbStore.swift; sourceTree = "<group>"; };
		43D8FE4D1C7291BD0073BE78 /* HKQuantitySample+CarbKit.swift */ = {isa = PBXFileReference; fileEncoding = 4; lastKnownFileType = sourcecode.swift; path = "HKQuantitySample+CarbKit.swift"; sourceTree = "<group>"; };
		43D8FE4E1C7291BD0073BE78 /* StoredCarbEntry.swift */ = {isa = PBXFileReference; fileEncoding = 4; lastKnownFileType = sourcecode.swift; path = StoredCarbEntry.swift; sourceTree = "<group>"; };
		43D8FE561C7291D80073BE78 /* CarbEntryEditViewController.swift */ = {isa = PBXFileReference; fileEncoding = 4; lastKnownFileType = sourcecode.swift; lineEnding = 0; path = CarbEntryEditViewController.swift; sourceTree = "<group>"; };
		43D8FE571C7291D80073BE78 /* CarbEntryTableViewController.swift */ = {isa = PBXFileReference; fileEncoding = 4; lastKnownFileType = sourcecode.swift; lineEnding = 0; path = CarbEntryTableViewController.swift; sourceTree = "<group>"; xcLanguageSpecificationIdentifier = xcode.lang.swift; };
		43D8FE591C7291D80073BE78 /* DatePickerTableViewCell.swift */ = {isa = PBXFileReference; fileEncoding = 4; lastKnownFileType = sourcecode.swift; path = DatePickerTableViewCell.swift; sourceTree = "<group>"; };
		43D8FE5A1C7291D80073BE78 /* DecimalTextFieldTableViewCell.swift */ = {isa = PBXFileReference; fileEncoding = 4; lastKnownFileType = sourcecode.swift; path = DecimalTextFieldTableViewCell.swift; sourceTree = "<group>"; };
		43D8FE5B1C7291D80073BE78 /* NewCarbEntry.swift */ = {isa = PBXFileReference; fileEncoding = 4; lastKnownFileType = sourcecode.swift; path = NewCarbEntry.swift; sourceTree = "<group>"; };
		43D8FE661C7292950073BE78 /* read_carb_ratios.json */ = {isa = PBXFileReference; fileEncoding = 4; lastKnownFileType = text.json; path = read_carb_ratios.json; sourceTree = "<group>"; };
		43D8FE861C72934C0073BE78 /* GlucoseMath.swift */ = {isa = PBXFileReference; fileEncoding = 4; lastKnownFileType = sourcecode.swift; path = GlucoseMath.swift; sourceTree = "<group>"; };
		43D8FE871C72934C0073BE78 /* GlucoseStore.swift */ = {isa = PBXFileReference; fileEncoding = 4; lastKnownFileType = sourcecode.swift; path = GlucoseStore.swift; sourceTree = "<group>"; };
		43D8FE991C7293D00073BE78 /* GlucoseMathTests.swift */ = {isa = PBXFileReference; fileEncoding = 4; lastKnownFileType = sourcecode.swift; path = GlucoseMathTests.swift; sourceTree = "<group>"; };
		43D8FE9C1C7293FA0073BE78 /* momentum_effect_bouncing_glucose_input.json */ = {isa = PBXFileReference; fileEncoding = 4; lastKnownFileType = text.json; path = momentum_effect_bouncing_glucose_input.json; sourceTree = "<group>"; };
		43D8FE9D1C7293FA0073BE78 /* momentum_effect_bouncing_glucose_output.json */ = {isa = PBXFileReference; fileEncoding = 4; lastKnownFileType = text.json; path = momentum_effect_bouncing_glucose_output.json; sourceTree = "<group>"; };
		43D8FE9E1C7293FA0073BE78 /* momentum_effect_falling_glucose_input.json */ = {isa = PBXFileReference; fileEncoding = 4; lastKnownFileType = text.json; path = momentum_effect_falling_glucose_input.json; sourceTree = "<group>"; };
		43D8FE9F1C7293FA0073BE78 /* momentum_effect_falling_glucose_output.json */ = {isa = PBXFileReference; fileEncoding = 4; lastKnownFileType = text.json; path = momentum_effect_falling_glucose_output.json; sourceTree = "<group>"; };
		43D8FEA01C7293FA0073BE78 /* momentum_effect_rising_glucose_input.json */ = {isa = PBXFileReference; fileEncoding = 4; lastKnownFileType = text.json; path = momentum_effect_rising_glucose_input.json; sourceTree = "<group>"; };
		43D8FEA11C7293FA0073BE78 /* momentum_effect_rising_glucose_output.json */ = {isa = PBXFileReference; fileEncoding = 4; lastKnownFileType = text.json; path = momentum_effect_rising_glucose_output.json; sourceTree = "<group>"; };
		43D8FEA21C7293FA0073BE78 /* momentum_effect_stable_glucose_input.json */ = {isa = PBXFileReference; fileEncoding = 4; lastKnownFileType = text.json; path = momentum_effect_stable_glucose_input.json; sourceTree = "<group>"; };
		43D8FEA31C7293FA0073BE78 /* momentum_effect_stable_glucose_output.json */ = {isa = PBXFileReference; fileEncoding = 4; lastKnownFileType = text.json; path = momentum_effect_stable_glucose_output.json; sourceTree = "<group>"; };
		43D8FEC81C7294640073BE78 /* InsulinMathTests.swift */ = {isa = PBXFileReference; fileEncoding = 4; lastKnownFileType = sourcecode.swift; path = InsulinMathTests.swift; sourceTree = "<group>"; };
		43D8FECE1C7294B80073BE78 /* iob_from_doses_output.json */ = {isa = PBXFileReference; fileEncoding = 4; lastKnownFileType = text.json; path = iob_from_doses_output.json; sourceTree = "<group>"; };
		43D8FECF1C7294B80073BE78 /* iob_from_reservoir_output.json */ = {isa = PBXFileReference; fileEncoding = 4; lastKnownFileType = text.json; path = iob_from_reservoir_output.json; sourceTree = "<group>"; };
		43D8FED01C7294B80073BE78 /* normalized_reservoir_history_output.json */ = {isa = PBXFileReference; fileEncoding = 4; lastKnownFileType = text.json; path = normalized_reservoir_history_output.json; sourceTree = "<group>"; };
		43D8FED11C7294B80073BE78 /* reservoir_history_with_rewind_and_prime_input.json */ = {isa = PBXFileReference; fileEncoding = 4; lastKnownFileType = text.json; path = reservoir_history_with_rewind_and_prime_input.json; sourceTree = "<group>"; };
		43D8FED21C7294B80073BE78 /* reservoir_history_with_rewind_and_prime_output.json */ = {isa = PBXFileReference; fileEncoding = 4; lastKnownFileType = text.json; path = reservoir_history_with_rewind_and_prime_output.json; sourceTree = "<group>"; };
		43D8FEDC1C7294D50073BE78 /* DoseEntry.swift */ = {isa = PBXFileReference; fileEncoding = 4; lastKnownFileType = sourcecode.swift; path = DoseEntry.swift; sourceTree = "<group>"; };
		43D8FEDD1C7294D50073BE78 /* DoseStore.swift */ = {isa = PBXFileReference; fileEncoding = 4; lastKnownFileType = sourcecode.swift; path = DoseStore.swift; sourceTree = "<group>"; };
		43D8FEDF1C7294D50073BE78 /* InsulinMath.swift */ = {isa = PBXFileReference; fileEncoding = 4; lastKnownFileType = sourcecode.swift; path = InsulinMath.swift; sourceTree = "<group>"; };
		43D8FEE21C7294D50073BE78 /* PersistenceController.swift */ = {isa = PBXFileReference; fileEncoding = 4; lastKnownFileType = sourcecode.swift; path = PersistenceController.swift; sourceTree = "<group>"; };
		43D8FEE31C7294D50073BE78 /* Reservoir.swift */ = {isa = PBXFileReference; fileEncoding = 4; lastKnownFileType = sourcecode.swift; path = Reservoir.swift; sourceTree = "<group>"; };
		43D8FEE41C7294D50073BE78 /* Reservoir+CoreDataProperties.swift */ = {isa = PBXFileReference; fileEncoding = 4; lastKnownFileType = sourcecode.swift; path = "Reservoir+CoreDataProperties.swift"; sourceTree = "<group>"; };
		43D8FEEE1C7294E90073BE78 /* Base */ = {isa = PBXFileReference; lastKnownFileType = file.storyboard; name = Base; path = Base.lproj/InsulinKit.storyboard; sourceTree = "<group>"; };
		43D8FEEF1C7294E90073BE78 /* ErrorBackgroundView.swift */ = {isa = PBXFileReference; fileEncoding = 4; lastKnownFileType = sourcecode.swift; path = ErrorBackgroundView.swift; sourceTree = "<group>"; };
		43D8FEF41C7295490073BE78 /* basal.json */ = {isa = PBXFileReference; fileEncoding = 4; lastKnownFileType = text.json; path = basal.json; sourceTree = "<group>"; };
		43D9888A1C87E47800DA4467 /* GlucoseValue.swift */ = {isa = PBXFileReference; fileEncoding = 4; lastKnownFileType = sourcecode.swift; path = GlucoseValue.swift; sourceTree = "<group>"; };
		43D9888C1C87EBE400DA4467 /* LoopMathTests.swift */ = {isa = PBXFileReference; fileEncoding = 4; lastKnownFileType = sourcecode.swift; path = LoopMathTests.swift; sourceTree = "<group>"; };
		43D988921C87FFA300DA4467 /* glucose_from_effects_no_momentum_output.json */ = {isa = PBXFileReference; fileEncoding = 4; lastKnownFileType = text.json; path = glucose_from_effects_no_momentum_output.json; sourceTree = "<group>"; };
		43D988931C87FFA300DA4467 /* glucose_from_effects_momentum_up_output.json */ = {isa = PBXFileReference; fileEncoding = 4; lastKnownFileType = text.json; path = glucose_from_effects_momentum_up_output.json; sourceTree = "<group>"; };
		43D988941C87FFA300DA4467 /* glucose_from_effects_momentum_up_input.json */ = {isa = PBXFileReference; fileEncoding = 4; lastKnownFileType = text.json; path = glucose_from_effects_momentum_up_input.json; sourceTree = "<group>"; };
		43D988951C87FFA300DA4467 /* glucose_from_effects_momentum_flat_output.json */ = {isa = PBXFileReference; fileEncoding = 4; lastKnownFileType = text.json; path = glucose_from_effects_momentum_flat_output.json; sourceTree = "<group>"; };
		43D988961C87FFA300DA4467 /* glucose_from_effects_momentum_flat_input.json */ = {isa = PBXFileReference; fileEncoding = 4; lastKnownFileType = text.json; path = glucose_from_effects_momentum_flat_input.json; sourceTree = "<group>"; };
		43D988971C87FFA300DA4467 /* glucose_from_effects_momentum_flat_glucose_input.json */ = {isa = PBXFileReference; fileEncoding = 4; lastKnownFileType = text.json; path = glucose_from_effects_momentum_flat_glucose_input.json; sourceTree = "<group>"; };
		43D988981C87FFA300DA4467 /* glucose_from_effects_momentum_down_output.json */ = {isa = PBXFileReference; fileEncoding = 4; lastKnownFileType = text.json; path = glucose_from_effects_momentum_down_output.json; sourceTree = "<group>"; };
		43D988991C87FFA300DA4467 /* glucose_from_effects_momentum_down_input.json */ = {isa = PBXFileReference; fileEncoding = 4; lastKnownFileType = text.json; path = glucose_from_effects_momentum_down_input.json; sourceTree = "<group>"; };
		43D9889A1C87FFA300DA4467 /* glucose_from_effects_momentum_blend_output.json */ = {isa = PBXFileReference; fileEncoding = 4; lastKnownFileType = text.json; path = glucose_from_effects_momentum_blend_output.json; sourceTree = "<group>"; };
		43D9889B1C87FFA300DA4467 /* glucose_from_effects_momentum_blend_momentum_input.json */ = {isa = PBXFileReference; fileEncoding = 4; lastKnownFileType = text.json; path = glucose_from_effects_momentum_blend_momentum_input.json; sourceTree = "<group>"; };
		43D9889C1C87FFA300DA4467 /* glucose_from_effects_momentum_blend_insulin_effect_input.json */ = {isa = PBXFileReference; fileEncoding = 4; lastKnownFileType = text.json; path = glucose_from_effects_momentum_blend_insulin_effect_input.json; sourceTree = "<group>"; };
		43D9889D1C87FFA300DA4467 /* glucose_from_effects_momentum_blend_glucose_input.json */ = {isa = PBXFileReference; fileEncoding = 4; lastKnownFileType = text.json; path = glucose_from_effects_momentum_blend_glucose_input.json; sourceTree = "<group>"; };
		43D9889E1C87FFA300DA4467 /* glucose_from_effects_insulin_effect_input.json */ = {isa = PBXFileReference; fileEncoding = 4; lastKnownFileType = text.json; path = glucose_from_effects_insulin_effect_input.json; sourceTree = "<group>"; };
		43D9889F1C87FFA300DA4467 /* glucose_from_effects_glucose_input.json */ = {isa = PBXFileReference; fileEncoding = 4; lastKnownFileType = text.json; path = glucose_from_effects_glucose_input.json; sourceTree = "<group>"; };
		43D988A01C87FFA300DA4467 /* glucose_from_effects_carb_effect_input.json */ = {isa = PBXFileReference; fileEncoding = 4; lastKnownFileType = text.json; path = glucose_from_effects_carb_effect_input.json; sourceTree = "<group>"; };
		43DC87B51C8A9567005BC30D /* momentum_effect_incomplete_glucose_input.json */ = {isa = PBXFileReference; fileEncoding = 4; lastKnownFileType = text.json; path = momentum_effect_incomplete_glucose_input.json; sourceTree = "<group>"; };
		43DC87B71C8AD058005BC30D /* glucose_from_effects_non_zero_glucose_input.json */ = {isa = PBXFileReference; fileEncoding = 4; lastKnownFileType = text.json; path = glucose_from_effects_non_zero_glucose_input.json; sourceTree = "<group>"; };
		43DC87B91C8AD0ED005BC30D /* glucose_from_effects_non_zero_insulin_input.json */ = {isa = PBXFileReference; fileEncoding = 4; lastKnownFileType = text.json; path = glucose_from_effects_non_zero_insulin_input.json; sourceTree = "<group>"; };
		43DC87BA1C8AD0ED005BC30D /* glucose_from_effects_non_zero_carb_input.json */ = {isa = PBXFileReference; fileEncoding = 4; lastKnownFileType = text.json; path = glucose_from_effects_non_zero_carb_input.json; sourceTree = "<group>"; };
		43DC87BD1C8AD41D005BC30D /* glucose_from_effects_non_zero_output.json */ = {isa = PBXFileReference; fileEncoding = 4; lastKnownFileType = text.json; path = glucose_from_effects_non_zero_output.json; sourceTree = "<group>"; };
		43DFE27B1CB1D6A600EFBE95 /* PumpEvent+CoreDataClass.swift */ = {isa = PBXFileReference; fileEncoding = 4; lastKnownFileType = sourcecode.swift; path = "PumpEvent+CoreDataClass.swift"; sourceTree = "<group>"; };
		43DFE27C1CB1D6A600EFBE95 /* PumpEvent+CoreDataProperties.swift */ = {isa = PBXFileReference; fileEncoding = 4; lastKnownFileType = sourcecode.swift; path = "PumpEvent+CoreDataProperties.swift"; sourceTree = "<group>"; };
		43DFE27F1CB1E12D00EFBE95 /* PumpEventType.swift */ = {isa = PBXFileReference; fileEncoding = 4; lastKnownFileType = sourcecode.swift; path = PumpEventType.swift; sourceTree = "<group>"; };
		43DFE2811CB1FB8500EFBE95 /* InsulinValue.swift */ = {isa = PBXFileReference; fileEncoding = 4; lastKnownFileType = sourcecode.swift; path = InsulinValue.swift; sourceTree = "<group>"; };
		43EBE4471EAC77290073A0B5 /* grouped_by_overlapping_absorption_times_input.json */ = {isa = PBXFileReference; fileEncoding = 4; lastKnownFileType = text.json; path = grouped_by_overlapping_absorption_times_input.json; sourceTree = "<group>"; };
		43EBE4481EAC77290073A0B5 /* grouped_by_overlapping_absorption_times_output.json */ = {isa = PBXFileReference; fileEncoding = 4; lastKnownFileType = text.json; path = grouped_by_overlapping_absorption_times_output.json; sourceTree = "<group>"; };
		43EBE44B1EAC7F0C0073A0B5 /* grouped_by_overlapping_absorption_times_border_case_output.json */ = {isa = PBXFileReference; fileEncoding = 4; lastKnownFileType = text.json; path = grouped_by_overlapping_absorption_times_border_case_output.json; sourceTree = "<group>"; };
		43EBE44C1EAC7F0C0073A0B5 /* grouped_by_overlapping_absorption_times_border_case_input.json */ = {isa = PBXFileReference; fileEncoding = 4; lastKnownFileType = text.json; path = grouped_by_overlapping_absorption_times_border_case_input.json; sourceTree = "<group>"; };
		43F5034A21051FCD009FA89A /* KeychainManager.swift */ = {isa = PBXFileReference; fileEncoding = 4; lastKnownFileType = sourcecode.swift; path = KeychainManager.swift; sourceTree = "<group>"; };
		43F5034C210599CC009FA89A /* AuthenticationViewController.swift */ = {isa = PBXFileReference; fileEncoding = 4; lastKnownFileType = sourcecode.swift; path = AuthenticationViewController.swift; sourceTree = "<group>"; };
		43F5034E210599DF009FA89A /* ValidatingIndicatorView.swift */ = {isa = PBXFileReference; fileEncoding = 4; lastKnownFileType = sourcecode.swift; path = ValidatingIndicatorView.swift; sourceTree = "<group>"; };
		43F5035421059A8A009FA89A /* ServiceAuthentication.swift */ = {isa = PBXFileReference; fileEncoding = 4; lastKnownFileType = sourcecode.swift; path = ServiceAuthentication.swift; sourceTree = "<group>"; };
		43F5035521059A8A009FA89A /* ServiceCredential.swift */ = {isa = PBXFileReference; fileEncoding = 4; lastKnownFileType = sourcecode.swift; path = ServiceCredential.swift; sourceTree = "<group>"; };
		43F5035821059AF7009FA89A /* AuthenticationTableViewCell.swift */ = {isa = PBXFileReference; fileEncoding = 4; lastKnownFileType = sourcecode.swift; path = AuthenticationTableViewCell.swift; sourceTree = "<group>"; };
		43F5035921059AF7009FA89A /* AuthenticationTableViewCell.xib */ = {isa = PBXFileReference; fileEncoding = 4; lastKnownFileType = file.xib; path = AuthenticationTableViewCell.xib; sourceTree = "<group>"; };
		43F503622106C761009FA89A /* ServiceAuthenticationUI.swift */ = {isa = PBXFileReference; lastKnownFileType = sourcecode.swift; path = ServiceAuthenticationUI.swift; sourceTree = "<group>"; };
		43F89C9E22BDFB10006BB54E /* UIActivityIndicatorView.swift */ = {isa = PBXFileReference; lastKnownFileType = sourcecode.swift; path = UIActivityIndicatorView.swift; sourceTree = "<group>"; };
		43FADDFA1C89679200DDE013 /* HKQuantitySample+GlucoseKit.swift */ = {isa = PBXFileReference; fileEncoding = 4; lastKnownFileType = sourcecode.swift; path = "HKQuantitySample+GlucoseKit.swift"; sourceTree = "<group>"; };
		43FB60E220DCB9E0002B996B /* PumpManagerUI.swift */ = {isa = PBXFileReference; fileEncoding = 4; lastKnownFileType = sourcecode.swift; path = PumpManagerUI.swift; sourceTree = "<group>"; };
		43FB60E420DCBA02002B996B /* SetupTableViewController.swift */ = {isa = PBXFileReference; fileEncoding = 4; lastKnownFileType = sourcecode.swift; path = SetupTableViewController.swift; sourceTree = "<group>"; };
		43FB60E620DCBC55002B996B /* RadioSelectionTableViewController.swift */ = {isa = PBXFileReference; lastKnownFileType = sourcecode.swift; path = RadioSelectionTableViewController.swift; sourceTree = "<group>"; };
		43FB60E820DCBE64002B996B /* PumpManagerStatus.swift */ = {isa = PBXFileReference; lastKnownFileType = sourcecode.swift; path = PumpManagerStatus.swift; sourceTree = "<group>"; };
		43FB610620DDF19B002B996B /* PumpManagerError.swift */ = {isa = PBXFileReference; lastKnownFileType = sourcecode.swift; path = PumpManagerError.swift; sourceTree = "<group>"; };
		7D68A9AF1FE0A3D000522C49 /* es */ = {isa = PBXFileReference; lastKnownFileType = text.plist.strings; name = es; path = es.lproj/Localizable.strings; sourceTree = "<group>"; };
		7D68A9CA1FE0A3D200522C49 /* es */ = {isa = PBXFileReference; lastKnownFileType = text.plist.strings; name = es; path = es.lproj/InsulinKit.strings; sourceTree = "<group>"; };
		7D68A9E21FE0A3D300522C49 /* es */ = {isa = PBXFileReference; lastKnownFileType = text.plist.strings; name = es; path = es.lproj/Localizable.strings; sourceTree = "<group>"; };
		7D68AAB91FE31A2800522C49 /* ru */ = {isa = PBXFileReference; lastKnownFileType = text.plist.strings; name = ru; path = ru.lproj/InsulinKit.strings; sourceTree = "<group>"; };
		7D68AABC1FE31BE700522C49 /* ru */ = {isa = PBXFileReference; lastKnownFileType = text.plist.strings; name = ru; path = ru.lproj/Localizable.strings; sourceTree = "<group>"; };
		7D68AAC61FE31BE900522C49 /* ru */ = {isa = PBXFileReference; lastKnownFileType = text.plist.strings; name = ru; path = ru.lproj/Localizable.strings; sourceTree = "<group>"; };
		8907E35821A9D0EC00335852 /* GlucoseEntryTableViewController.swift */ = {isa = PBXFileReference; fileEncoding = 4; lastKnownFileType = sourcecode.swift; path = GlucoseEntryTableViewController.swift; sourceTree = "<group>"; };
		8907E35A21A9D1B200335852 /* SineCurveParametersTableViewController.swift */ = {isa = PBXFileReference; lastKnownFileType = sourcecode.swift; path = SineCurveParametersTableViewController.swift; sourceTree = "<group>"; };
		89186C0424BEC9CA0003D0F3 /* SegmentedControlTableViewCell.swift */ = {isa = PBXFileReference; lastKnownFileType = sourcecode.swift; path = SegmentedControlTableViewCell.swift; sourceTree = "<group>"; };
		89186C0624BF7FC70003D0F3 /* Guardrail+UI.swift */ = {isa = PBXFileReference; lastKnownFileType = sourcecode.swift; path = "Guardrail+UI.swift"; sourceTree = "<group>"; };
		89186C0A24BFD6DB0003D0F3 /* DurationPicker.swift */ = {isa = PBXFileReference; lastKnownFileType = sourcecode.swift; path = DurationPicker.swift; sourceTree = "<group>"; };
		891A3FC62247268F00378B27 /* Math.swift */ = {isa = PBXFileReference; lastKnownFileType = sourcecode.swift; path = Math.swift; sourceTree = "<group>"; };
		891A3FD02249948A00378B27 /* TemporaryScheduleOverrideHistoryTests.swift */ = {isa = PBXFileReference; lastKnownFileType = sourcecode.swift; path = TemporaryScheduleOverrideHistoryTests.swift; sourceTree = "<group>"; };
		891A3FD22249990900378B27 /* DailyValueSchedule.swift */ = {isa = PBXFileReference; lastKnownFileType = sourcecode.swift; path = DailyValueSchedule.swift; sourceTree = "<group>"; };
		891A3FD4224B047200378B27 /* DailyQuantitySchedule+Override.swift */ = {isa = PBXFileReference; lastKnownFileType = sourcecode.swift; path = "DailyQuantitySchedule+Override.swift"; sourceTree = "<group>"; };
		891A3FD6224BE62100378B27 /* DailyValueScheduleTests.swift */ = {isa = PBXFileReference; lastKnownFileType = sourcecode.swift; path = DailyValueScheduleTests.swift; sourceTree = "<group>"; };
		891A3FD8224BEB4500378B27 /* EGPSchedule.swift */ = {isa = PBXFileReference; lastKnownFileType = sourcecode.swift; path = EGPSchedule.swift; sourceTree = "<group>"; };
		891A3FDA224BEC0D00378B27 /* CarbSensitivitySchedule.swift */ = {isa = PBXFileReference; lastKnownFileType = sourcecode.swift; path = CarbSensitivitySchedule.swift; sourceTree = "<group>"; };
		892155122245C516009112BC /* SegmentedGaugeBarView.swift */ = {isa = PBXFileReference; lastKnownFileType = sourcecode.swift; path = SegmentedGaugeBarView.swift; sourceTree = "<group>"; };
		892155142245C57E009112BC /* SegmentedGaugeBarLayer.swift */ = {isa = PBXFileReference; lastKnownFileType = sourcecode.swift; path = SegmentedGaugeBarLayer.swift; sourceTree = "<group>"; };
		892155162245FBEF009112BC /* InsulinSensitivityScalingTableViewCell.swift */ = {isa = PBXFileReference; lastKnownFileType = sourcecode.swift; path = InsulinSensitivityScalingTableViewCell.swift; sourceTree = "<group>"; };
		892155172245FBEF009112BC /* InsulinSensitivityScalingTableViewCell.xib */ = {isa = PBXFileReference; lastKnownFileType = file.xib; path = InsulinSensitivityScalingTableViewCell.xib; sourceTree = "<group>"; };
		892A5D2D222EF69A008961AB /* MockHUDProvider.swift */ = {isa = PBXFileReference; lastKnownFileType = sourcecode.swift; path = MockHUDProvider.swift; sourceTree = "<group>"; };
		892A5D34222F03CB008961AB /* LoopTestingKit.framework */ = {isa = PBXFileReference; explicitFileType = wrapper.framework; includeInIndex = 0; path = LoopTestingKit.framework; sourceTree = BUILT_PRODUCTS_DIR; };
		892A5D36222F03CB008961AB /* LoopTestingKit.h */ = {isa = PBXFileReference; lastKnownFileType = sourcecode.c.h; path = LoopTestingKit.h; sourceTree = "<group>"; };
		892A5D37222F03CB008961AB /* Info.plist */ = {isa = PBXFileReference; lastKnownFileType = text.plist.xml; path = Info.plist; sourceTree = "<group>"; };
		892A5D51222F03DB008961AB /* TestingDeviceManager.swift */ = {isa = PBXFileReference; lastKnownFileType = sourcecode.swift; path = TestingDeviceManager.swift; sourceTree = "<group>"; };
		892A5D53222F03F9008961AB /* TestingPumpManager.swift */ = {isa = PBXFileReference; lastKnownFileType = sourcecode.swift; path = TestingPumpManager.swift; sourceTree = "<group>"; };
		892A5D55222F0414008961AB /* TestingCGMManager.swift */ = {isa = PBXFileReference; lastKnownFileType = sourcecode.swift; path = TestingCGMManager.swift; sourceTree = "<group>"; };
		892A5D60222F6AF3008961AB /* BasalScheduleTableViewController.swift */ = {isa = PBXFileReference; fileEncoding = 4; lastKnownFileType = sourcecode.swift; path = BasalScheduleTableViewController.swift; sourceTree = "<group>"; };
		892A5D62222F6B13008961AB /* SetConstrainedScheduleEntryTableViewCell.xib */ = {isa = PBXFileReference; fileEncoding = 4; lastKnownFileType = file.xib; path = SetConstrainedScheduleEntryTableViewCell.xib; sourceTree = "<group>"; };
		892A5D63222F6B13008961AB /* SetConstrainedScheduleEntryTableViewCell.swift */ = {isa = PBXFileReference; fileEncoding = 4; lastKnownFileType = sourcecode.swift; path = SetConstrainedScheduleEntryTableViewCell.swift; sourceTree = "<group>"; };
		892A5D992231E0E3008961AB /* SettingsNavigationViewController.swift */ = {isa = PBXFileReference; fileEncoding = 4; lastKnownFileType = sourcecode.swift; path = SettingsNavigationViewController.swift; sourceTree = "<group>"; };
		892A5D9B2231E118008961AB /* UIAlertController.swift */ = {isa = PBXFileReference; fileEncoding = 4; lastKnownFileType = sourcecode.swift; path = UIAlertController.swift; sourceTree = "<group>"; };
		892A5D9D2231E122008961AB /* StateColorPalette.swift */ = {isa = PBXFileReference; fileEncoding = 4; lastKnownFileType = sourcecode.swift; path = StateColorPalette.swift; sourceTree = "<group>"; };
		892A5D9F2231E12F008961AB /* CompletionNotifying.swift */ = {isa = PBXFileReference; fileEncoding = 4; lastKnownFileType = sourcecode.swift; path = CompletionNotifying.swift; sourceTree = "<group>"; };
		892A5DA12231E136008961AB /* HUDProvider.swift */ = {isa = PBXFileReference; fileEncoding = 4; lastKnownFileType = sourcecode.swift; path = HUDProvider.swift; sourceTree = "<group>"; };
		892A5DAD2231E185008961AB /* HUDAssets.xcassets */ = {isa = PBXFileReference; lastKnownFileType = folder.assetcatalog; path = HUDAssets.xcassets; sourceTree = "<group>"; };
		892A5DAF2231E191008961AB /* LoadingTableViewCell.swift */ = {isa = PBXFileReference; fileEncoding = 4; lastKnownFileType = sourcecode.swift; path = LoadingTableViewCell.swift; sourceTree = "<group>"; };
		892A5DB02231E191008961AB /* LevelHUDView.swift */ = {isa = PBXFileReference; fileEncoding = 4; lastKnownFileType = sourcecode.swift; path = LevelHUDView.swift; sourceTree = "<group>"; };
		892A5DB12231E191008961AB /* LevelMaskView.swift */ = {isa = PBXFileReference; fileEncoding = 4; lastKnownFileType = sourcecode.swift; path = LevelMaskView.swift; sourceTree = "<group>"; };
		892A5DB52231E19F008961AB /* ReservoirVolumeHUDView.xib */ = {isa = PBXFileReference; fileEncoding = 4; lastKnownFileType = file.xib; path = ReservoirVolumeHUDView.xib; sourceTree = "<group>"; };
		892A5DB62231E19F008961AB /* ReservoirVolumeHUDView.swift */ = {isa = PBXFileReference; fileEncoding = 4; lastKnownFileType = sourcecode.swift; path = ReservoirVolumeHUDView.swift; sourceTree = "<group>"; };
		892A5DBB2231E20C008961AB /* Comparable.swift */ = {isa = PBXFileReference; fileEncoding = 4; lastKnownFileType = sourcecode.swift; path = Comparable.swift; sourceTree = "<group>"; };
		892ADDFF2446C858007CE08C /* Card.swift */ = {isa = PBXFileReference; lastKnownFileType = sourcecode.swift; path = Card.swift; sourceTree = "<group>"; };
		892F481A21AB2964004D313D /* RandomOutlierTableViewController.swift */ = {isa = PBXFileReference; lastKnownFileType = sourcecode.swift; path = RandomOutlierTableViewController.swift; sourceTree = "<group>"; };
		893C9F8B2447DBD900CD4185 /* CardBuilder.swift */ = {isa = PBXFileReference; lastKnownFileType = sourcecode.swift; path = CardBuilder.swift; sourceTree = "<group>"; };
		895695F521AA413B00828067 /* DateAndDurationTableViewController.swift */ = {isa = PBXFileReference; lastKnownFileType = sourcecode.swift; path = DateAndDurationTableViewController.swift; sourceTree = "<group>"; };
		895FE06C22011E9900FCF18A /* OverrideEmojiDataSource.swift */ = {isa = PBXFileReference; fileEncoding = 4; lastKnownFileType = sourcecode.swift; path = OverrideEmojiDataSource.swift; sourceTree = "<group>"; };
		895FE06D22011E9A00FCF18A /* OverrideSelectionViewController.storyboard */ = {isa = PBXFileReference; fileEncoding = 4; lastKnownFileType = file.storyboard; path = OverrideSelectionViewController.storyboard; sourceTree = "<group>"; };
		895FE07022011EDD00FCF18A /* EmojiInputController.storyboard */ = {isa = PBXFileReference; fileEncoding = 4; lastKnownFileType = file.storyboard; path = EmojiInputController.storyboard; sourceTree = "<group>"; };
		895FE07222011F0B00FCF18A /* DoubleRangeTableViewCell.xib */ = {isa = PBXFileReference; fileEncoding = 4; lastKnownFileType = file.xib; path = DoubleRangeTableViewCell.xib; sourceTree = "<group>"; };
		895FE07322011F0B00FCF18A /* EmojiDataSource.swift */ = {isa = PBXFileReference; fileEncoding = 4; lastKnownFileType = sourcecode.swift; path = EmojiDataSource.swift; sourceTree = "<group>"; };
		895FE07422011F0B00FCF18A /* OverridePresetCollectionViewCell.swift */ = {isa = PBXFileReference; fileEncoding = 4; lastKnownFileType = sourcecode.swift; path = OverridePresetCollectionViewCell.swift; sourceTree = "<group>"; };
		895FE07522011F0B00FCF18A /* LabeledTextFieldTableViewCell.swift */ = {isa = PBXFileReference; fileEncoding = 4; lastKnownFileType = sourcecode.swift; path = LabeledTextFieldTableViewCell.swift; sourceTree = "<group>"; };
		895FE07622011F0B00FCF18A /* OverrideSelectionFooterView.swift */ = {isa = PBXFileReference; fileEncoding = 4; lastKnownFileType = sourcecode.swift; path = OverrideSelectionFooterView.swift; sourceTree = "<group>"; };
		895FE07922011F0B00FCF18A /* DecimalTextFieldTableViewCell.xib */ = {isa = PBXFileReference; fileEncoding = 4; lastKnownFileType = file.xib; path = DecimalTextFieldTableViewCell.xib; sourceTree = "<group>"; };
		895FE07A22011F0C00FCF18A /* EmojiInputCell.swift */ = {isa = PBXFileReference; fileEncoding = 4; lastKnownFileType = sourcecode.swift; path = EmojiInputCell.swift; sourceTree = "<group>"; };
		895FE07B22011F0C00FCF18A /* DoubleRangeTableViewCell.swift */ = {isa = PBXFileReference; fileEncoding = 4; lastKnownFileType = sourcecode.swift; path = DoubleRangeTableViewCell.swift; sourceTree = "<group>"; };
		895FE07C22011F0C00FCF18A /* OverrideSelectionHeaderView.swift */ = {isa = PBXFileReference; fileEncoding = 4; lastKnownFileType = sourcecode.swift; path = OverrideSelectionHeaderView.swift; sourceTree = "<group>"; };
		895FE07D22011F0C00FCF18A /* LabeledTextFieldTableViewCell.xib */ = {isa = PBXFileReference; fileEncoding = 4; lastKnownFileType = file.xib; path = LabeledTextFieldTableViewCell.xib; sourceTree = "<group>"; };
		895FE07E22011F0C00FCF18A /* EmojiInputHeaderView.swift */ = {isa = PBXFileReference; fileEncoding = 4; lastKnownFileType = sourcecode.swift; path = EmojiInputHeaderView.swift; sourceTree = "<group>"; };
		895FE08C22011F4800FCF18A /* OverrideSelectionViewController.swift */ = {isa = PBXFileReference; fileEncoding = 4; lastKnownFileType = sourcecode.swift; path = OverrideSelectionViewController.swift; sourceTree = "<group>"; };
		895FE08D22011F4800FCF18A /* AddEditOverrideTableViewController.swift */ = {isa = PBXFileReference; fileEncoding = 4; lastKnownFileType = sourcecode.swift; path = AddEditOverrideTableViewController.swift; sourceTree = "<group>"; };
		895FE08F22011F4800FCF18A /* EmojiInputController.swift */ = {isa = PBXFileReference; fileEncoding = 4; lastKnownFileType = sourcecode.swift; path = EmojiInputController.swift; sourceTree = "<group>"; };
		89627B15244115A400BEB424 /* CardList.swift */ = {isa = PBXFileReference; lastKnownFileType = sourcecode.swift; path = CardList.swift; sourceTree = "<group>"; };
		89627B172441168900BEB424 /* ConfigurationPage.swift */ = {isa = PBXFileReference; lastKnownFileType = sourcecode.swift; path = ConfigurationPage.swift; sourceTree = "<group>"; };
		89653C7F2473527100E1BAA5 /* FractionalQuantityPicker.swift */ = {isa = PBXFileReference; lastKnownFileType = sourcecode.swift; path = FractionalQuantityPicker.swift; sourceTree = "<group>"; };
		89653C812473592600E1BAA5 /* CarbRatioScheduleEditor.swift */ = {isa = PBXFileReference; lastKnownFileType = sourcecode.swift; path = CarbRatioScheduleEditor.swift; sourceTree = "<group>"; };
		89653C8324738D2B00E1BAA5 /* BasalRateScheduleEditor.swift */ = {isa = PBXFileReference; lastKnownFileType = sourcecode.swift; path = BasalRateScheduleEditor.swift; sourceTree = "<group>"; };
		8974AFBF22120D7A0043F01B /* TemporaryScheduleOverrideTests.swift */ = {isa = PBXFileReference; fileEncoding = 4; lastKnownFileType = sourcecode.swift; path = TemporaryScheduleOverrideTests.swift; sourceTree = "<group>"; };
		8974B0672215FE460043F01B /* Collection.swift */ = {isa = PBXFileReference; lastKnownFileType = sourcecode.swift; path = Collection.swift; sourceTree = "<group>"; };
		898B4E74246CCAB50053C484 /* Binding.swift */ = {isa = PBXFileReference; lastKnownFileType = sourcecode.swift; path = Binding.swift; sourceTree = "<group>"; };
		898B4E76246DAE280053C484 /* GlucoseRangePicker.swift */ = {isa = PBXFileReference; lastKnownFileType = sourcecode.swift; path = GlucoseRangePicker.swift; sourceTree = "<group>"; };
		898B4E7A246DC6A70053C484 /* CorrectionRangeScheduleEditor.swift */ = {isa = PBXFileReference; lastKnownFileType = sourcecode.swift; path = CorrectionRangeScheduleEditor.swift; sourceTree = "<group>"; };
		898B4E7D246DEB920053C484 /* GuardrailConstrainedQuantityRangeView.swift */ = {isa = PBXFileReference; lastKnownFileType = sourcecode.swift; path = GuardrailConstrainedQuantityRangeView.swift; sourceTree = "<group>"; };
		898C896924D4BF11002FA994 /* Guardrail+Settings.swift */ = {isa = PBXFileReference; lastKnownFileType = sourcecode.swift; path = "Guardrail+Settings.swift"; sourceTree = "<group>"; };
		898C896C24D4BF75002FA994 /* FloatingPoint.swift */ = {isa = PBXFileReference; lastKnownFileType = sourcecode.swift; path = FloatingPoint.swift; sourceTree = "<group>"; };
		898C897024D4C0E4002FA994 /* GuardrailTests.swift */ = {isa = PBXFileReference; lastKnownFileType = sourcecode.swift; path = GuardrailTests.swift; sourceTree = "<group>"; };
		898E6E64224179300019E459 /* BaseHUDView.swift */ = {isa = PBXFileReference; fileEncoding = 4; lastKnownFileType = sourcecode.swift; path = BaseHUDView.swift; sourceTree = "<group>"; };
		898E6E65224179300019E459 /* BatteryLevelHUDView.xib */ = {isa = PBXFileReference; fileEncoding = 4; lastKnownFileType = file.xib; path = BatteryLevelHUDView.xib; sourceTree = "<group>"; };
		898E6E66224179300019E459 /* BatteryLevelHUDView.swift */ = {isa = PBXFileReference; fileEncoding = 4; lastKnownFileType = sourcecode.swift; path = BatteryLevelHUDView.swift; sourceTree = "<group>"; };
		898E6E6B224194050019E459 /* UIColor.swift */ = {isa = PBXFileReference; fileEncoding = 4; lastKnownFileType = sourcecode.swift; path = UIColor.swift; sourceTree = "<group>"; };
		898E6E6D2241ED9F0019E459 /* SuspendResumeTableViewCell.swift */ = {isa = PBXFileReference; fileEncoding = 4; lastKnownFileType = sourcecode.swift; path = SuspendResumeTableViewCell.swift; sourceTree = "<group>"; };
		898E6E6F2241EDB70019E459 /* PercentageTextFieldTableViewController.swift */ = {isa = PBXFileReference; fileEncoding = 4; lastKnownFileType = sourcecode.swift; path = PercentageTextFieldTableViewController.swift; sourceTree = "<group>"; };
		898E6E712241EDC10019E459 /* DateAndDurationTableViewController.swift */ = {isa = PBXFileReference; fileEncoding = 4; lastKnownFileType = sourcecode.swift; path = DateAndDurationTableViewController.swift; sourceTree = "<group>"; };
		899012C0246F1D8F007B88BA /* ExpandableSetting.swift */ = {isa = PBXFileReference; lastKnownFileType = sourcecode.swift; path = ExpandableSetting.swift; sourceTree = "<group>"; };
		89904031245B5CA500F1C0A2 /* Deletable.swift */ = {isa = PBXFileReference; lastKnownFileType = sourcecode.swift; path = Deletable.swift; sourceTree = "<group>"; };
		8992426421EC138000EA512B /* UIColor.swift */ = {isa = PBXFileReference; lastKnownFileType = sourcecode.swift; path = UIColor.swift; sourceTree = "<group>"; };
		8997B4F423727E8A00061132 /* CustomOverrideCollectionViewCell.swift */ = {isa = PBXFileReference; lastKnownFileType = sourcecode.swift; path = CustomOverrideCollectionViewCell.swift; sourceTree = "<group>"; };
		89AB9EC621A4774500351324 /* MockPumpManager.swift */ = {isa = PBXFileReference; lastKnownFileType = sourcecode.swift; path = MockPumpManager.swift; sourceTree = "<group>"; };
		89AB9EC821A4BC2400351324 /* MockCGMManager.swift */ = {isa = PBXFileReference; lastKnownFileType = sourcecode.swift; path = MockCGMManager.swift; sourceTree = "<group>"; };
		89AB9ECA21A4C36200351324 /* MockPumpManager+UI.swift */ = {isa = PBXFileReference; lastKnownFileType = sourcecode.swift; path = "MockPumpManager+UI.swift"; sourceTree = "<group>"; };
		89AB9ECF21A4D2E500351324 /* MockPumpManagerSetupViewController.swift */ = {isa = PBXFileReference; lastKnownFileType = sourcecode.swift; path = MockPumpManagerSetupViewController.swift; sourceTree = "<group>"; };
		89AB9ED121A4D74000351324 /* MockPumpManagerSettingsSetupViewController.swift */ = {isa = PBXFileReference; lastKnownFileType = sourcecode.swift; path = MockPumpManagerSettingsSetupViewController.swift; sourceTree = "<group>"; };
		89AB9ED321A4D8F000351324 /* MockPumpManager.storyboard */ = {isa = PBXFileReference; lastKnownFileType = file.storyboard; path = MockPumpManager.storyboard; sourceTree = "<group>"; };
		89AB9ED521A4DE5F00351324 /* MockPumpManagerSettingsViewController.swift */ = {isa = PBXFileReference; lastKnownFileType = sourcecode.swift; path = MockPumpManagerSettingsViewController.swift; sourceTree = "<group>"; };
		89AC792C224C781100B8E9BA /* DoseProgressReporter.swift */ = {isa = PBXFileReference; fileEncoding = 4; lastKnownFileType = sourcecode.swift; path = DoseProgressReporter.swift; sourceTree = "<group>"; };
		89AC792D224C781100B8E9BA /* DoseProgressTimerEstimator.swift */ = {isa = PBXFileReference; fileEncoding = 4; lastKnownFileType = sourcecode.swift; path = DoseProgressTimerEstimator.swift; sourceTree = "<group>"; };
		89AC792E224C781200B8E9BA /* Locked.swift */ = {isa = PBXFileReference; fileEncoding = 4; lastKnownFileType = sourcecode.swift; path = Locked.swift; sourceTree = "<group>"; };
		89AC7934224C783500B8E9BA /* MockDoseProgressEstimator.swift */ = {isa = PBXFileReference; fileEncoding = 4; lastKnownFileType = sourcecode.swift; path = MockDoseProgressEstimator.swift; sourceTree = "<group>"; };
		89AC9DCA24529927004A6B8A /* QuantityPicker.swift */ = {isa = PBXFileReference; lastKnownFileType = sourcecode.swift; path = QuantityPicker.swift; sourceTree = "<group>"; };
		89AC9DCC24529D9B004A6B8A /* TimePicker.swift */ = {isa = PBXFileReference; lastKnownFileType = sourcecode.swift; name = TimePicker.swift; path = CardList/TimePicker.swift; sourceTree = "<group>"; };
		89ADE128226BDB280067222B /* TestingScenario.swift */ = {isa = PBXFileReference; lastKnownFileType = sourcecode.swift; path = TestingScenario.swift; sourceTree = "<group>"; };
		89ADE12A226BDB730067222B /* DateRelativeCarbEntry.swift */ = {isa = PBXFileReference; lastKnownFileType = sourcecode.swift; path = DateRelativeCarbEntry.swift; sourceTree = "<group>"; };
		89ADE12C226BDD190067222B /* DateRelativeBasalEntry.swift */ = {isa = PBXFileReference; lastKnownFileType = sourcecode.swift; path = DateRelativeBasalEntry.swift; sourceTree = "<group>"; };
		89ADE12E226BDED40067222B /* DateRelativeBolusEntry.swift */ = {isa = PBXFileReference; lastKnownFileType = sourcecode.swift; path = DateRelativeBolusEntry.swift; sourceTree = "<group>"; };
		89ADE133226BF0490067222B /* TestingScenarioInstance.swift */ = {isa = PBXFileReference; lastKnownFileType = sourcecode.swift; path = TestingScenarioInstance.swift; sourceTree = "<group>"; };
		89ADE135226BF0BE0067222B /* DateRelativeGlucoseSample.swift */ = {isa = PBXFileReference; fileEncoding = 4; lastKnownFileType = sourcecode.swift; path = DateRelativeGlucoseSample.swift; sourceTree = "<group>"; };
		89AE221F228BC54C00BDFD85 /* TemporaryScheduleOverridePreset.swift */ = {isa = PBXFileReference; fileEncoding = 4; lastKnownFileType = sourcecode.swift; path = TemporaryScheduleOverridePreset.swift; sourceTree = "<group>"; };
		89AE2223228BC54C00BDFD85 /* TemporaryScheduleOverride.swift */ = {isa = PBXFileReference; fileEncoding = 4; lastKnownFileType = sourcecode.swift; path = TemporaryScheduleOverride.swift; sourceTree = "<group>"; };
		89AE2224228BC54C00BDFD85 /* TemporaryScheduleOverrideSettings.swift */ = {isa = PBXFileReference; fileEncoding = 4; lastKnownFileType = sourcecode.swift; path = TemporaryScheduleOverrideSettings.swift; sourceTree = "<group>"; };
		89AE2225228BC54C00BDFD85 /* TemporaryScheduleOverrideHistory.swift */ = {isa = PBXFileReference; fileEncoding = 4; lastKnownFileType = sourcecode.swift; path = TemporaryScheduleOverrideHistory.swift; sourceTree = "<group>"; };
		89AE222A228BC56A00BDFD85 /* WeakSet.swift */ = {isa = PBXFileReference; fileEncoding = 4; lastKnownFileType = sourcecode.swift; path = WeakSet.swift; sourceTree = "<group>"; };
		89AF78BF2447E285002B4FCC /* CardStackBuilder.swift */ = {isa = PBXFileReference; lastKnownFileType = sourcecode.swift; path = CardStackBuilder.swift; sourceTree = "<group>"; };
		89AF78C12447E353002B4FCC /* Splat.swift */ = {isa = PBXFileReference; lastKnownFileType = sourcecode.swift; path = Splat.swift; sourceTree = "<group>"; };
		89AF78C524482268002B4FCC /* ActionButtonStyle.swift */ = {isa = PBXFileReference; lastKnownFileType = sourcecode.swift; path = ActionButtonStyle.swift; sourceTree = "<group>"; };
		89B0B2A92453C0AB0063D4A7 /* GuardrailConstraintedQuantityView.swift */ = {isa = PBXFileReference; lastKnownFileType = sourcecode.swift; path = GuardrailConstraintedQuantityView.swift; sourceTree = "<group>"; };
		89BE75C024649C2E00B145D9 /* ModalHeaderButtonBar.swift */ = {isa = PBXFileReference; lastKnownFileType = sourcecode.swift; path = ModalHeaderButtonBar.swift; sourceTree = "<group>"; };
		89BE75C224649C4C00B145D9 /* RoundedCorners.swift */ = {isa = PBXFileReference; lastKnownFileType = sourcecode.swift; path = RoundedCorners.swift; sourceTree = "<group>"; };
		89BE75C424649C8100B145D9 /* NewScheduleItemEditor.swift */ = {isa = PBXFileReference; lastKnownFileType = sourcecode.swift; path = NewScheduleItemEditor.swift; sourceTree = "<group>"; };
		89BE75C62464B4A900B145D9 /* Environment+Dismiss.swift */ = {isa = PBXFileReference; fileEncoding = 4; lastKnownFileType = sourcecode.swift; path = "Environment+Dismiss.swift"; sourceTree = "<group>"; };
		89BE75CA2464BC2000B145D9 /* AlertContent.swift */ = {isa = PBXFileReference; lastKnownFileType = sourcecode.swift; path = AlertContent.swift; sourceTree = "<group>"; };
		89CA2B33226D15E0004D9350 /* MutableCollection.swift */ = {isa = PBXFileReference; lastKnownFileType = sourcecode.swift; path = MutableCollection.swift; sourceTree = "<group>"; };
		89CA2B37226D4456004D9350 /* DateRelativeQuantity.swift */ = {isa = PBXFileReference; lastKnownFileType = sourcecode.swift; path = DateRelativeQuantity.swift; sourceTree = "<group>"; };
		89CAB36A24C9EC25009EE3CE /* DismissibleKeyboardTextField.swift */ = {isa = PBXFileReference; lastKnownFileType = sourcecode.swift; path = DismissibleKeyboardTextField.swift; sourceTree = "<group>"; };
		89CAB36C24C9EC98009EE3CE /* Keyboard.swift */ = {isa = PBXFileReference; lastKnownFileType = sourcecode.swift; path = Keyboard.swift; sourceTree = "<group>"; };
		89CAB36E24C9ECCA009EE3CE /* View+KeyboardAware.swift */ = {isa = PBXFileReference; lastKnownFileType = sourcecode.swift; path = "View+KeyboardAware.swift"; sourceTree = "<group>"; };
		89CAB37024CB4DEC009EE3CE /* WarningView.swift */ = {isa = PBXFileReference; lastKnownFileType = sourcecode.swift; path = WarningView.swift; sourceTree = "<group>"; };
		89CC35D32403450E008FB633 /* ThumbView.swift */ = {isa = PBXFileReference; lastKnownFileType = sourcecode.swift; path = ThumbView.swift; sourceTree = "<group>"; };
		89CCD4F121A87D340068C3FB /* MockCGMDataSource.swift */ = {isa = PBXFileReference; lastKnownFileType = sourcecode.swift; path = MockCGMDataSource.swift; sourceTree = "<group>"; };
		89CCD4F321A8A2B30068C3FB /* MockCGMManager+UI.swift */ = {isa = PBXFileReference; lastKnownFileType = sourcecode.swift; path = "MockCGMManager+UI.swift"; sourceTree = "<group>"; };
		89CCD4F521A8A6A60068C3FB /* MockCGMManagerSettingsViewController.swift */ = {isa = PBXFileReference; lastKnownFileType = sourcecode.swift; path = MockCGMManagerSettingsViewController.swift; sourceTree = "<group>"; };
		89CCD4F721A8D5500068C3FB /* MockGlucoseProvider.swift */ = {isa = PBXFileReference; lastKnownFileType = sourcecode.swift; path = MockGlucoseProvider.swift; sourceTree = "<group>"; };
		89CCD4F921A911510068C3FB /* PercentageTextFieldTableViewController.swift */ = {isa = PBXFileReference; lastKnownFileType = sourcecode.swift; path = PercentageTextFieldTableViewController.swift; sourceTree = "<group>"; };
		89D2046B21C83C3F001238CC /* GlucoseTrendTableViewController.swift */ = {isa = PBXFileReference; lastKnownFileType = sourcecode.swift; path = GlucoseTrendTableViewController.swift; sourceTree = "<group>"; };
		89D2047221CC7BD7001238CC /* MockKit.framework */ = {isa = PBXFileReference; explicitFileType = wrapper.framework; includeInIndex = 0; path = MockKit.framework; sourceTree = BUILT_PRODUCTS_DIR; };
		89D2047421CC7BD7001238CC /* MockKit.h */ = {isa = PBXFileReference; lastKnownFileType = sourcecode.c.h; path = MockKit.h; sourceTree = "<group>"; };
		89D2047521CC7BD7001238CC /* Info.plist */ = {isa = PBXFileReference; lastKnownFileType = text.plist.xml; path = Info.plist; sourceTree = "<group>"; };
		89D2048F21CC7C12001238CC /* MockKitUI.framework */ = {isa = PBXFileReference; explicitFileType = wrapper.framework; includeInIndex = 0; path = MockKitUI.framework; sourceTree = BUILT_PRODUCTS_DIR; };
		89D2049121CC7C13001238CC /* MockKitUI.h */ = {isa = PBXFileReference; lastKnownFileType = sourcecode.c.h; path = MockKitUI.h; sourceTree = "<group>"; };
		89D2049221CC7C13001238CC /* Info.plist */ = {isa = PBXFileReference; lastKnownFileType = text.plist.xml; path = Info.plist; sourceTree = "<group>"; };
		89D204D121CC837A001238CC /* Assets.xcassets */ = {isa = PBXFileReference; lastKnownFileType = folder.assetcatalog; path = Assets.xcassets; sourceTree = "<group>"; };
		89DC540C21B75AE7005A1CE0 /* Collection.swift */ = {isa = PBXFileReference; lastKnownFileType = sourcecode.swift; path = Collection.swift; sourceTree = "<group>"; };
		89E7E60F24D11AB600591386 /* OrientationLock.swift */ = {isa = PBXFileReference; lastKnownFileType = sourcecode.swift; path = OrientationLock.swift; sourceTree = "<group>"; };
		89ED163F24A29BA300C9A105 /* Sequence.swift */ = {isa = PBXFileReference; lastKnownFileType = sourcecode.swift; path = Sequence.swift; sourceTree = "<group>"; };
		89ED164224A29BE400C9A105 /* ClosedRange.swift */ = {isa = PBXFileReference; lastKnownFileType = sourcecode.swift; path = ClosedRange.swift; sourceTree = "<group>"; };
		89F6E30C2449713600CB9E15 /* CardStack.swift */ = {isa = PBXFileReference; lastKnownFileType = sourcecode.swift; path = CardStack.swift; sourceTree = "<group>"; };
		89F6E30E244A1A5D00CB9E15 /* Guardrail.swift */ = {isa = PBXFileReference; fileEncoding = 4; lastKnownFileType = sourcecode.swift; path = Guardrail.swift; sourceTree = "<group>"; };
		89F6E310244A1AAB00CB9E15 /* SettingDescription.swift */ = {isa = PBXFileReference; fileEncoding = 4; lastKnownFileType = sourcecode.swift; path = SettingDescription.swift; sourceTree = "<group>"; };
		89F6E312244A1AB500CB9E15 /* GuardrailWarning.swift */ = {isa = PBXFileReference; fileEncoding = 4; lastKnownFileType = sourcecode.swift; path = GuardrailWarning.swift; sourceTree = "<group>"; };
		89F6E313244A1AB600CB9E15 /* GlucoseValuePicker.swift */ = {isa = PBXFileReference; fileEncoding = 4; lastKnownFileType = sourcecode.swift; path = GlucoseValuePicker.swift; sourceTree = "<group>"; };
		89FC688A245A2D670075CF59 /* InsulinSensitivityScheduleEditor.swift */ = {isa = PBXFileReference; fileEncoding = 4; lastKnownFileType = sourcecode.swift; path = InsulinSensitivityScheduleEditor.swift; sourceTree = "<group>"; };
		89FC688B245A2D670075CF59 /* QuantityScheduleEditor.swift */ = {isa = PBXFileReference; fileEncoding = 4; lastKnownFileType = sourcecode.swift; path = QuantityScheduleEditor.swift; sourceTree = "<group>"; };
		89FC688C245A2D680075CF59 /* ScheduleItemPicker.swift */ = {isa = PBXFileReference; fileEncoding = 4; lastKnownFileType = sourcecode.swift; path = ScheduleItemPicker.swift; sourceTree = "<group>"; };
		89FC688D245A2D680075CF59 /* ScheduleEditor.swift */ = {isa = PBXFileReference; fileEncoding = 4; lastKnownFileType = sourcecode.swift; path = ScheduleEditor.swift; sourceTree = "<group>"; };
		89FC688E245A2D680075CF59 /* ScheduleItemView.swift */ = {isa = PBXFileReference; fileEncoding = 4; lastKnownFileType = sourcecode.swift; path = ScheduleItemView.swift; sourceTree = "<group>"; };
		9E78433E236653F00016C583 /* ice_35_min_none_piecewiselinear_output.json */ = {isa = PBXFileReference; lastKnownFileType = text.json; path = ice_35_min_none_piecewiselinear_output.json; sourceTree = "<group>"; };
		9E784340236656770016C583 /* ice_35_min_partial_piecewiselinear_output.json */ = {isa = PBXFileReference; lastKnownFileType = text.json; path = ice_35_min_partial_piecewiselinear_output.json; sourceTree = "<group>"; };
		9E784342236659BD0016C583 /* ice_slow_absorption_piecewiselinear_output.json */ = {isa = PBXFileReference; lastKnownFileType = text.json; path = ice_slow_absorption_piecewiselinear_output.json; sourceTree = "<group>"; };
		9E78434423665B5A0016C583 /* ice_35_min_partial_piecewiselinear_adaptiverate_output.json */ = {isa = PBXFileReference; lastKnownFileType = text.json; path = ice_35_min_partial_piecewiselinear_adaptiverate_output.json; sourceTree = "<group>"; };
		A9012EB125BA3861000813AD /* SetupUIResult.swift */ = {isa = PBXFileReference; lastKnownFileType = sourcecode.swift; path = SetupUIResult.swift; sourceTree = "<group>"; };
		A912BE28245B9CD500CBE199 /* SettingsObject+CoreDataClass.swift */ = {isa = PBXFileReference; lastKnownFileType = sourcecode.swift; path = "SettingsObject+CoreDataClass.swift"; sourceTree = "<group>"; };
		A912BE2A245B9E8600CBE199 /* SettingsObject+CoreDataProperties.swift */ = {isa = PBXFileReference; lastKnownFileType = sourcecode.swift; path = "SettingsObject+CoreDataProperties.swift"; sourceTree = "<group>"; };
		A919889B2354E5EB00B75EEE /* SettingsStore.swift */ = {isa = PBXFileReference; lastKnownFileType = sourcecode.swift; path = SettingsStore.swift; sourceTree = "<group>"; };
		A919889E2355016B00B75EEE /* DosingDecisionStore.swift */ = {isa = PBXFileReference; lastKnownFileType = sourcecode.swift; path = DosingDecisionStore.swift; sourceTree = "<group>"; };
		A91A601923CD023800C0E8A1 /* Modelv2.xcmappingmodel */ = {isa = PBXFileReference; lastKnownFileType = wrapper.xcmappingmodel; path = Modelv2.xcmappingmodel; sourceTree = "<group>"; };
		A933DB8724BF956F009B417A /* CriticalEventLog.swift */ = {isa = PBXFileReference; lastKnownFileType = sourcecode.swift; path = CriticalEventLog.swift; sourceTree = "<group>"; };
		A93761C025ED670200F6BE43 /* BluetoothProvider.swift */ = {isa = PBXFileReference; lastKnownFileType = sourcecode.swift; path = BluetoothProvider.swift; sourceTree = "<group>"; };
		A9498D6E23386C0B00DAA9B9 /* TempBasalRecommendation.swift */ = {isa = PBXFileReference; fileEncoding = 4; lastKnownFileType = sourcecode.swift; path = TempBasalRecommendation.swift; sourceTree = "<group>"; };
		A9498D7123386C3200DAA9B9 /* LoggingService.swift */ = {isa = PBXFileReference; fileEncoding = 4; lastKnownFileType = sourcecode.swift; path = LoggingService.swift; sourceTree = "<group>"; };
		A9498D7323386C3200DAA9B9 /* AnalyticsService.swift */ = {isa = PBXFileReference; fileEncoding = 4; lastKnownFileType = sourcecode.swift; path = AnalyticsService.swift; sourceTree = "<group>"; };
		A9498D7423386C3200DAA9B9 /* GlucoseThreshold.swift */ = {isa = PBXFileReference; fileEncoding = 4; lastKnownFileType = sourcecode.swift; path = GlucoseThreshold.swift; sourceTree = "<group>"; };
		A9498D7523386C3300DAA9B9 /* RemoteDataService.swift */ = {isa = PBXFileReference; fileEncoding = 4; lastKnownFileType = sourcecode.swift; path = RemoteDataService.swift; sourceTree = "<group>"; };
		A9498D7623386C3300DAA9B9 /* Service.swift */ = {isa = PBXFileReference; fileEncoding = 4; lastKnownFileType = sourcecode.swift; path = Service.swift; sourceTree = "<group>"; };
		A9498D7723386C3300DAA9B9 /* DiagnosticLog.swift */ = {isa = PBXFileReference; fileEncoding = 4; lastKnownFileType = sourcecode.swift; path = DiagnosticLog.swift; sourceTree = "<group>"; };
		A9498D8623386CAF00DAA9B9 /* ServiceViewController.swift */ = {isa = PBXFileReference; fileEncoding = 4; lastKnownFileType = sourcecode.swift; path = ServiceViewController.swift; sourceTree = "<group>"; };
		A9498D8A23386CC700DAA9B9 /* ServiceUI.swift */ = {isa = PBXFileReference; fileEncoding = 4; lastKnownFileType = sourcecode.swift; path = ServiceUI.swift; sourceTree = "<group>"; };
		A9498D8C23386CD700DAA9B9 /* MockService.swift */ = {isa = PBXFileReference; fileEncoding = 4; lastKnownFileType = sourcecode.swift; path = MockService.swift; sourceTree = "<group>"; };
		A9498D8E23386CE800DAA9B9 /* MockServiceTableViewController.swift */ = {isa = PBXFileReference; fileEncoding = 4; lastKnownFileType = sourcecode.swift; path = MockServiceTableViewController.swift; sourceTree = "<group>"; };
		A9498D9023386D0800DAA9B9 /* MockService+UI.swift */ = {isa = PBXFileReference; fileEncoding = 4; lastKnownFileType = sourcecode.swift; path = "MockService+UI.swift"; sourceTree = "<group>"; };
		A95A1D7E2460BBC70079378D /* DosingDecisionObject+CoreDataClass.swift */ = {isa = PBXFileReference; lastKnownFileType = sourcecode.swift; path = "DosingDecisionObject+CoreDataClass.swift"; sourceTree = "<group>"; };
		A95A1D812460BBDC0079378D /* DosingDecisionObject+CoreDataProperties.swift */ = {isa = PBXFileReference; lastKnownFileType = sourcecode.swift; path = "DosingDecisionObject+CoreDataProperties.swift"; sourceTree = "<group>"; };
		A95A1D842460CAD50079378D /* CarbValueTests.swift */ = {isa = PBXFileReference; lastKnownFileType = sourcecode.swift; path = CarbValueTests.swift; sourceTree = "<group>"; };
		A95A1D862460F1250079378D /* GlucoseValueTests.swift */ = {isa = PBXFileReference; lastKnownFileType = sourcecode.swift; path = GlucoseValueTests.swift; sourceTree = "<group>"; };
		A95A1D882460F8930079378D /* PumpManagerStatusTests.swift */ = {isa = PBXFileReference; lastKnownFileType = sourcecode.swift; path = PumpManagerStatusTests.swift; sourceTree = "<group>"; };
		A95A1D8A2460FD620079378D /* BolusRecommendationTests.swift */ = {isa = PBXFileReference; lastKnownFileType = sourcecode.swift; path = BolusRecommendationTests.swift; sourceTree = "<group>"; };
		A95A1D8C246101760079378D /* DoseEntryTests.swift */ = {isa = PBXFileReference; lastKnownFileType = sourcecode.swift; path = DoseEntryTests.swift; sourceTree = "<group>"; };
		A963B277252CE2510062AA12 /* StoredCarbEntryTests.swift */ = {isa = PBXFileReference; lastKnownFileType = sourcecode.swift; path = StoredCarbEntryTests.swift; sourceTree = "<group>"; };
		A967D94824F99B6A00CDDF8A /* OutputStream.swift */ = {isa = PBXFileReference; lastKnownFileType = sourcecode.swift; path = OutputStream.swift; sourceTree = "<group>"; };
		A971C89E23C68B030099BEFC /* GlucoseStoreTests.swift */ = {isa = PBXFileReference; lastKnownFileType = sourcecode.swift; path = GlucoseStoreTests.swift; sourceTree = "<group>"; };
		A971C8A123C6B17D0099BEFC /* SettingsStoreTests.swift */ = {isa = PBXFileReference; lastKnownFileType = sourcecode.swift; path = SettingsStoreTests.swift; sourceTree = "<group>"; };
		A971C8A323C6B1890099BEFC /* DosingDecisionStoreTests.swift */ = {isa = PBXFileReference; lastKnownFileType = sourcecode.swift; path = DosingDecisionStoreTests.swift; sourceTree = "<group>"; };
		A985464A251442010099C1A6 /* OutputStreamTests.swift */ = {isa = PBXFileReference; lastKnownFileType = sourcecode.swift; path = OutputStreamTests.swift; sourceTree = "<group>"; };
		A985464E251449FE0099C1A6 /* NotificationSettings.swift */ = {isa = PBXFileReference; lastKnownFileType = sourcecode.swift; path = NotificationSettings.swift; sourceTree = "<group>"; };
		A985465025144ABA0099C1A6 /* NotificationSettingsTests.swift */ = {isa = PBXFileReference; lastKnownFileType = sourcecode.swift; path = NotificationSettingsTests.swift; sourceTree = "<group>"; };
		A987CD4524A5893500439ADC /* JSONStreamEncoder.swift */ = {isa = PBXFileReference; lastKnownFileType = sourcecode.swift; path = JSONStreamEncoder.swift; sourceTree = "<group>"; };
		A98ED5FD253132A400FD8F70 /* CarbStoreHKQueryTests.swift */ = {isa = PBXFileReference; lastKnownFileType = sourcecode.swift; path = CarbStoreHKQueryTests.swift; sourceTree = "<group>"; };
		A994B883254241B10039B108 /* InsulinDeliveryStoreTests.swift */ = {isa = PBXFileReference; lastKnownFileType = sourcecode.swift; path = InsulinDeliveryStoreTests.swift; sourceTree = "<group>"; };
		A99C7372233990D400C80963 /* TempBasalRecommendationTests.swift */ = {isa = PBXFileReference; lastKnownFileType = sourcecode.swift; path = TempBasalRecommendationTests.swift; sourceTree = "<group>"; };
		A99C7374233993FE00C80963 /* DiagnosticLogTests.swift */ = {isa = PBXFileReference; lastKnownFileType = sourcecode.swift; path = DiagnosticLogTests.swift; sourceTree = "<group>"; };
		A99C73762339A67A00C80963 /* GlucoseThresholdTests.swift */ = {isa = PBXFileReference; lastKnownFileType = sourcecode.swift; path = GlucoseThresholdTests.swift; sourceTree = "<group>"; };
		A99C73782339ACDC00C80963 /* ServiceTests.swift */ = {isa = PBXFileReference; lastKnownFileType = sourcecode.swift; path = ServiceTests.swift; sourceTree = "<group>"; };
		A9BD318124F4548900994B83 /* Modelv3EntityMigrationPolicy.swift */ = {isa = PBXFileReference; lastKnownFileType = sourcecode.swift; path = Modelv3EntityMigrationPolicy.swift; sourceTree = "<group>"; };
		A9BD318724F45C0100994B83 /* Modelv3.xcmappingmodel */ = {isa = PBXFileReference; lastKnownFileType = wrapper.xcmappingmodel; path = Modelv3.xcmappingmodel; sourceTree = "<group>"; };
		A9BFA03D245CCCB9001E4AE3 /* DailyQuantityScheduleTests.swift */ = {isa = PBXFileReference; lastKnownFileType = sourcecode.swift; path = DailyQuantityScheduleTests.swift; sourceTree = "<group>"; };
		A9CE912424CA051A00302A40 /* StoredInsulinModel.swift */ = {isa = PBXFileReference; lastKnownFileType = sourcecode.swift; path = StoredInsulinModel.swift; sourceTree = "<group>"; };
		A9CFCA8E2582F9FA00A04932 /* OnboardingUI.swift */ = {isa = PBXFileReference; lastKnownFileType = sourcecode.swift; path = OnboardingUI.swift; sourceTree = "<group>"; };
		A9CFCAA42582FA0400A04932 /* SupportUI.swift */ = {isa = PBXFileReference; lastKnownFileType = sourcecode.swift; path = SupportUI.swift; sourceTree = "<group>"; };
		A9DCF2C925B0F38000C89088 /* LoopUIColorPalette.swift */ = {isa = PBXFileReference; lastKnownFileType = sourcecode.swift; path = LoopUIColorPalette.swift; sourceTree = "<group>"; };
		A9DF02C224F6EEE400B7C988 /* DeviceLogEntryTests.swift */ = {isa = PBXFileReference; lastKnownFileType = sourcecode.swift; path = DeviceLogEntryTests.swift; sourceTree = "<group>"; };
		A9DF02C424F6FA5100B7C988 /* PumpEventTests.swift */ = {isa = PBXFileReference; lastKnownFileType = sourcecode.swift; path = PumpEventTests.swift; sourceTree = "<group>"; };
		A9DF02C624F6FD1700B7C988 /* StoredInsulinModelTests.swift */ = {isa = PBXFileReference; lastKnownFileType = sourcecode.swift; path = StoredInsulinModelTests.swift; sourceTree = "<group>"; };
		A9DF02C824F724D900B7C988 /* CriticalEventLogTests.swift */ = {isa = PBXFileReference; lastKnownFileType = sourcecode.swift; path = CriticalEventLogTests.swift; sourceTree = "<group>"; };
		A9DF02CE24F732FC00B7C988 /* JSONStreamEncoderTests.swift */ = {isa = PBXFileReference; lastKnownFileType = sourcecode.swift; path = JSONStreamEncoderTests.swift; sourceTree = "<group>"; };
		A9DF02D024F7449E00B7C988 /* PersistentDeviceLogTests.swift */ = {isa = PBXFileReference; lastKnownFileType = sourcecode.swift; path = PersistentDeviceLogTests.swift; sourceTree = "<group>"; };
		A9E068102534D87800BDAB59 /* StoredGlucoseSampleTests.swift */ = {isa = PBXFileReference; lastKnownFileType = sourcecode.swift; path = StoredGlucoseSampleTests.swift; sourceTree = "<group>"; };
		A9E068152534EB8200BDAB59 /* CachedGlucoseObjectTests.swift */ = {isa = PBXFileReference; lastKnownFileType = sourcecode.swift; path = CachedGlucoseObjectTests.swift; sourceTree = "<group>"; };
		A9E0681725350ECC00BDAB59 /* GlucoseStoreTests.swift */ = {isa = PBXFileReference; lastKnownFileType = sourcecode.swift; path = GlucoseStoreTests.swift; sourceTree = "<group>"; };
		A9E1E6A824E1B6700073CA39 /* SyncCarbObject.swift */ = {isa = PBXFileReference; lastKnownFileType = sourcecode.swift; path = SyncCarbObject.swift; sourceTree = "<group>"; };
		A9E675F022713F4700E25293 /* LoopKit.framework */ = {isa = PBXFileReference; explicitFileType = wrapper.framework; includeInIndex = 0; path = LoopKit.framework; sourceTree = BUILT_PRODUCTS_DIR; };
		A9E675F2227140D800E25293 /* CoreData.framework */ = {isa = PBXFileReference; lastKnownFileType = wrapper.framework; name = CoreData.framework; path = Platforms/WatchOS.platform/Developer/SDKs/WatchOS.sdk/System/Library/Frameworks/CoreData.framework; sourceTree = DEVELOPER_DIR; };
		A9E675F4227140DD00E25293 /* HealthKit.framework */ = {isa = PBXFileReference; lastKnownFileType = wrapper.framework; name = HealthKit.framework; path = Platforms/WatchOS.platform/Developer/SDKs/WatchOS.sdk/System/Library/Frameworks/HealthKit.framework; sourceTree = DEVELOPER_DIR; };
		A9FD046E24E310D00040F203 /* HKObject.swift */ = {isa = PBXFileReference; lastKnownFileType = sourcecode.swift; path = HKObject.swift; sourceTree = "<group>"; };
		B40D07C8251BD89D00C1C6D7 /* DateAndDurationSteppableTableViewCell.xib */ = {isa = PBXFileReference; fileEncoding = 4; lastKnownFileType = file.xib; path = DateAndDurationSteppableTableViewCell.xib; sourceTree = "<group>"; };
		B40D07C9251BD89D00C1C6D7 /* DateAndDurationSteppableTableViewCell.swift */ = {isa = PBXFileReference; fileEncoding = 4; lastKnownFileType = sourcecode.swift; path = DateAndDurationSteppableTableViewCell.swift; sourceTree = "<group>"; };
		B4102D3124ABB068005D460B /* DeviceLifecycleProgress.swift */ = {isa = PBXFileReference; lastKnownFileType = sourcecode.swift; path = DeviceLifecycleProgress.swift; sourceTree = "<group>"; };
		B41A60AE23D1DB5B00636320 /* TableViewTitleLabel.swift */ = {isa = PBXFileReference; lastKnownFileType = sourcecode.swift; path = TableViewTitleLabel.swift; sourceTree = "<group>"; };
		B41A60B123D1DBC700636320 /* UIFont.swift */ = {isa = PBXFileReference; lastKnownFileType = sourcecode.swift; path = UIFont.swift; sourceTree = "<group>"; };
		B429D66B24BF7204003E1B4A /* GlucoseTrend.swift */ = {isa = PBXFileReference; lastKnownFileType = sourcecode.swift; path = GlucoseTrend.swift; sourceTree = "<group>"; };
		B429D66D24BF7255003E1B4A /* UIImage.swift */ = {isa = PBXFileReference; lastKnownFileType = sourcecode.swift; path = UIImage.swift; sourceTree = "<group>"; };
		B42A7471235885B600247B03 /* LoopNotificationUserInfoKey.swift */ = {isa = PBXFileReference; lastKnownFileType = sourcecode.swift; path = LoopNotificationUserInfoKey.swift; sourceTree = "<group>"; };
		B42C94FD24A2A2B000857C73 /* DeviceStatusHighlight.swift */ = {isa = PBXFileReference; lastKnownFileType = sourcecode.swift; path = DeviceStatusHighlight.swift; sourceTree = "<group>"; };
		B42C950C24A3BD4B00857C73 /* MeasurementFrequencyTableViewController.swift */ = {isa = PBXFileReference; fileEncoding = 4; lastKnownFileType = sourcecode.swift; path = MeasurementFrequencyTableViewController.swift; sourceTree = "<group>"; };
		B43DA43E24D49AA400CAFF4E /* GuidanceColors.swift */ = {isa = PBXFileReference; lastKnownFileType = sourcecode.swift; path = GuidanceColors.swift; sourceTree = "<group>"; };
		B455F2A125FBE985000ED456 /* SuspendThresholdEditorViewModel.swift */ = {isa = PBXFileReference; fileEncoding = 4; lastKnownFileType = sourcecode.swift; name = SuspendThresholdEditorViewModel.swift; path = LoopKitUI/ViewModels/SuspendThresholdEditorViewModel.swift; sourceTree = SOURCE_ROOT; };
		B455F35525FC0284000ED456 /* CorrectionRangeOverridesTests.swift */ = {isa = PBXFileReference; lastKnownFileType = sourcecode.swift; path = CorrectionRangeOverridesTests.swift; sourceTree = "<group>"; };
		B455F3A325FF7FF0000ED456 /* CorrectionRangeOverridesEditorViewModel.swift */ = {isa = PBXFileReference; lastKnownFileType = sourcecode.swift; path = CorrectionRangeOverridesEditorViewModel.swift; sourceTree = "<group>"; };
		B455F48025FF9A8B000ED456 /* InsulinSensitivityScheduleEditorViewModel.swift */ = {isa = PBXFileReference; fileEncoding = 4; lastKnownFileType = sourcecode.swift; path = InsulinSensitivityScheduleEditorViewModel.swift; sourceTree = "<group>"; };
		B455F4D22600DA0B000ED456 /* GlucoseRange.swift */ = {isa = PBXFileReference; lastKnownFileType = sourcecode.swift; path = GlucoseRange.swift; sourceTree = "<group>"; };
		B455F4DE2600E0A8000ED456 /* GlucoseRangeTests.swift */ = {isa = PBXFileReference; lastKnownFileType = sourcecode.swift; path = GlucoseRangeTests.swift; sourceTree = "<group>"; };
		B45774342562CCC6004B9466 /* SupportedRangeTableViewController.swift */ = {isa = PBXFileReference; lastKnownFileType = sourcecode.swift; path = SupportedRangeTableViewController.swift; sourceTree = "<group>"; };
		B45AF6EF24D4355A00EEAA4D /* Environment+Colors.swift */ = {isa = PBXFileReference; fileEncoding = 4; lastKnownFileType = sourcecode.swift; path = "Environment+Colors.swift"; sourceTree = "<group>"; };
		B46B62A623FEFE4D001E69BA /* InstructionList.swift */ = {isa = PBXFileReference; lastKnownFileType = sourcecode.swift; path = InstructionList.swift; sourceTree = "<group>"; };
		B46B62A823FF05F8001E69BA /* LabeledNumberInput.swift */ = {isa = PBXFileReference; lastKnownFileType = sourcecode.swift; path = LabeledNumberInput.swift; sourceTree = "<group>"; };
		B46B62AA23FF0822001E69BA /* LabeledValueView.swift */ = {isa = PBXFileReference; lastKnownFileType = sourcecode.swift; path = LabeledValueView.swift; sourceTree = "<group>"; };
		B46B62AC23FF0A87001E69BA /* LabeledDateView.swift */ = {isa = PBXFileReference; lastKnownFileType = sourcecode.swift; path = LabeledDateView.swift; sourceTree = "<group>"; };
		B46B62AE23FF0BF6001E69BA /* SectionHeader.swift */ = {isa = PBXFileReference; lastKnownFileType = sourcecode.swift; path = SectionHeader.swift; sourceTree = "<group>"; };
		B46B62B023FF0CA6001E69BA /* DescriptiveText.swift */ = {isa = PBXFileReference; lastKnownFileType = sourcecode.swift; path = DescriptiveText.swift; sourceTree = "<group>"; };
		B46B62B223FF0E62001E69BA /* SelectableLabel.swift */ = {isa = PBXFileReference; lastKnownFileType = sourcecode.swift; path = SelectableLabel.swift; sourceTree = "<group>"; };
		B46E095625F7E5910025A04D /* GlucoseRangeScheduleTests.swift */ = {isa = PBXFileReference; lastKnownFileType = sourcecode.swift; path = GlucoseRangeScheduleTests.swift; sourceTree = "<group>"; };
		B46E096C25F80D6C0025A04D /* OverrideTests.swift */ = {isa = PBXFileReference; lastKnownFileType = sourcecode.swift; path = OverrideTests.swift; sourceTree = "<group>"; };
		B46FA3F1253F00DC00D993E2 /* momentum_effect_impossible_rising_glucose_output.json */ = {isa = PBXFileReference; fileEncoding = 4; lastKnownFileType = text.json; path = momentum_effect_impossible_rising_glucose_output.json; sourceTree = "<group>"; };
		B46FA3F2253F00DC00D993E2 /* momentum_effect_impossible_rising_glucose_input.json */ = {isa = PBXFileReference; fileEncoding = 4; lastKnownFileType = text.json; path = momentum_effect_impossible_rising_glucose_input.json; sourceTree = "<group>"; };
		B47ECF8725DC20810024A54D /* UIImage.swift */ = {isa = PBXFileReference; lastKnownFileType = sourcecode.swift; path = UIImage.swift; sourceTree = "<group>"; };
		B47ECFD525DC22D20024A54D /* Assets.xcassets */ = {isa = PBXFileReference; lastKnownFileType = folder.assetcatalog; path = Assets.xcassets; sourceTree = "<group>"; };
		B47ECFE125DC3EFC0024A54D /* DeviceStatusBadge.swift */ = {isa = PBXFileReference; lastKnownFileType = sourcecode.swift; path = DeviceStatusBadge.swift; sourceTree = "<group>"; };
		B4A2AAB0240830A30066563F /* LabeledTextField.swift */ = {isa = PBXFileReference; lastKnownFileType = sourcecode.swift; path = LabeledTextField.swift; sourceTree = "<group>"; };
		B4A2AAB2240832350066563F /* MultipleSelectionList.swift */ = {isa = PBXFileReference; lastKnownFileType = sourcecode.swift; path = MultipleSelectionList.swift; sourceTree = "<group>"; };
		B4AA27F124C1ECDC001B8AFA /* UIColor.swift */ = {isa = PBXFileReference; fileEncoding = 4; lastKnownFileType = sourcecode.swift; path = UIColor.swift; sourceTree = "<group>"; };
		B4B1162D25AF3A40006428DE /* DisplayGlucoseUnitObserver.swift */ = {isa = PBXFileReference; lastKnownFileType = sourcecode.swift; path = DisplayGlucoseUnitObserver.swift; sourceTree = "<group>"; };
		B4B7C1602603F241007379F6 /* InsulinSensitivityScheduleTests.swift */ = {isa = PBXFileReference; lastKnownFileType = sourcecode.swift; path = InsulinSensitivityScheduleTests.swift; sourceTree = "<group>"; };
		B4B7C1762603F5F6007379F6 /* HKUnitTests.swift */ = {isa = PBXFileReference; lastKnownFileType = sourcecode.swift; path = HKUnitTests.swift; sourceTree = "<group>"; };
		B4B7C1BB2604E3FC007379F6 /* CorrectionRangeScheduleEditorViewModel.swift */ = {isa = PBXFileReference; lastKnownFileType = sourcecode.swift; path = CorrectionRangeScheduleEditorViewModel.swift; sourceTree = "<group>"; };
		B4B85FCC24A2312000A296A3 /* GlucoseRangeCategory.swift */ = {isa = PBXFileReference; lastKnownFileType = sourcecode.swift; path = GlucoseRangeCategory.swift; sourceTree = "<group>"; };
		B4C004B2241085DB00B40429 /* ActionButton.swift */ = {isa = PBXFileReference; fileEncoding = 4; lastKnownFileType = sourcecode.swift; path = ActionButton.swift; sourceTree = "<group>"; };
		B4C004B3241085DB00B40429 /* GuidePage.swift */ = {isa = PBXFileReference; fileEncoding = 4; lastKnownFileType = sourcecode.swift; path = GuidePage.swift; sourceTree = "<group>"; };
		B4C004B4241085DC00B40429 /* GuideNavigationButton.swift */ = {isa = PBXFileReference; fileEncoding = 4; lastKnownFileType = sourcecode.swift; path = GuideNavigationButton.swift; sourceTree = "<group>"; };
		B4CEE2A4256E91290093111B /* DoseProgressTests.swift */ = {isa = PBXFileReference; lastKnownFileType = sourcecode.swift; path = DoseProgressTests.swift; sourceTree = "<group>"; };
		B4CEE2E0257129780093111B /* MockKitTests.xctest */ = {isa = PBXFileReference; explicitFileType = wrapper.cfbundle; includeInIndex = 0; path = MockKitTests.xctest; sourceTree = BUILT_PRODUCTS_DIR; };
		B4CEE2E2257129780093111B /* UnfinalizedDoseTests.swift */ = {isa = PBXFileReference; lastKnownFileType = sourcecode.swift; path = UnfinalizedDoseTests.swift; sourceTree = "<group>"; };
		B4CEE2E4257129780093111B /* Info.plist */ = {isa = PBXFileReference; lastKnownFileType = text.plist.xml; path = Info.plist; sourceTree = "<group>"; };
		B4D4C20C25F95A8700DA809D /* DisplayGlucoseUnitObservable.swift */ = {isa = PBXFileReference; lastKnownFileType = sourcecode.swift; path = DisplayGlucoseUnitObservable.swift; sourceTree = "<group>"; };
		C1110E981EE98CF5009BB852 /* ice_35_min_input.json */ = {isa = PBXFileReference; fileEncoding = 4; lastKnownFileType = text.json; path = ice_35_min_input.json; sourceTree = "<group>"; };
		C12EE16B1F2964B3007DB9F1 /* InsulinModel.swift */ = {isa = PBXFileReference; fileEncoding = 4; lastKnownFileType = sourcecode.swift; path = InsulinModel.swift; sourceTree = "<group>"; };
		C13E6D291EEB1CB9006F5880 /* ice_slow_absorption.json */ = {isa = PBXFileReference; fileEncoding = 4; lastKnownFileType = text.json; path = ice_slow_absorption.json; sourceTree = "<group>"; };
		C140DFFE260276BF000A4FF7 /* ManualBolusRecommendation.swift */ = {isa = PBXFileReference; fileEncoding = 4; lastKnownFileType = sourcecode.swift; path = ManualBolusRecommendation.swift; sourceTree = "<group>"; };
		C140E0512602908A000A4FF7 /* SettingsPresentationMode.swift */ = {isa = PBXFileReference; fileEncoding = 4; lastKnownFileType = sourcecode.swift; path = SettingsPresentationMode.swift; sourceTree = "<group>"; };
		C164A55F22F14C73000E3FA5 /* UnfinalizedDose.swift */ = {isa = PBXFileReference; lastKnownFileType = sourcecode.swift; path = UnfinalizedDose.swift; sourceTree = "<group>"; };
		C164A56322F21081000E3FA5 /* MockPumpManagerState.swift */ = {isa = PBXFileReference; lastKnownFileType = sourcecode.swift; path = MockPumpManagerState.swift; sourceTree = "<group>"; };
		C16DA83E22E8D88F008624C2 /* LoopPluginBundleKey.swift */ = {isa = PBXFileReference; lastKnownFileType = sourcecode.swift; path = LoopPluginBundleKey.swift; sourceTree = "<group>"; };
		C16DA84422E9330A008624C2 /* LoopUIPlugin.swift */ = {isa = PBXFileReference; lastKnownFileType = sourcecode.swift; path = LoopUIPlugin.swift; sourceTree = "<group>"; };
		C1742345259CD3ED00399C9D /* InsulinTypeChooser.swift */ = {isa = PBXFileReference; lastKnownFileType = sourcecode.swift; path = InsulinTypeChooser.swift; sourceTree = "<group>"; };
		C17B020825645029004188F1 /* Modelv1v3.xcmappingmodel */ = {isa = PBXFileReference; lastKnownFileType = wrapper.xcmappingmodel; path = Modelv1v3.xcmappingmodel; sourceTree = "<group>"; };
		C17F39C023CD24A000FA1113 /* DeviceCommsLog.xcdatamodel */ = {isa = PBXFileReference; lastKnownFileType = wrapper.xcdatamodel; path = DeviceCommsLog.xcdatamodel; sourceTree = "<group>"; };
		C17F39C623CD256000FA1113 /* PersistentDeviceLog.swift */ = {isa = PBXFileReference; lastKnownFileType = sourcecode.swift; path = PersistentDeviceLog.swift; sourceTree = "<group>"; };
		C17F39C823CD269200FA1113 /* DeviceLogEntryType.swift */ = {isa = PBXFileReference; lastKnownFileType = sourcecode.swift; path = DeviceLogEntryType.swift; sourceTree = "<group>"; };
		C17F39CF23CE34B100FA1113 /* StoredDeviceLogEntry.swift */ = {isa = PBXFileReference; lastKnownFileType = sourcecode.swift; path = StoredDeviceLogEntry.swift; sourceTree = "<group>"; };
		C17F4CB21EE9B6DF005079B1 /* carb_entry_input.json */ = {isa = PBXFileReference; fileEncoding = 4; lastKnownFileType = text.json; path = carb_entry_input.json; sourceTree = "<group>"; };
		C1814B83225B9ED5008D2D8E /* LoopNotificationCategory.swift */ = {isa = PBXFileReference; lastKnownFileType = sourcecode.swift; path = LoopNotificationCategory.swift; sourceTree = "<group>"; };
		C1814B8B226371DF008D2D8E /* WeakSynchronizedDelegate.swift */ = {isa = PBXFileReference; lastKnownFileType = sourcecode.swift; path = WeakSynchronizedDelegate.swift; sourceTree = "<group>"; };
		C188B83322CC16AC0051760A /* InsulinSensitivityScheduleViewController.swift */ = {isa = PBXFileReference; lastKnownFileType = sourcecode.swift; path = InsulinSensitivityScheduleViewController.swift; sourceTree = "<group>"; };
		C191D26225B3815000C26C0B /* AutomaticDoseRecommendation.swift */ = {isa = PBXFileReference; lastKnownFileType = sourcecode.swift; path = AutomaticDoseRecommendation.swift; sourceTree = "<group>"; };
		C1ABE38D2245CFCD00570E82 /* UnfairLock.swift */ = {isa = PBXFileReference; lastKnownFileType = sourcecode.swift; path = UnfairLock.swift; sourceTree = "<group>"; };
		C1CBF61B1EEA2A1E001E4851 /* ice_1_hour_input.json */ = {isa = PBXFileReference; fileEncoding = 4; lastKnownFileType = text.json; path = ice_1_hour_input.json; sourceTree = "<group>"; };
		C1DB55B01F2E95FD00C483A2 /* WalshInsulinModel.swift */ = {isa = PBXFileReference; lastKnownFileType = sourcecode.swift; path = WalshInsulinModel.swift; sourceTree = "<group>"; };
		C1DB55B21F2E964400C483A2 /* ExponentialInsulinModel.swift */ = {isa = PBXFileReference; lastKnownFileType = sourcecode.swift; path = ExponentialInsulinModel.swift; sourceTree = "<group>"; };
		C1DB55B41F2EA6EA00C483A2 /* iob_from_doses_exponential_output.json */ = {isa = PBXFileReference; lastKnownFileType = text.json; path = iob_from_doses_exponential_output.json; sourceTree = "<group>"; };
		C1DB55B61F2EACD500C483A2 /* iob_from_bolus_exponential_output.json */ = {isa = PBXFileReference; lastKnownFileType = text.json; path = iob_from_bolus_exponential_output.json; sourceTree = "<group>"; };
		C1DD515A259FE3AB00DE27AE /* InsulinTypeSetting.swift */ = {isa = PBXFileReference; lastKnownFileType = sourcecode.swift; path = InsulinTypeSetting.swift; sourceTree = "<group>"; };
		C1DE4C2025A253BD007065F8 /* Color.swift */ = {isa = PBXFileReference; lastKnownFileType = sourcecode.swift; path = Color.swift; sourceTree = "<group>"; };
		C1E0EEF524EB26D800086510 /* DeliveryUncertaintyRecoveryView.swift */ = {isa = PBXFileReference; lastKnownFileType = sourcecode.swift; path = DeliveryUncertaintyRecoveryView.swift; sourceTree = "<group>"; };
		C1E4B303242E98E900E70CCB /* ProgressView.swift */ = {isa = PBXFileReference; fileEncoding = 4; lastKnownFileType = sourcecode.swift; path = ProgressView.swift; sourceTree = "<group>"; };
		C1E4B304242E98E900E70CCB /* ProgressIndicatorView.swift */ = {isa = PBXFileReference; fileEncoding = 4; lastKnownFileType = sourcecode.swift; path = ProgressIndicatorView.swift; sourceTree = "<group>"; };
		C1E4B307242E995200E70CCB /* ActivityIndicator.swift */ = {isa = PBXFileReference; fileEncoding = 4; lastKnownFileType = sourcecode.swift; path = ActivityIndicator.swift; sourceTree = "<group>"; };
		C1E4B309242E99A800E70CCB /* Image.swift */ = {isa = PBXFileReference; fileEncoding = 4; lastKnownFileType = sourcecode.swift; path = Image.swift; sourceTree = "<group>"; };
		C1E7035C24FFFA5C00DAB534 /* CollectionTests.swift */ = {isa = PBXFileReference; lastKnownFileType = sourcecode.swift; path = CollectionTests.swift; sourceTree = "<group>"; };
		C1E7035E25001EA500DAB534 /* HKObserverQueryMock.swift */ = {isa = PBXFileReference; lastKnownFileType = sourcecode.swift; path = HKObserverQueryMock.swift; sourceTree = "<group>"; };
		C1E703612500390B00DAB534 /* HKAnchoredObjectQueryMock.swift */ = {isa = PBXFileReference; lastKnownFileType = sourcecode.swift; path = HKAnchoredObjectQueryMock.swift; sourceTree = "<group>"; };
		C1E84B8425C62FB100623C08 /* Modelv1v4.xcmappingmodel */ = {isa = PBXFileReference; lastKnownFileType = wrapper.xcmappingmodel; path = Modelv1v4.xcmappingmodel; sourceTree = "<group>"; };
		C1F8403723DB84B700673141 /* DeviceLogEntry+CoreDataClass.swift */ = {isa = PBXFileReference; fileEncoding = 4; lastKnownFileType = sourcecode.swift; path = "DeviceLogEntry+CoreDataClass.swift"; sourceTree = "<group>"; };
		C1F8403823DB84B700673141 /* DeviceLogEntry+CoreDataProperties.swift */ = {isa = PBXFileReference; fileEncoding = 4; lastKnownFileType = sourcecode.swift; path = "DeviceLogEntry+CoreDataProperties.swift"; sourceTree = "<group>"; };
		E9077D2624ACD59F0066A88D /* InformationView.swift */ = {isa = PBXFileReference; lastKnownFileType = sourcecode.swift; path = InformationView.swift; sourceTree = "<group>"; };
		E9077D2924ACDE2C0066A88D /* CorrectionRangeInformationView.swift */ = {isa = PBXFileReference; lastKnownFileType = sourcecode.swift; path = CorrectionRangeInformationView.swift; sourceTree = "<group>"; };
		E9086B2824B39EDC0062F5C8 /* ChartsTableViewController.swift */ = {isa = PBXFileReference; lastKnownFileType = sourcecode.swift; path = ChartsTableViewController.swift; sourceTree = "<group>"; };
		E9086B2C24B3A4AC0062F5C8 /* ChartsManager.swift */ = {isa = PBXFileReference; lastKnownFileType = sourcecode.swift; path = ChartsManager.swift; sourceTree = "<group>"; };
		E9086B2E24B3A5080062F5C8 /* ChartColorPalette.swift */ = {isa = PBXFileReference; lastKnownFileType = sourcecode.swift; path = ChartColorPalette.swift; sourceTree = "<group>"; };
		E9086B3024B3A7270062F5C8 /* ChartTableViewCell.swift */ = {isa = PBXFileReference; lastKnownFileType = sourcecode.swift; path = ChartTableViewCell.swift; sourceTree = "<group>"; };
		E9086B3424B3A8820062F5C8 /* ChartContainerView.swift */ = {isa = PBXFileReference; lastKnownFileType = sourcecode.swift; path = ChartContainerView.swift; sourceTree = "<group>"; };
		E9086B3824B3CB4B0062F5C8 /* TherapySettings.swift */ = {isa = PBXFileReference; lastKnownFileType = sourcecode.swift; path = TherapySettings.swift; sourceTree = "<group>"; };
		E9086B4424B53CC50062F5C8 /* GlucoseChart.swift */ = {isa = PBXFileReference; lastKnownFileType = sourcecode.swift; path = GlucoseChart.swift; sourceTree = "<group>"; };
		E9086B4724B5405E0062F5C8 /* ChartAxisValueDoubleUnit.swift */ = {isa = PBXFileReference; lastKnownFileType = sourcecode.swift; path = ChartAxisValueDoubleUnit.swift; sourceTree = "<group>"; };
		E9086B4924B540B70062F5C8 /* DateFormatter.swift */ = {isa = PBXFileReference; lastKnownFileType = sourcecode.swift; path = DateFormatter.swift; sourceTree = "<group>"; };
		E916F56824AD32F000BE3547 /* CorrectionRangeOverridesEditor.swift */ = {isa = PBXFileReference; lastKnownFileType = sourcecode.swift; path = CorrectionRangeOverridesEditor.swift; sourceTree = "<group>"; };
		E916F56E24AE2FFE00BE3547 /* CorrectionRangeOverrideInformationView.swift */ = {isa = PBXFileReference; lastKnownFileType = sourcecode.swift; path = CorrectionRangeOverrideInformationView.swift; sourceTree = "<group>"; };
		E9291366257D71880014116A /* Modelv4.xcdatamodel */ = {isa = PBXFileReference; lastKnownFileType = wrapper.xcdatamodel; path = Modelv4.xcdatamodel; sourceTree = "<group>"; };
		E93BA06524A39DBC00C5D7E6 /* DismissibleHostingController.swift */ = {isa = PBXFileReference; lastKnownFileType = sourcecode.swift; path = DismissibleHostingController.swift; sourceTree = "<group>"; };
		E93C869F24C8F6E00073089B /* InsulinModelSelection.swift */ = {isa = PBXFileReference; lastKnownFileType = sourcecode.swift; path = InsulinModelSelection.swift; sourceTree = "<group>"; };
		E93C86A124C8F7550073089B /* InsulinModelChart.swift */ = {isa = PBXFileReference; lastKnownFileType = sourcecode.swift; path = InsulinModelChart.swift; sourceTree = "<group>"; };
		E93C86A324C8F79C0073089B /* ChartLineModel+LoopKitUI.swift */ = {isa = PBXFileReference; fileEncoding = 4; lastKnownFileType = sourcecode.swift; path = "ChartLineModel+LoopKitUI.swift"; sourceTree = "<group>"; };
		E93C86A524C8F7D90073089B /* ChartSettings+LoopKitUI.swift */ = {isa = PBXFileReference; fileEncoding = 4; lastKnownFileType = sourcecode.swift; path = "ChartSettings+LoopKitUI.swift"; sourceTree = "<group>"; };
		E93C86A724C8F7F60073089B /* InsulinModelChartView.swift */ = {isa = PBXFileReference; fileEncoding = 4; lastKnownFileType = sourcecode.swift; path = InsulinModelChartView.swift; sourceTree = "<group>"; };
		E93C86AF24CF7C470073089B /* TherapySettingsTests.swift */ = {isa = PBXFileReference; lastKnownFileType = sourcecode.swift; path = TherapySettingsTests.swift; sourceTree = "<group>"; };
		E93C86B124D080E00073089B /* CarbRatioInformationView.swift */ = {isa = PBXFileReference; lastKnownFileType = sourcecode.swift; path = CarbRatioInformationView.swift; sourceTree = "<group>"; };
		E93C86B524D08CAD0073089B /* InsulinSensitivityInformationView.swift */ = {isa = PBXFileReference; lastKnownFileType = sourcecode.swift; path = InsulinSensitivityInformationView.swift; sourceTree = "<group>"; };
		E93E865924DC744300FF40C8 /* effect_from_basal_output_exponential.json */ = {isa = PBXFileReference; fileEncoding = 4; lastKnownFileType = text.json; path = effect_from_basal_output_exponential.json; sourceTree = "<group>"; };
		E93E865B24DC75EF00FF40C8 /* basal_dose_with_expired.json */ = {isa = PBXFileReference; fileEncoding = 4; lastKnownFileType = text.json; path = basal_dose_with_expired.json; sourceTree = "<group>"; };
		E93E865D24DC797A00FF40C8 /* basal_dose_with_delivered.json */ = {isa = PBXFileReference; fileEncoding = 4; lastKnownFileType = text.json; path = basal_dose_with_delivered.json; sourceTree = "<group>"; };
		E93E865F24DC82A500FF40C8 /* dose_history_with_delivered_units.json */ = {isa = PBXFileReference; fileEncoding = 4; lastKnownFileType = text.json; path = dose_history_with_delivered_units.json; sourceTree = "<group>"; };
		E93E866124DC87AE00FF40C8 /* effect_from_history_exponential_delivered_units_output.json */ = {isa = PBXFileReference; fileEncoding = 4; lastKnownFileType = text.json; path = effect_from_history_exponential_delivered_units_output.json; sourceTree = "<group>"; };
		E93E866324DCFB6D00FF40C8 /* OverrideHistoryCollectionViewCell.swift */ = {isa = PBXFileReference; lastKnownFileType = sourcecode.swift; path = OverrideHistoryCollectionViewCell.swift; sourceTree = "<group>"; };
		E93E866924DD05FA00FF40C8 /* OverrideSelectionHistory.swift */ = {isa = PBXFileReference; fileEncoding = 4; lastKnownFileType = sourcecode.swift; path = OverrideSelectionHistory.swift; sourceTree = "<group>"; };
		E94141CF24C8F31C0096C326 /* DeliveryLimitsEditor.swift */ = {isa = PBXFileReference; lastKnownFileType = sourcecode.swift; path = DeliveryLimitsEditor.swift; sourceTree = "<group>"; };
		E949E38824AFC82F00024DA0 /* DeliveryLimitsInformationView.swift */ = {isa = PBXFileReference; lastKnownFileType = sourcecode.swift; path = DeliveryLimitsInformationView.swift; sourceTree = "<group>"; };
		E949E38E24B3711E00024DA0 /* InsulinModelInformationView.swift */ = {isa = PBXFileReference; lastKnownFileType = sourcecode.swift; path = InsulinModelInformationView.swift; sourceTree = "<group>"; };
		E96175AD24B7BE38008E5080 /* Dictionary.swift */ = {isa = PBXFileReference; lastKnownFileType = sourcecode.swift; path = Dictionary.swift; sourceTree = "<group>"; };
		E96DCB5724AEF50F007117BC /* SuspendThresholdInformationView.swift */ = {isa = PBXFileReference; lastKnownFileType = sourcecode.swift; path = SuspendThresholdInformationView.swift; sourceTree = "<group>"; };
		E96DCB5924AF74AC007117BC /* SuspendThresholdEditor.swift */ = {isa = PBXFileReference; lastKnownFileType = sourcecode.swift; path = SuspendThresholdEditor.swift; sourceTree = "<group>"; };
		E96DCB5D24AF7DC7007117BC /* BasalRatesInformationView.swift */ = {isa = PBXFileReference; lastKnownFileType = sourcecode.swift; path = BasalRatesInformationView.swift; sourceTree = "<group>"; };
		E99A132D2557548300D3F5B3 /* SegmentedGaugeBar.swift */ = {isa = PBXFileReference; lastKnownFileType = sourcecode.swift; path = SegmentedGaugeBar.swift; sourceTree = "<group>"; };
		E9C58A6D24DA65E400487A17 /* HistoricalOverrideDetailView.swift */ = {isa = PBXFileReference; lastKnownFileType = sourcecode.swift; path = HistoricalOverrideDetailView.swift; sourceTree = "<group>"; };
		E9C6911725180A4E009F9999 /* Modelv3.xcdatamodel */ = {isa = PBXFileReference; lastKnownFileType = wrapper.xcdatamodel; path = Modelv3.xcdatamodel; sourceTree = "<group>"; };
		E9C6911825180A4E009F9999 /* Modelv2.xcdatamodel */ = {isa = PBXFileReference; lastKnownFileType = wrapper.xcdatamodel; path = Modelv2.xcdatamodel; sourceTree = "<group>"; };
		E9C6911925180A4E009F9999 /* Model.xcdatamodel */ = {isa = PBXFileReference; lastKnownFileType = wrapper.xcdatamodel; path = Model.xcdatamodel; sourceTree = "<group>"; };
		E9CDA72924E3A4F60049B0D5 /* PersistedOutsideDose.swift */ = {isa = PBXFileReference; lastKnownFileType = sourcecode.swift; path = PersistedOutsideDose.swift; sourceTree = "<group>"; };
		E9DFB92B24E634E800468917 /* ExpandablePicker.swift */ = {isa = PBXFileReference; lastKnownFileType = sourcecode.swift; path = ExpandablePicker.swift; sourceTree = "<group>"; };
		E9DFB92D24E8A75C00468917 /* iob_from_multiple_curves_output.json */ = {isa = PBXFileReference; fileEncoding = 4; lastKnownFileType = text.json; path = iob_from_multiple_curves_output.json; sourceTree = "<group>"; };
		E9DFB92F24E8CA8500468917 /* LegacyInsulinDeliveryTableViewController.swift */ = {isa = PBXFileReference; lastKnownFileType = sourcecode.swift; path = LegacyInsulinDeliveryTableViewController.swift; sourceTree = "<group>"; };
		E9DFB93424E8CD5800468917 /* Base */ = {isa = PBXFileReference; lastKnownFileType = file.storyboard; name = Base; path = Base.lproj/LegacyInsulinDeliveryTableViewController.storyboard; sourceTree = "<group>"; };
		E9DFB93724E8CD7400468917 /* en */ = {isa = PBXFileReference; lastKnownFileType = text.plist.strings; name = en; path = en.lproj/LegacyInsulinDeliveryTableViewController.strings; sourceTree = "<group>"; };
		E9DFB93924E8CD7800468917 /* zh-Hans */ = {isa = PBXFileReference; lastKnownFileType = text.plist.strings; name = "zh-Hans"; path = "zh-Hans.lproj/LegacyInsulinDeliveryTableViewController.strings"; sourceTree = "<group>"; };
		E9DFB93B24E8CD7A00468917 /* nl */ = {isa = PBXFileReference; lastKnownFileType = text.plist.strings; name = nl; path = nl.lproj/LegacyInsulinDeliveryTableViewController.strings; sourceTree = "<group>"; };
		E9DFB93D24E8CD7B00468917 /* fr */ = {isa = PBXFileReference; lastKnownFileType = text.plist.strings; name = fr; path = fr.lproj/LegacyInsulinDeliveryTableViewController.strings; sourceTree = "<group>"; };
		E9DFB93F24E8CD7C00468917 /* de */ = {isa = PBXFileReference; lastKnownFileType = text.plist.strings; name = de; path = de.lproj/LegacyInsulinDeliveryTableViewController.strings; sourceTree = "<group>"; };
		E9DFB94124E8CD7D00468917 /* it */ = {isa = PBXFileReference; lastKnownFileType = text.plist.strings; name = it; path = it.lproj/LegacyInsulinDeliveryTableViewController.strings; sourceTree = "<group>"; };
		E9DFB94324E8CD8100468917 /* nb */ = {isa = PBXFileReference; lastKnownFileType = text.plist.strings; name = nb; path = nb.lproj/LegacyInsulinDeliveryTableViewController.strings; sourceTree = "<group>"; };
		E9DFB94524E8CD8300468917 /* pl */ = {isa = PBXFileReference; lastKnownFileType = text.plist.strings; name = pl; path = pl.lproj/LegacyInsulinDeliveryTableViewController.strings; sourceTree = "<group>"; };
		E9DFB94724E8CD8400468917 /* ru */ = {isa = PBXFileReference; lastKnownFileType = text.plist.strings; name = ru; path = ru.lproj/LegacyInsulinDeliveryTableViewController.strings; sourceTree = "<group>"; };
		E9DFB94924E8CD8600468917 /* es */ = {isa = PBXFileReference; lastKnownFileType = text.plist.strings; name = es; path = es.lproj/LegacyInsulinDeliveryTableViewController.strings; sourceTree = "<group>"; };
		E9E5E56124D362E800B5DFFE /* dynamic_glucose_effect_none_observed_output.json */ = {isa = PBXFileReference; fileEncoding = 4; lastKnownFileType = text.json; path = dynamic_glucose_effect_none_observed_output.json; sourceTree = "<group>"; };
		E9E5E56224D362E800B5DFFE /* dynamic_glucose_effect_never_fully_observed_output.json */ = {isa = PBXFileReference; fileEncoding = 4; lastKnownFileType = text.json; path = dynamic_glucose_effect_never_fully_observed_output.json; sourceTree = "<group>"; };
		E9E5E56324D362E800B5DFFE /* dynamic_glucose_effect_partially_observed_output.json */ = {isa = PBXFileReference; fileEncoding = 4; lastKnownFileType = text.json; path = dynamic_glucose_effect_partially_observed_output.json; sourceTree = "<group>"; };
		E9E5E56424D362E900B5DFFE /* dynamic_glucose_effect_fully_observed_output.json */ = {isa = PBXFileReference; fileEncoding = 4; lastKnownFileType = text.json; path = dynamic_glucose_effect_fully_observed_output.json; sourceTree = "<group>"; };
		E9E5E56924D5CCE800B5DFFE /* OverrideViewCell.swift */ = {isa = PBXFileReference; lastKnownFileType = sourcecode.swift; path = OverrideViewCell.swift; sourceTree = "<group>"; };
		E9F54F5D25802D5E0034795E /* InsulinType.swift */ = {isa = PBXFileReference; lastKnownFileType = sourcecode.swift; path = InsulinType.swift; sourceTree = "<group>"; };
		E9F54FC52581C50C0034795E /* ExpandableDatePicker.swift */ = {isa = PBXFileReference; lastKnownFileType = sourcecode.swift; path = ExpandableDatePicker.swift; sourceTree = "<group>"; };
/* End PBXFileReference section */

/* Begin PBXFrameworksBuildPhase section */
		1DEE229C24A676A300693C32 /* Frameworks */ = {
			isa = PBXFrameworksBuildPhase;
			buildActionMask = 2147483647;
			files = (
				1DEE229D24A676A300693C32 /* LoopKit.framework in Frameworks */,
			);
			runOnlyForDeploymentPostprocessing = 0;
		};
		430157F41C7EC03B00B64B63 /* Frameworks */ = {
			isa = PBXFrameworksBuildPhase;
			buildActionMask = 2147483647;
			files = (
				892A5D49222F03CC008961AB /* LoopTestingKit.framework in Frameworks */,
				4301582D1C7ECD7A00B64B63 /* HealthKit.framework in Frameworks */,
				430158191C7ECB5E00B64B63 /* LoopKit.framework in Frameworks */,
				43BA715B201E484D0058961E /* LoopKitUI.framework in Frameworks */,
			);
			runOnlyForDeploymentPostprocessing = 0;
		};
		43BA7150201E484D0058961E /* Frameworks */ = {
			isa = PBXFrameworksBuildPhase;
			buildActionMask = 2147483647;
			files = (
				4353D171203D3E71007B4ECD /* HealthKit.framework in Frameworks */,
				43BA7191202020140058961E /* LoopKit.framework in Frameworks */,
			);
			runOnlyForDeploymentPostprocessing = 0;
		};
		43D8FDC71C728FDF0073BE78 /* Frameworks */ = {
			isa = PBXFrameworksBuildPhase;
			buildActionMask = 2147483647;
			files = (
				4353D173203D3E7E007B4ECD /* CoreData.framework in Frameworks */,
				4353D170203D3E5C007B4ECD /* HealthKit.framework in Frameworks */,
			);
			runOnlyForDeploymentPostprocessing = 0;
		};
		43D8FDD21C728FDF0073BE78 /* Frameworks */ = {
			isa = PBXFrameworksBuildPhase;
			buildActionMask = 2147483647;
			files = (
				43D8FDD61C728FDF0073BE78 /* LoopKit.framework in Frameworks */,
			);
			runOnlyForDeploymentPostprocessing = 0;
		};
		892A5D31222F03CB008961AB /* Frameworks */ = {
			isa = PBXFrameworksBuildPhase;
			buildActionMask = 2147483647;
			files = (
				892A5D5C222F1210008961AB /* LoopKit.framework in Frameworks */,
			);
			runOnlyForDeploymentPostprocessing = 0;
		};
		89D2046F21CC7BD7001238CC /* Frameworks */ = {
			isa = PBXFrameworksBuildPhase;
			buildActionMask = 2147483647;
			files = (
				892A5D57222F04E2008961AB /* LoopTestingKit.framework in Frameworks */,
				89D204A621CC7C55001238CC /* LoopKit.framework in Frameworks */,
				89D2048921CC7BF7001238CC /* HealthKit.framework in Frameworks */,
			);
			runOnlyForDeploymentPostprocessing = 0;
		};
		89D2048C21CC7C12001238CC /* Frameworks */ = {
			isa = PBXFrameworksBuildPhase;
			buildActionMask = 2147483647;
			files = (
				89D204A821CC7C60001238CC /* MockKit.framework in Frameworks */,
				89D204A721CC7C5C001238CC /* LoopKitUI.framework in Frameworks */,
			);
			runOnlyForDeploymentPostprocessing = 0;
		};
		A9E675E522713F4700E25293 /* Frameworks */ = {
			isa = PBXFrameworksBuildPhase;
			buildActionMask = 2147483647;
			files = (
				A9E675F3227140D800E25293 /* CoreData.framework in Frameworks */,
				A9E675F5227140DD00E25293 /* HealthKit.framework in Frameworks */,
			);
			runOnlyForDeploymentPostprocessing = 0;
		};
		B4CEE2DD257129780093111B /* Frameworks */ = {
			isa = PBXFrameworksBuildPhase;
			buildActionMask = 2147483647;
			files = (
				B4CEE2E5257129780093111B /* MockKit.framework in Frameworks */,
			);
			runOnlyForDeploymentPostprocessing = 0;
		};
/* End PBXFrameworksBuildPhase section */

/* Begin PBXGroup section */
		1D096BFD24C24C140078B6B5 /* Insulin */ = {
			isa = PBXGroup;
			children = (
				1D096C0024C24C220078B6B5 /* ExponentialInsulinModelPreset.swift */,
				1D096BFF24C24C220078B6B5 /* InsulinModelSettings.swift */,
			);
			path = Insulin;
			sourceTree = "<group>";
		};
		1D640FF324524269008F9755 /* Assets */ = {
			isa = PBXGroup;
			children = (
				1D640FF424524274008F9755 /* Sounds */,
				B47ECFD525DC22D20024A54D /* Assets.xcassets */,
			);
			path = Assets;
			sourceTree = "<group>";
		};
		1D640FF424524274008F9755 /* Sounds */ = {
			isa = PBXGroup;
			children = (
				1D25C22D246A2A1A00E87FA0 /* critical.caf */,
				1D640FF524524284008F9755 /* sub.caf */,
			);
			path = Sounds;
			sourceTree = "<group>";
		};
		1DEE230524A6960400693C32 /* LoopKitHostedTests */ = {
			isa = PBXGroup;
			children = (
				A9E068142534EB6B00BDAB59 /* Persistence */,
				1DEE230224A676A300693C32 /* LoopKitHostedTests.plist */,
				A98ED5FD253132A400FD8F70 /* CarbStoreHKQueryTests.swift */,
				A9E0681725350ECC00BDAB59 /* GlucoseStoreTests.swift */,
				C1E703612500390B00DAB534 /* HKAnchoredObjectQueryMock.swift */,
				C1E7035E25001EA500DAB534 /* HKObserverQueryMock.swift */,
				A994B883254241B10039B108 /* InsulinDeliveryStoreTests.swift */,
			);
			path = LoopKitHostedTests;
			sourceTree = "<group>";
		};
		1F5DAB1B2118C91C00048054 /* Common */ = {
			isa = PBXGroup;
			children = (
				1F5DAB1C2118C95700048054 /* LocalizedString.swift */,
			);
			path = Common;
			sourceTree = "<group>";
		};
		430059211CCDC7A200C861EA /* Extensions */ = {
			isa = PBXGroup;
			children = (
				89ED164224A29BE400C9A105 /* ClosedRange.swift */,
				8974B0672215FE460043F01B /* Collection.swift */,
				892A5DBB2231E20C008961AB /* Comparable.swift */,
				898C896924D4BF11002FA994 /* Guardrail+Settings.swift */,
				43D8FDEE1C7290350073BE78 /* HKUnit.swift */,
				434FF1DF1CF269D8000DB779 /* IdentifiableClass.swift */,
				891A3FC62247268F00378B27 /* Math.swift */,
				89CA2B33226D15E0004D9350 /* MutableCollection.swift */,
				43177D0D1D3737420006E908 /* NibLoadable.swift */,
				434FB64B1D712449007B9C70 /* NSData.swift */,
				43D8FDF11C7290350073BE78 /* NSDateFormatter.swift */,
				43D8FDF21C7290350073BE78 /* NSTimeInterval.swift */,
				434C5F9D209938CD00B2FD1A /* NumberFormatter.swift */,
				434570431FE605E30089C4DC /* OSLog.swift */,
				89ED163F24A29BA300C9A105 /* Sequence.swift */,
				4303C4901E2D664200ADEDC8 /* TimeZone.swift */,
				B4AA27F124C1ECDC001B8AFA /* UIColor.swift */,
				434FF1E31CF26A1E000DB779 /* UITableViewCell.swift */,
				1DECC3F42513F98D00F4056E /* UITextField.swift */,
				43260F6D21C4BF7A00DD6837 /* UUID.swift */,
			);
			path = Extensions;
			sourceTree = "<group>";
		};
		430157F81C7EC03B00B64B63 /* LoopKit Example */ = {
			isa = PBXGroup;
			children = (
				7D68A9B01FE0A3D000522C49 /* Localizable.strings */,
				435F355F1C9CD23D00C204D2 /* Managers */,
				435F355C1C9CD14E00C204D2 /* Extensions */,
				4301582A1C7ECCEF00B64B63 /* LoopKitExample.entitlements */,
				430158071C7EC03B00B64B63 /* Info.plist */,
				430157F91C7EC03B00B64B63 /* AppDelegate.swift */,
				430157FB1C7EC03B00B64B63 /* MasterViewController.swift */,
				430158021C7EC03B00B64B63 /* Assets.xcassets */,
				430158041C7EC03B00B64B63 /* LaunchScreen.storyboard */,
				430157FF1C7EC03B00B64B63 /* Main.storyboard */,
			);
			path = "LoopKit Example";
			sourceTree = "<group>";
		};
		432CF86320D769070066B889 /* View Controllers */ = {
			isa = PBXGroup;
			children = (
				895FE08D22011F4800FCF18A /* AddEditOverrideTableViewController.swift */,
				43F5034C210599CC009FA89A /* AuthenticationViewController.swift */,
				892A5D60222F6AF3008961AB /* BasalScheduleTableViewController.swift */,
				434FB6491D712158007B9C70 /* CommandResponseViewController.swift */,
				43D8FE041C7290530073BE78 /* DailyQuantityScheduleTableViewController.swift */,
				43D8FE051C7290530073BE78 /* DailyValueScheduleTableViewController.swift */,
				898E6E712241EDC10019E459 /* DateAndDurationTableViewController.swift */,
				432CF86420D7692E0066B889 /* DeliveryLimitSettingsTableViewController.swift */,
				895FE08F22011F4800FCF18A /* EmojiInputController.swift */,
				8907E35821A9D0EC00335852 /* GlucoseEntryTableViewController.swift */,
				43D8FE061C7290530073BE78 /* GlucoseRangeScheduleTableViewController.swift */,
				C188B83322CC16AC0051760A /* InsulinSensitivityScheduleViewController.swift */,
				895FE08C22011F4800FCF18A /* OverrideSelectionViewController.swift */,
				898E6E6F2241EDB70019E459 /* PercentageTextFieldTableViewController.swift */,
				43FB60E620DCBC55002B996B /* RadioSelectionTableViewController.swift */,
				A9498D8623386CAF00DAA9B9 /* ServiceViewController.swift */,
				892A5D992231E0E3008961AB /* SettingsNavigationViewController.swift */,
				43FB60E420DCBA02002B996B /* SetupTableViewController.swift */,
				43D8FE0C1C7290530073BE78 /* SingleValueScheduleTableViewController.swift */,
				434FF1F31CF294A9000DB779 /* TextFieldTableViewController.swift */,
				89CCD4F921A911510068C3FB /* PercentageTextFieldTableViewController.swift */,
				895695F521AA413B00828067 /* DateAndDurationTableViewController.swift */,
				E93BA06524A39DBC00C5D7E6 /* DismissibleHostingController.swift */,
				E9086B2824B39EDC0062F5C8 /* ChartsTableViewController.swift */,
				E9086B2C24B3A4AC0062F5C8 /* ChartsManager.swift */,
				E9C58A6D24DA65E400487A17 /* HistoricalOverrideDetailView.swift */,
			);
			path = "View Controllers";
			sourceTree = "<group>";
		};
		434113B620F2BDB900D05747 /* Persistence */ = {
			isa = PBXGroup;
			children = (
				434113BD20F2C72000D05747 /* CachedCarbObjectTests.swift */,
				434113BB20F2C56100D05747 /* CachedGlucoseObjectTests.swift */,
				434113B420F2BDB500D05747 /* CachedInsulinDeliveryObjectTests.swift */,
				A9DF02C224F6EEE400B7C988 /* DeviceLogEntryTests.swift */,
				434113B220F2890800D05747 /* PersistenceControllerTests.swift */,
				434113B720F2BDE800D05747 /* PersistenceControllerTestCase.swift */,
				A9DF02C424F6FA5100B7C988 /* PumpEventTests.swift */,
			);
			path = Persistence;
			sourceTree = "<group>";
		};
		435F355C1C9CD14E00C204D2 /* Extensions */ = {
			isa = PBXGroup;
			children = (
				43177D031D372A7F0006E908 /* CarbEntryTableViewController.swift */,
				4302F4DE1D4E607B00F0FCAF /* InsulinDeliveryTableViewController.swift */,
				435F355D1C9CD16A00C204D2 /* NSUserDefaults.swift */,
			);
			path = Extensions;
			sourceTree = "<group>";
		};
		435F355F1C9CD23D00C204D2 /* Managers */ = {
			isa = PBXGroup;
			children = (
				435F35601C9CD25F00C204D2 /* DeviceDataManager.swift */,
			);
			path = Managers;
			sourceTree = "<group>";
		};
		4369F090208B0D68000E3E45 /* Views */ = {
			isa = PBXGroup;
			children = (
				B4C004B2241085DB00B40429 /* ActionButton.swift */,
				89AF78C524482268002B4FCC /* ActionButtonStyle.swift */,
				C1E4B307242E995200E70CCB /* ActivityIndicator.swift */,
				89BE75CA2464BC2000B145D9 /* AlertContent.swift */,
				43F5035821059AF7009FA89A /* AuthenticationTableViewCell.swift */,
				43F5035921059AF7009FA89A /* AuthenticationTableViewCell.xib */,
				898E6E64224179300019E459 /* BaseHUDView.swift */,
				898E6E66224179300019E459 /* BatteryLevelHUDView.swift */,
				898E6E65224179300019E459 /* BatteryLevelHUDView.xib */,
				893C9F8A2447DBC100CD4185 /* CardList */,
				E9086B3424B3A8820062F5C8 /* ChartContainerView.swift */,
				E9086B3024B3A7270062F5C8 /* ChartTableViewCell.swift */,
				1D096BF924C242300078B6B5 /* CheckmarkListItem.swift */,
				89627B172441168900BEB424 /* ConfigurationPage.swift */,
				8997B4F423727E8A00061132 /* CustomOverrideCollectionViewCell.swift */,
				43D8FE591C7291D80073BE78 /* DatePickerTableViewCell.swift */,
				895FE07922011F0B00FCF18A /* DecimalTextFieldTableViewCell.xib */,
				89904031245B5CA500F1C0A2 /* Deletable.swift */,
				B46B62B023FF0CA6001E69BA /* DescriptiveText.swift */,
				89CAB36A24C9EC25009EE3CE /* DismissibleKeyboardTextField.swift */,
				895FE07B22011F0C00FCF18A /* DoubleRangeTableViewCell.swift */,
				895FE07222011F0B00FCF18A /* DoubleRangeTableViewCell.xib */,
				89186C0A24BFD6DB0003D0F3 /* DurationPicker.swift */,
				895FE07322011F0B00FCF18A /* EmojiDataSource.swift */,
				895FE07A22011F0C00FCF18A /* EmojiInputCell.swift */,
				895FE07E22011F0C00FCF18A /* EmojiInputHeaderView.swift */,
				E9F54FC52581C50C0034795E /* ExpandableDatePicker.swift */,
				E9DFB92B24E634E800468917 /* ExpandablePicker.swift */,
				899012C0246F1D8F007B88BA /* ExpandableSetting.swift */,
				89653C7F2473527100E1BAA5 /* FractionalQuantityPicker.swift */,
				43177D0B1D3734040006E908 /* GlucoseRangeOverrideTableViewCell.swift */,
				43177D071D37306D0006E908 /* GlucoseRangeOverrideTableViewCell.xib */,
				898B4E76246DAE280053C484 /* GlucoseRangePicker.swift */,
				43D8FE071C7290530073BE78 /* GlucoseRangeTableViewCell.swift */,
				43D8FE081C7290530073BE78 /* GlucoseRangeTableViewCell.xib */,
				89F6E313244A1AB600CB9E15 /* GlucoseValuePicker.swift */,
				898B4E7D246DEB920053C484 /* GuardrailConstrainedQuantityRangeView.swift */,
				89B0B2A92453C0AB0063D4A7 /* GuardrailConstraintedQuantityView.swift */,
				89F6E312244A1AB500CB9E15 /* GuardrailWarning.swift */,
				B4C004B4241085DC00B40429 /* GuideNavigationButton.swift */,
				B4C004B3241085DB00B40429 /* GuidePage.swift */,
				892A5DAD2231E185008961AB /* HUDAssets.xcassets */,
				E9077D2824ACD5AA0066A88D /* Information Screens */,
				B46B62A623FEFE4D001E69BA /* InstructionList.swift */,
				892155162245FBEF009112BC /* InsulinSensitivityScalingTableViewCell.swift */,
				892155172245FBEF009112BC /* InsulinSensitivityScalingTableViewCell.xib */,
				C1742345259CD3ED00399C9D /* InsulinTypeChooser.swift */,
				C1DD515A259FE3AB00DE27AE /* InsulinTypeSetting.swift */,
				B46B62AC23FF0A87001E69BA /* LabeledDateView.swift */,
				B46B62A823FF05F8001E69BA /* LabeledNumberInput.swift */,
				B4A2AAB0240830A30066563F /* LabeledTextField.swift */,
				895FE07522011F0B00FCF18A /* LabeledTextFieldTableViewCell.swift */,
				895FE07D22011F0C00FCF18A /* LabeledTextFieldTableViewCell.xib */,
				B46B62AA23FF0822001E69BA /* LabeledValueView.swift */,
				892A5DB02231E191008961AB /* LevelHUDView.swift */,
				892A5DB12231E191008961AB /* LevelMaskView.swift */,
				892A5DAF2231E191008961AB /* LoadingTableViewCell.swift */,
				89BE75C024649C2E00B145D9 /* ModalHeaderButtonBar.swift */,
				B4A2AAB2240832350066563F /* MultipleSelectionList.swift */,
				89BE75C424649C8100B145D9 /* NewScheduleItemEditor.swift */,
				E93E866324DCFB6D00FF40C8 /* OverrideHistoryCollectionViewCell.swift */,
				895FE07422011F0B00FCF18A /* OverridePresetCollectionViewCell.swift */,
				895FE07622011F0B00FCF18A /* OverrideSelectionFooterView.swift */,
				895FE07C22011F0C00FCF18A /* OverrideSelectionHeaderView.swift */,
				E93E866924DD05FA00FF40C8 /* OverrideSelectionHistory.swift */,
				E9E5E56924D5CCE800B5DFFE /* OverrideViewCell.swift */,
				4369F08E208859E6000E3E45 /* PaddedTextField.swift */,
				C1E4B304242E98E900E70CCB /* ProgressIndicatorView.swift */,
				C1E4B303242E98E900E70CCB /* ProgressView.swift */,
				89AC9DCA24529927004A6B8A /* QuantityPicker.swift */,
				89FC688B245A2D670075CF59 /* QuantityScheduleEditor.swift */,
				43D8FE0A1C7290530073BE78 /* RepeatingScheduleValueTableViewCell.swift */,
				43D8FE0B1C7290530073BE78 /* RepeatingScheduleValueTableViewCell.xib */,
				892A5DB62231E19F008961AB /* ReservoirVolumeHUDView.swift */,
				892A5DB52231E19F008961AB /* ReservoirVolumeHUDView.xib */,
				89BE75C224649C4C00B145D9 /* RoundedCorners.swift */,
				89FC688D245A2D680075CF59 /* ScheduleEditor.swift */,
				89FC688C245A2D680075CF59 /* ScheduleItemPicker.swift */,
				89FC688E245A2D680075CF59 /* ScheduleItemView.swift */,
				B46B62AE23FF0BF6001E69BA /* SectionHeader.swift */,
				89186C0424BEC9CA0003D0F3 /* SegmentedControlTableViewCell.swift */,
				E99A132D2557548300D3F5B3 /* SegmentedGaugeBar.swift */,
				892155142245C57E009112BC /* SegmentedGaugeBarLayer.swift */,
				892155122245C516009112BC /* SegmentedGaugeBarView.swift */,
				B46B62B223FF0E62001E69BA /* SelectableLabel.swift */,
				892A5D63222F6B13008961AB /* SetConstrainedScheduleEntryTableViewCell.swift */,
				892A5D62222F6B13008961AB /* SetConstrainedScheduleEntryTableViewCell.xib */,
				89F6E310244A1AAB00CB9E15 /* SettingDescription.swift */,
				E916F56724AD31F900BE3547 /* Settings Editors */,
				432CF86620D76AB90066B889 /* SettingsTableViewCell.swift */,
				432CF86820D76B320066B889 /* SetupButton.swift */,
				432CF86A20D76B9C0066B889 /* SetupIndicatorView.swift */,
				898E6E6D2241ED9F0019E459 /* SuspendResumeTableViewCell.swift */,
				432CF86C20D76C470066B889 /* SwitchTableViewCell.swift */,
				B41A60AE23D1DB5B00636320 /* TableViewTitleLabel.swift */,
				4369F093208BA001000E3E45 /* TextButtonTableViewCell.swift */,
				434FF1F01CF29451000DB779 /* TextFieldTableViewCell.swift */,
				434FF1EF1CF29451000DB779 /* TextFieldTableViewCell.xib */,
				89CC35D32403450E008FB633 /* ThumbView.swift */,
				89AC9DCC24529D9B004A6B8A /* TimePicker.swift */,
				43F5034E210599DF009FA89A /* ValidatingIndicatorView.swift */,
				89CAB37024CB4DEC009EE3CE /* WarningView.swift */,
			);
			path = Views;
			sourceTree = "<group>";
		};
		437874B4202FDC8300A3D8B9 /* Persistence */ = {
			isa = PBXGroup;
			children = (
				C1E84B8425C62FB100623C08 /* Modelv1v4.xcmappingmodel */,
				C17B020825645029004188F1 /* Modelv1v3.xcmappingmodel */,
				A9BD318124F4548900994B83 /* Modelv3EntityMigrationPolicy.swift */,
				434113AC20F287DC00D05747 /* NSManagedObjectContext.swift */,
				43D8FEE21C7294D50073BE78 /* PersistenceController.swift */,
				433BC7B020562705000B1200 /* UpdateSource.swift */,
				43CF0B3E2030FD0D002A66DE /* UploadState.swift */,
				A9BD318724F45C0100994B83 /* Modelv3.xcmappingmodel */,
				A91A601923CD023800C0E8A1 /* Modelv2.xcmappingmodel */,
				E9C6911625180A4E009F9999 /* Model.xcdatamodeld */,
			);
			path = Persistence;
			sourceTree = "<group>";
		};
		437AFF1B203A45CF008C4892 /* Extensions */ = {
			isa = PBXGroup;
			children = (
				437AFF1C203A45DB008C4892 /* CacheStore.swift */,
				437AFF1E203A763F008C4892 /* HKHealthStoreMock.swift */,
				437AFF20203AA740008C4892 /* NSManagedObjectContext.swift */,
				891A3FD22249990900378B27 /* DailyValueSchedule.swift */,
			);
			path = Extensions;
			sourceTree = "<group>";
		};
		437AFF22203BE382008C4892 /* Extensions */ = {
			isa = PBXGroup;
			children = (
				43D8FDF01C7290350073BE78 /* Date.swift */,
				43D8FDE91C7290350073BE78 /* Double.swift */,
				898C896C24D4BF75002FA994 /* FloatingPoint.swift */,
				437AFF23203BE402008C4892 /* HKHealthStore.swift */,
				A9FD046E24E310D00040F203 /* HKObject.swift */,
				43AF1FB11C926CDD00EA2F3D /* HKQuantity.swift */,
				432762731D60505F0083215A /* HKQuantitySample.swift */,
				A967D94824F99B6A00CDDF8A /* OutputStream.swift */,
				43CB51B0211EB16C00DB9B4A /* NSUserActivity+CarbKit.swift */,
			);
			path = Extensions;
			sourceTree = "<group>";
		};
		439706E722D2E8EE00C81566 /* Views */ = {
			isa = PBXGroup;
			children = (
				439706E822D2E94800C81566 /* BoundSwitchTableViewCell.swift */,
				C1E0EEF524EB26D800086510 /* DeliveryUncertaintyRecoveryView.swift */,
			);
			path = Views;
			sourceTree = "<group>";
		};
		43BA7155201E484D0058961E /* LoopKitUI */ = {
			isa = PBXGroup;
			children = (
				E9086B4624B5404D0062F5C8 /* Models */,
				E9086B4324B53CB40062F5C8 /* Charts */,
				B41A60B023D1DBB700636320 /* Extensions */,
				43177D091D3732C70006E908 /* Assets.xcassets */,
				43BA7160201E48910058961E /* CarbKit */,
				43BA719920203EF30058961E /* CarbKit.storyboard */,
				43A8EC3B210CEEA500A81379 /* CGMManagerUI.swift */,
				892A5D9F2231E12F008961AB /* CompletionNotifying.swift */,
				1DE35E7924ABEC720086F9AE /* DeviceManagerUI.swift */,
				895FE07022011EDD00FCF18A /* EmojiInputController.storyboard */,
				B4B1162D25AF3A40006428DE /* DisplayGlucoseUnitObserver.swift */,
				892A5DA12231E136008961AB /* HUDProvider.swift */,
				43BA7157201E484D0058961E /* Info.plist */,
				1D096C0424C624F70078B6B5 /* InsulinModelSettings+LoopKitUI.swift */,
				43BA7161201E48EB0058961E /* InsulinKit */,
				43D8FEED1C7294E90073BE78 /* InsulinKit.storyboard */,
				E9DFB93324E8CD5800468917 /* LegacyInsulinDeliveryTableViewController.storyboard */,
				7D68A9E31FE0A3D300522C49 /* Localizable.strings */,
				43BA7156201E484D0058961E /* LoopKitUI.h */,
				C16DA84422E9330A008624C2 /* LoopUIPlugin.swift */,
				A9DCF2C925B0F38000C89088 /* LoopUIColorPalette.swift */,
				A9CFCA8E2582F9FA00A04932 /* OnboardingUI.swift */,
				895FE06C22011E9900FCF18A /* OverrideEmojiDataSource.swift */,
				895FE06D22011E9A00FCF18A /* OverrideSelectionViewController.storyboard */,
				43FB60E220DCB9E0002B996B /* PumpManagerUI.swift */,
				43F503622106C761009FA89A /* ServiceAuthenticationUI.swift */,
				43F5035521059A8A009FA89A /* ServiceCredential.swift */,
				A9498D8A23386CC700DAA9B9 /* ServiceUI.swift */,
				892A5D9D2231E122008961AB /* StateColorPalette.swift */,
				A9CFCAA42582FA0400A04932 /* SupportUI.swift */,
				43F89C9E22BDFB10006BB54E /* UIActivityIndicatorView.swift */,
				892A5D9B2231E118008961AB /* UIAlertController.swift */,
				898E6E6B224194050019E459 /* UIColor.swift */,
				A9012EB125BA3861000813AD /* SetupUIResult.swift */,
				1DD1964D248AE88000420876 /* HorizontalSizeClassOverride.swift */,
				432CF86320D769070066B889 /* View Controllers */,
				B4D4C20B25F95A6700DA809D /* ViewModels */,
				4369F090208B0D68000E3E45 /* Views */,
				E9086B2E24B3A5080062F5C8 /* ChartColorPalette.swift */,
			);
			path = LoopKitUI;
			sourceTree = "<group>";
		};
		43BA7160201E48910058961E /* CarbKit */ = {
			isa = PBXGroup;
			children = (
				43D8FE561C7291D80073BE78 /* CarbEntryEditViewController.swift */,
				43D8FE571C7291D80073BE78 /* CarbEntryTableViewController.swift */,
				2FD1A6AF1E4A76CC0042EF39 /* CarbEntryValidationNavigationDelegate.swift */,
				432711371EDE826A00171F6A /* CustomInputTextField.swift */,
				B40D07C9251BD89D00C1C6D7 /* DateAndDurationSteppableTableViewCell.swift */,
				B40D07C8251BD89D00C1C6D7 /* DateAndDurationSteppableTableViewCell.xib */,
				434A01CF1F019D9100938125 /* DateAndDurationTableViewCell.xib */,
				4369F091208B0DFF000E3E45 /* DateAndDurationTableViewCell.swift */,
				43D8FE5A1C7291D80073BE78 /* DecimalTextFieldTableViewCell.swift */,
				4359E74D1EEA1FBC0022EF0C /* FoodEmojiDataSource.swift */,
				433D705D1EFB29700004EB9F /* FoodTypeShortcutCell.swift */,
			);
			path = CarbKit;
			sourceTree = "<group>";
		};
		43BA7161201E48EB0058961E /* InsulinKit */ = {
			isa = PBXGroup;
			children = (
				43D8FEEF1C7294E90073BE78 /* ErrorBackgroundView.swift */,
				E9DFB92F24E8CA8500468917 /* LegacyInsulinDeliveryTableViewController.swift */,
			);
			path = InsulinKit;
			sourceTree = "<group>";
		};
		43BA718D202020140058961E /* Frameworks */ = {
			isa = PBXGroup;
			children = (
				A9E675F4227140DD00E25293 /* HealthKit.framework */,
				4353D172203D3E7E007B4ECD /* CoreData.framework */,
				A9E675F2227140D800E25293 /* CoreData.framework */,
				4301582C1C7ECD7A00B64B63 /* HealthKit.framework */,
			);
			name = Frameworks;
			sourceTree = "<group>";
		};
		43D8FDC11C728FDF0073BE78 = {
			isa = PBXGroup;
			children = (
				E9D95F9C24C8BC880079F47D /* Scripts */,
				1F5DAB1B2118C91C00048054 /* Common */,
				430059211CCDC7A200C861EA /* Extensions */,
				43D8FDCD1C728FDF0073BE78 /* LoopKit */,
				430157F81C7EC03B00B64B63 /* LoopKit Example */,
				1DEE230524A6960400693C32 /* LoopKitHostedTests */,
				43D8FDD91C728FDF0073BE78 /* LoopKitTests */,
				43BA7155201E484D0058961E /* LoopKitUI */,
				89D2047321CC7BD7001238CC /* MockKit */,
				89D2049021CC7C13001238CC /* MockKitUI */,
				892A5D35222F03CB008961AB /* LoopTestingKit */,
				B4CEE2E1257129780093111B /* MockKitTests */,
				43BA718D202020140058961E /* Frameworks */,
				43D8FDCC1C728FDF0073BE78 /* Products */,
			);
			sourceTree = "<group>";
		};
		43D8FDCC1C728FDF0073BE78 /* Products */ = {
			isa = PBXGroup;
			children = (
				43D8FDCB1C728FDF0073BE78 /* LoopKit.framework */,
				43D8FDD51C728FDF0073BE78 /* LoopKitTests.xctest */,
				430157F71C7EC03B00B64B63 /* LoopKit Example.app */,
				43BA7154201E484D0058961E /* LoopKitUI.framework */,
				89D2047221CC7BD7001238CC /* MockKit.framework */,
				89D2048F21CC7C12001238CC /* MockKitUI.framework */,
				892A5D34222F03CB008961AB /* LoopTestingKit.framework */,
				A9E675F022713F4700E25293 /* LoopKit.framework */,
				1DEE230124A676A300693C32 /* LoopKitHostedTests.xctest */,
				B4CEE2E0257129780093111B /* MockKitTests.xctest */,
			);
			name = Products;
			sourceTree = "<group>";
		};
		43D8FDCD1C728FDF0073BE78 /* LoopKit */ = {
			isa = PBXGroup;
			children = (
				C17F39BD23CD239000FA1113 /* DeviceManager */,
				1D096BFD24C24C140078B6B5 /* Insulin */,
				B42A74702358858D00247B03 /* Notification */,
				43D8FDCE1C728FDF0073BE78 /* LoopKit.h */,
				43D8FDD01C728FDF0073BE78 /* Info.plist */,
				A9498D7323386C3200DAA9B9 /* AnalyticsService.swift */,
				43D8FDE51C7290340073BE78 /* BasalRateSchedule.swift */,
				A93761C025ED670200F6BE43 /* BluetoothProvider.swift */,
				43D8FDE61C7290350073BE78 /* CarbRatioSchedule.swift */,
				891A3FDA224BEC0D00378B27 /* CarbSensitivitySchedule.swift */,
				43D8FDE71C7290350073BE78 /* DailyQuantitySchedule.swift */,
				891A3FD4224B047200378B27 /* DailyQuantitySchedule+Override.swift */,
				43D8FDE81C7290350073BE78 /* DailyValueSchedule.swift */,
				1DA649AA2445174400F61E75 /* Alert.swift */,
				A933DB8724BF956F009B417A /* CriticalEventLog.swift */,
				A9498D7723386C3300DAA9B9 /* DiagnosticLog.swift */,
				A95A1D7E2460BBC70079378D /* DosingDecisionObject+CoreDataClass.swift */,
				A95A1D812460BBDC0079378D /* DosingDecisionObject+CoreDataProperties.swift */,
				A919889E2355016B00B75EEE /* DosingDecisionStore.swift */,
				891A3FD8224BEB4500378B27 /* EGPSchedule.swift */,
				43C9805B212D216A003B5D17 /* GlucoseChange.swift */,
				43D8FDEA1C7290350073BE78 /* GlucoseEffect.swift */,
				4378B64A1ED61965000AE785 /* GlucoseEffectVelocity.swift */,
				B455F4D22600DA0B000ED456 /* GlucoseRange.swift */,
				43D8FDEB1C7290350073BE78 /* GlucoseRangeSchedule.swift */,
				43D8FDEC1C7290350073BE78 /* GlucoseSchedule.swift */,
				A9498D7423386C3200DAA9B9 /* GlucoseThreshold.swift */,
				43D9888A1C87E47800DA4467 /* GlucoseValue.swift */,
				43D8FDED1C7290350073BE78 /* HealthKitSampleStore.swift */,
				43B17C88208EEC0B00AC27E9 /* HealthStoreUnitCache.swift */,
				A987CD4524A5893500439ADC /* JSONStreamEncoder.swift */,
				43F5034A21051FCD009FA89A /* KeychainManager.swift */,
				89AC792E224C781200B8E9BA /* Locked.swift */,
				A9498D7123386C3200DAA9B9 /* LoggingService.swift */,
				43D8FDEF1C7290350073BE78 /* LoopMath.swift */,
				A985464E251449FE0099C1A6 /* NotificationSettings.swift */,
				434C5F9B2098352500B2FD1A /* QuantityFormatter.swift */,
				A9498D7523386C3300DAA9B9 /* RemoteDataService.swift */,
				43D8FDF31C7290350073BE78 /* SampleValue.swift */,
				A9498D7623386C3300DAA9B9 /* Service.swift */,
				43F5035421059A8A009FA89A /* ServiceAuthentication.swift */,
				A912BE28245B9CD500CBE199 /* SettingsObject+CoreDataClass.swift */,
				A912BE2A245B9E8600CBE199 /* SettingsObject+CoreDataProperties.swift */,
				A919889B2354E5EB00B75EEE /* SettingsStore.swift */,
				A9CE912424CA051A00302A40 /* StoredInsulinModel.swift */,
				89AE2223228BC54C00BDFD85 /* TemporaryScheduleOverride.swift */,
				89AE2225228BC54C00BDFD85 /* TemporaryScheduleOverrideHistory.swift */,
				89AE221F228BC54C00BDFD85 /* TemporaryScheduleOverridePreset.swift */,
				89AE2224228BC54C00BDFD85 /* TemporaryScheduleOverrideSettings.swift */,
				C1ABE38D2245CFCD00570E82 /* UnfairLock.swift */,
				89AE222A228BC56A00BDFD85 /* WeakSet.swift */,
				C1814B8B226371DF008D2D8E /* WeakSynchronizedDelegate.swift */,
				43CACE0D2247F89100F90AF5 /* WeakSynchronizedSet.swift */,
				43D8FE2B1C72914D0073BE78 /* CarbKit */,
				437AFF22203BE382008C4892 /* Extensions */,
				43D8FE701C7293070073BE78 /* GlucoseKit */,
				43D8FEB21C7294520073BE78 /* InsulinKit */,
				1F5DAB2B2118CE9300048054 /* Localizable.strings */,
				437874B4202FDC8300A3D8B9 /* Persistence */,
				C16DA83E22E8D88F008624C2 /* LoopPluginBundleKey.swift */,
				89F6E30E244A1A5D00CB9E15 /* Guardrail.swift */,
				E9086B3824B3CB4B0062F5C8 /* TherapySettings.swift */,
				1D1FCE2624BE4DE2000300A8 /* CorrectionRangeOverrides.swift */,
				1D1FCE2824BE4F11000300A8 /* TherapySetting.swift */,
				1DC64C7D24BF6EBC004A63A1 /* DeliveryLimits.swift */,
				1D24A8D424C896E100AB8DB9 /* Prescription.swift */,
			);
			path = LoopKit;
			sourceTree = "<group>";
		};
		43D8FDD91C728FDF0073BE78 /* LoopKitTests */ = {
			isa = PBXGroup;
			children = (
				437AFF1B203A45CF008C4892 /* Extensions */,
				43D988911C87FEFF00DA4467 /* Fixtures */,
				434113B620F2BDB900D05747 /* Persistence */,
				43D8FDDC1C728FDF0073BE78 /* Info.plist */,
				1DFB99D5245CB2E900DCC8C9 /* AlertTests.swift */,
				43D8FE1A1C72906E0073BE78 /* BasalRateScheduleTests.swift */,
				A95A1D8A2460FD620079378D /* BolusRecommendationTests.swift */,
				43D8FE411C7291900073BE78 /* CarbMathTests.swift */,
				437AFF192039F149008C4892 /* CarbStoreTests.swift */,
				A95A1D842460CAD50079378D /* CarbValueTests.swift */,
				C1E7035C24FFFA5C00DAB534 /* CollectionTests.swift */,
				B455F35525FC0284000ED456 /* CorrectionRangeOverridesTests.swift */,
				A9DF02C824F724D900B7C988 /* CriticalEventLogTests.swift */,
				A9BFA03D245CCCB9001E4AE3 /* DailyQuantityScheduleTests.swift */,
				891A3FD6224BE62100378B27 /* DailyValueScheduleTests.swift */,
				A99C7374233993FE00C80963 /* DiagnosticLogTests.swift */,
				A95A1D8C246101760079378D /* DoseEntryTests.swift */,
				B4CEE2A4256E91290093111B /* DoseProgressTests.swift */,
				43A067121F245A2F00E9E90F /* DoseStoreTests.swift */,
				A971C8A323C6B1890099BEFC /* DosingDecisionStoreTests.swift */,
				43D8FE991C7293D00073BE78 /* GlucoseMathTests.swift */,
				B455F4DE2600E0A8000ED456 /* GlucoseRangeTests.swift */,
				B46E095625F7E5910025A04D /* GlucoseRangeScheduleTests.swift */,
				A971C89E23C68B030099BEFC /* GlucoseStoreTests.swift */,
				A99C73762339A67A00C80963 /* GlucoseThresholdTests.swift */,
				A95A1D862460F1250079378D /* GlucoseValueTests.swift */,
				898C897024D4C0E4002FA994 /* GuardrailTests.swift */,
				B4B7C1762603F5F6007379F6 /* HKUnitTests.swift */,
				43D8FEC81C7294640073BE78 /* InsulinMathTests.swift */,
				B4B7C1602603F241007379F6 /* InsulinSensitivityScheduleTests.swift */,
				A9DF02CE24F732FC00B7C988 /* JSONStreamEncoderTests.swift */,
				43D8FDDA1C728FDF0073BE78 /* LoopKitTests.swift */,
				43D9888C1C87EBE400DA4467 /* LoopMathTests.swift */,
				A985465025144ABA0099C1A6 /* NotificationSettingsTests.swift */,
				43D8FE1B1C72906E0073BE78 /* NSDateTests.swift */,
				A985464A251442010099C1A6 /* OutputStreamTests.swift */,
				B46E096C25F80D6C0025A04D /* OverrideTests.swift */,
				A9DF02D024F7449E00B7C988 /* PersistentDeviceLogTests.swift */,
				A95A1D882460F8930079378D /* PumpManagerStatusTests.swift */,
				434C5F9F209ABD4700B2FD1A /* QuantityFormatterTests.swift */,
				43D8FE1C1C72906E0073BE78 /* QuantityScheduleTests.swift */,
				A99C73782339ACDC00C80963 /* ServiceTests.swift */,
				A971C8A123C6B17D0099BEFC /* SettingsStoreTests.swift */,
				A963B277252CE2510062AA12 /* StoredCarbEntryTests.swift */,
				A9E068102534D87800BDAB59 /* StoredGlucoseSampleTests.swift */,
				A9DF02C624F6FD1700B7C988 /* StoredInsulinModelTests.swift */,
				A99C7372233990D400C80963 /* TempBasalRecommendationTests.swift */,
				891A3FD02249948A00378B27 /* TemporaryScheduleOverrideHistoryTests.swift */,
				8974AFBF22120D7A0043F01B /* TemporaryScheduleOverrideTests.swift */,
				E93C86AF24CF7C470073089B /* TherapySettingsTests.swift */,
			);
			path = LoopKitTests;
			sourceTree = "<group>";
		};
		43D8FE2B1C72914D0073BE78 /* CarbKit */ = {
			isa = PBXGroup;
			children = (
				4378B64C1ED61C22000AE785 /* AbsorbedCarbValue.swift */,
				437AFEE92036A156008C4892 /* CachedCarbObject+CoreDataClass.swift */,
				437AFEEA2036A156008C4892 /* CachedCarbObject+CoreDataProperties.swift */,
				43D8FE4A1C7291BD0073BE78 /* CarbEntry.swift */,
				43D8FE4B1C7291BD0073BE78 /* CarbMath.swift */,
				4378B6501ED62D8D000AE785 /* CarbStatus.swift */,
				43D8FE4C1C7291BD0073BE78 /* CarbStore.swift */,
				4353D16E203D104F007B4ECD /* CarbStoreError.swift */,
				4378B64E1ED61C64000AE785 /* CarbValue.swift */,
				43D8FE4D1C7291BD0073BE78 /* HKQuantitySample+CarbKit.swift */,
				43D8FE5B1C7291D80073BE78 /* NewCarbEntry.swift */,
				4346D1FB1C79481E00ABAFE3 /* NSUserDefaults.swift */,
				43D8FE4E1C7291BD0073BE78 /* StoredCarbEntry.swift */,
				A9E1E6A824E1B6700073CA39 /* SyncCarbObject.swift */,
			);
			path = CarbKit;
			sourceTree = "<group>";
		};
		43D8FE431C7291930073BE78 /* CarbKit */ = {
			isa = PBXGroup;
			children = (
				E9E5E56424D362E900B5DFFE /* dynamic_glucose_effect_fully_observed_output.json */,
				E9E5E56224D362E800B5DFFE /* dynamic_glucose_effect_never_fully_observed_output.json */,
				E9E5E56124D362E800B5DFFE /* dynamic_glucose_effect_none_observed_output.json */,
				E9E5E56324D362E800B5DFFE /* dynamic_glucose_effect_partially_observed_output.json */,
				43D8FE441C7291A60073BE78 /* carb_effect_from_history_input.json */,
				43D8FE451C7291A60073BE78 /* carb_effect_from_history_output.json */,
				C17F4CB21EE9B6DF005079B1 /* carb_entry_input.json */,
				43D8FE461C7291A60073BE78 /* carbs_on_board_output.json */,
				43EBE44C1EAC7F0C0073A0B5 /* grouped_by_overlapping_absorption_times_border_case_input.json */,
				43EBE44B1EAC7F0C0073A0B5 /* grouped_by_overlapping_absorption_times_border_case_output.json */,
				43EBE4471EAC77290073A0B5 /* grouped_by_overlapping_absorption_times_input.json */,
				43EBE4481EAC77290073A0B5 /* grouped_by_overlapping_absorption_times_output.json */,
				C1CBF61B1EEA2A1E001E4851 /* ice_1_hour_input.json */,
				439BCD8F1EEDD2AD00100EAA /* ice_1_hour_output.json */,
				C1110E981EE98CF5009BB852 /* ice_35_min_input.json */,
				439BCD8D1EEDD22900100EAA /* ice_35_min_none_output.json */,
				4359E74F1EED04330022EF0C /* ice_35_min_partial_output.json */,
				439BCD911EEDD33F00100EAA /* ice_slow_absorption_output.json */,
				C13E6D291EEB1CB9006F5880 /* ice_slow_absorption.json */,
				9E78433E236653F00016C583 /* ice_35_min_none_piecewiselinear_output.json */,
				9E784340236656770016C583 /* ice_35_min_partial_piecewiselinear_output.json */,
				9E784342236659BD0016C583 /* ice_slow_absorption_piecewiselinear_output.json */,
				9E78434423665B5A0016C583 /* ice_35_min_partial_piecewiselinear_adaptiverate_output.json */,
			);
			path = CarbKit;
			sourceTree = "<group>";
		};
		43D8FE701C7293070073BE78 /* GlucoseKit */ = {
			isa = PBXGroup;
			children = (
				433BC7A820538D4C000B1200 /* CachedGlucoseObject+CoreDataClass.swift */,
				433BC7A920538D4C000B1200 /* CachedGlucoseObject+CoreDataProperties.swift */,
				432CF87020D76D5A0066B889 /* GlucoseDisplayable.swift */,
				43D8FE861C72934C0073BE78 /* GlucoseMath.swift */,
				B4B85FCC24A2312000A296A3 /* GlucoseRangeCategory.swift */,
				43971A3F1C8CABFF0013154F /* GlucoseSampleValue.swift */,
				43D8FE871C72934C0073BE78 /* GlucoseStore.swift */,
				432CF86E20D76CCF0066B889 /* GlucoseTrend.swift */,
				43FADDFA1C89679200DDE013 /* HKQuantitySample+GlucoseKit.swift */,
				433BC7A620523DB7000B1200 /* NewGlucoseSample.swift */,
				433BC7AC20538FCA000B1200 /* StoredGlucoseSample.swift */,
			);
			path = GlucoseKit;
			sourceTree = "<group>";
		};
		43D8FE9B1C7293EB0073BE78 /* GlucoseKit */ = {
			isa = PBXGroup;
			children = (
				435D2924205F3A670026F401 /* counteraction_effect_falling_glucose_almost_duplicates_input.json */,
				435D292A205F46180026F401 /* counteraction_effect_falling_glucose_almost_duplicates_output.json */,
				435D2926205F3C750026F401 /* counteraction_effect_falling_glucose_double_entries._input.json */,
				43439520205F2D910056DC37 /* counteraction_effect_falling_glucose_input.json */,
				435D292C205F48750026F401 /* counteraction_effect_falling_glucose_insulin.json */,
				4343951E205EED1F0056DC37 /* counteraction_effect_falling_glucose_output.json */,
				43D8FE9C1C7293FA0073BE78 /* momentum_effect_bouncing_glucose_input.json */,
				43D8FE9D1C7293FA0073BE78 /* momentum_effect_bouncing_glucose_output.json */,
				43971A411C8CAEF20013154F /* momentum_effect_display_only_glucose_input.json */,
				4303C48B1E29DD4200ADEDC8 /* momentum_effect_duplicate_glucose_input.json */,
				43D8FE9E1C7293FA0073BE78 /* momentum_effect_falling_glucose_input.json */,
				43D8FE9F1C7293FA0073BE78 /* momentum_effect_falling_glucose_output.json */,
				B46FA3F2253F00DC00D993E2 /* momentum_effect_impossible_rising_glucose_input.json */,
				B46FA3F1253F00DC00D993E2 /* momentum_effect_impossible_rising_glucose_output.json */,
				43DC87B51C8A9567005BC30D /* momentum_effect_incomplete_glucose_input.json */,
				43C27D921E3C4E7D00613CE1 /* momentum_effect_mixed_provenance_glucose_input.json */,
				435D2927205F3C750026F401 /* momentum_effect_rising_glucose_double_entries_input.json */,
				43D8FEA01C7293FA0073BE78 /* momentum_effect_rising_glucose_input.json */,
				43D8FEA11C7293FA0073BE78 /* momentum_effect_rising_glucose_output.json */,
				43D8FEA21C7293FA0073BE78 /* momentum_effect_stable_glucose_input.json */,
				43D8FEA31C7293FA0073BE78 /* momentum_effect_stable_glucose_output.json */,
			);
			path = GlucoseKit;
			sourceTree = "<group>";
		};
		43D8FEB21C7294520073BE78 /* InsulinKit */ = {
			isa = PBXGroup;
			children = (
				C140DFFE260276BF000A4FF7 /* ManualBolusRecommendation.swift */,
				434113A820F171CB00D05747 /* CachedInsulinDeliveryObject+CoreDataClass.swift */,
				434113A920F171CB00D05747 /* CachedInsulinDeliveryObject+CoreDataProperties.swift */,
				43D8FEDC1C7294D50073BE78 /* DoseEntry.swift */,
				43D8FEDD1C7294D50073BE78 /* DoseStore.swift */,
				43A0670E1F23CAC700E9E90F /* DoseType.swift */,
				43C094451CAA1E98001F6403 /* DoseUnit.swift */,
				C1DB55B21F2E964400C483A2 /* ExponentialInsulinModel.swift */,
				437B064D1F2EB35800D95237 /* HKQuantitySample+InsulinKit.swift */,
				438207701F2AE9A300886C13 /* InsulinDeliveryStore.swift */,
				43D8FEDF1C7294D50073BE78 /* InsulinMath.swift */,
				C12EE16B1F2964B3007DB9F1 /* InsulinModel.swift */,
				43DFE2811CB1FB8500EFBE95 /* InsulinValue.swift */,
				4302F4EA1D50670500F0FCAF /* NewPumpEvent.swift */,
				4302F4EC1D5068CE00F0FCAF /* PersistedPumpEvent.swift */,
				43DFE27B1CB1D6A600EFBE95 /* PumpEvent+CoreDataClass.swift */,
				43DFE27C1CB1D6A600EFBE95 /* PumpEvent+CoreDataProperties.swift */,
				43DFE27F1CB1E12D00EFBE95 /* PumpEventType.swift */,
				43D8FEE31C7294D50073BE78 /* Reservoir.swift */,
				43D8FEE41C7294D50073BE78 /* Reservoir+CoreDataProperties.swift */,
				4302F4E81D5066F400F0FCAF /* ReservoirValue.swift */,
				A9498D6E23386C0B00DAA9B9 /* TempBasalRecommendation.swift */,
				C1DB55B01F2E95FD00C483A2 /* WalshInsulinModel.swift */,
				E9CDA72924E3A4F60049B0D5 /* PersistedOutsideDose.swift */,
				E9F54F5D25802D5E0034795E /* InsulinType.swift */,
				C191D26225B3815000C26C0B /* AutomaticDoseRecommendation.swift */,
			);
			path = InsulinKit;
			sourceTree = "<group>";
		};
		43D8FECA1C7294670073BE78 /* InsulinKit */ = {
			isa = PBXGroup;
			children = (
				E93E865F24DC82A500FF40C8 /* dose_history_with_delivered_units.json */,
				E93E865B24DC75EF00FF40C8 /* basal_dose_with_expired.json */,
				E93E865D24DC797A00FF40C8 /* basal_dose_with_delivered.json */,
				43B99B051C74552300D050F5 /* basal_dose.json */,
				43B99AFB1C744CE300D050F5 /* bolus_dose.json */,
				4333931E1F32E31C009466DC /* doses_overlay_basal_profile_output.json */,
				E93E865924DC744300FF40C8 /* effect_from_basal_output_exponential.json */,
				43B99B071C74553900D050F5 /* effect_from_basal_output.json */,
				E93E866124DC87AE00FF40C8 /* effect_from_history_exponential_delivered_units_output.json */,
				43B99AFD1C744E5F00D050F5 /* effect_from_bolus_output.json */,
				43B99AFF1C7450EE00D050F5 /* effect_from_history_output.json */,
				43CE7CE11CA9EA1A003CC1B0 /* iob_from_bolus_120min_output.json */,
				43CE7CE31CA9EB1E003CC1B0 /* iob_from_bolus_180min_output.json */,
				E9DFB92D24E8A75C00468917 /* iob_from_multiple_curves_output.json */,
				43CE7CDF1CA9E8B0003CC1B0 /* iob_from_bolus_240min_output.json */,
				43CE7CE51CA9EBD2003CC1B0 /* iob_from_bolus_300min_output.json */,
				43CE7CE71CA9EC1F003CC1B0 /* iob_from_bolus_312min_output.json */,
				43CE7CE91CA9EC50003CC1B0 /* iob_from_bolus_360min_output.json */,
				43CE7CEB1CA9EC88003CC1B0 /* iob_from_bolus_420min_output.json */,
				C1DB55B61F2EACD500C483A2 /* iob_from_bolus_exponential_output.json */,
				C1DB55B41F2EA6EA00C483A2 /* iob_from_doses_exponential_output.json */,
				43D8FECE1C7294B80073BE78 /* iob_from_doses_output.json */,
				43D8FECF1C7294B80073BE78 /* iob_from_reservoir_output.json */,
				43CE7CED1CA9F2CF003CC1B0 /* normalize_edge_case_doses_input.json */,
				43CE7CEF1CA9F32C003CC1B0 /* normalize_edge_case_doses_output.json */,
				43B99B011C7451E500D050F5 /* normalized_doses.json */,
				43D8FED01C7294B80073BE78 /* normalized_reservoir_history_output.json */,
				434872781CB6256500E55D75 /* reconcile_history_input.json */,
				4348727C1CB626E500E55D75 /* reconcile_history_output.json */,
				43BDD7E71F804ED5005BA15C /* reconcile_resume_before_rewind_input.json */,
				43BDD7E91F8050C3005BA15C /* reconcile_resume_before_rewind_output.json */,
				434FB6471D70096A007B9C70 /* reservoir_history_with_continuity_holes.json */,
				43D8FED11C7294B80073BE78 /* reservoir_history_with_rewind_and_prime_input.json */,
				43D8FED21C7294B80073BE78 /* reservoir_history_with_rewind_and_prime_output.json */,
				43B99B031C74538D00D050F5 /* short_basal_dose.json */,
				4378B6441ED55F8C000AE785 /* suspend_dose_reconciled_normalized_iob.json */,
				4378B6451ED55F8C000AE785 /* suspend_dose_reconciled_normalized.json */,
				4378B6461ED55F8C000AE785 /* suspend_dose_reconciled.json */,
				4378B6421ED55E81000AE785 /* suspend_dose.json */,
			);
			path = InsulinKit;
			sourceTree = "<group>";
		};
		43D988911C87FEFF00DA4467 /* Fixtures */ = {
			isa = PBXGroup;
			children = (
				43D8FE431C7291930073BE78 /* CarbKit */,
				43D8FE9B1C7293EB0073BE78 /* GlucoseKit */,
				43D8FECA1C7294670073BE78 /* InsulinKit */,
				43D8FEF41C7295490073BE78 /* basal.json */,
				43DC87BD1C8AD41D005BC30D /* glucose_from_effects_non_zero_output.json */,
				43DC87B91C8AD0ED005BC30D /* glucose_from_effects_non_zero_insulin_input.json */,
				43DC87BA1C8AD0ED005BC30D /* glucose_from_effects_non_zero_carb_input.json */,
				43DC87B71C8AD058005BC30D /* glucose_from_effects_non_zero_glucose_input.json */,
				43D988921C87FFA300DA4467 /* glucose_from_effects_no_momentum_output.json */,
				43D988931C87FFA300DA4467 /* glucose_from_effects_momentum_up_output.json */,
				43D988941C87FFA300DA4467 /* glucose_from_effects_momentum_up_input.json */,
				43D988951C87FFA300DA4467 /* glucose_from_effects_momentum_flat_output.json */,
				43D988961C87FFA300DA4467 /* glucose_from_effects_momentum_flat_input.json */,
				43D988971C87FFA300DA4467 /* glucose_from_effects_momentum_flat_glucose_input.json */,
				43D988981C87FFA300DA4467 /* glucose_from_effects_momentum_down_output.json */,
				43D988991C87FFA300DA4467 /* glucose_from_effects_momentum_down_input.json */,
				43D9889A1C87FFA300DA4467 /* glucose_from_effects_momentum_blend_output.json */,
				43D9889B1C87FFA300DA4467 /* glucose_from_effects_momentum_blend_momentum_input.json */,
				43D9889C1C87FFA300DA4467 /* glucose_from_effects_momentum_blend_insulin_effect_input.json */,
				43D9889D1C87FFA300DA4467 /* glucose_from_effects_momentum_blend_glucose_input.json */,
				43D9889E1C87FFA300DA4467 /* glucose_from_effects_insulin_effect_input.json */,
				43D9889F1C87FFA300DA4467 /* glucose_from_effects_glucose_input.json */,
				43D988A01C87FFA300DA4467 /* glucose_from_effects_carb_effect_input.json */,
				43C98059212BDEE4003B5D17 /* ice_minus_carb_effect_with_gaps_output.json */,
				43026D632132404900A332E2 /* ice_minus_flat_carb_effect_output.json */,
				43D8FE661C7292950073BE78 /* read_carb_ratios.json */,
			);
			path = Fixtures;
			sourceTree = "<group>";
		};
		892A5D35222F03CB008961AB /* LoopTestingKit */ = {
			isa = PBXGroup;
			children = (
				89ADE12C226BDD190067222B /* DateRelativeBasalEntry.swift */,
				89ADE12E226BDED40067222B /* DateRelativeBolusEntry.swift */,
				89ADE12A226BDB730067222B /* DateRelativeCarbEntry.swift */,
				89ADE135226BF0BE0067222B /* DateRelativeGlucoseSample.swift */,
				89CA2B37226D4456004D9350 /* DateRelativeQuantity.swift */,
				892A5D37222F03CB008961AB /* Info.plist */,
				892A5D36222F03CB008961AB /* LoopTestingKit.h */,
				892A5D55222F0414008961AB /* TestingCGMManager.swift */,
				892A5D51222F03DB008961AB /* TestingDeviceManager.swift */,
				892A5D53222F03F9008961AB /* TestingPumpManager.swift */,
				89ADE128226BDB280067222B /* TestingScenario.swift */,
				89ADE133226BF0490067222B /* TestingScenarioInstance.swift */,
			);
			path = LoopTestingKit;
			sourceTree = "<group>";
		};
		893C9F8A2447DBC100CD4185 /* CardList */ = {
			isa = PBXGroup;
			children = (
				892ADDFF2446C858007CE08C /* Card.swift */,
				893C9F8B2447DBD900CD4185 /* CardBuilder.swift */,
				89627B15244115A400BEB424 /* CardList.swift */,
				89F6E30C2449713600CB9E15 /* CardStack.swift */,
				89AF78BF2447E285002B4FCC /* CardStackBuilder.swift */,
				89AF78C12447E353002B4FCC /* Splat.swift */,
			);
			path = CardList;
			sourceTree = "<group>";
		};
		8992426321EC137900EA512B /* Extensions */ = {
			isa = PBXGroup;
			children = (
				8992426421EC138000EA512B /* UIColor.swift */,
			);
			path = Extensions;
			sourceTree = "<group>";
		};
		89D2047321CC7BD7001238CC /* MockKit */ = {
			isa = PBXGroup;
			children = (
				1D640FF324524269008F9755 /* Assets */,
				89D204AD21CC7D2B001238CC /* Extensions */,
				89D2047521CC7BD7001238CC /* Info.plist */,
				89CCD4F121A87D340068C3FB /* MockCGMDataSource.swift */,
				89AB9EC821A4BC2400351324 /* MockCGMManager.swift */,
				89AC7934224C783500B8E9BA /* MockDoseProgressEstimator.swift */,
				89CCD4F721A8D5500068C3FB /* MockGlucoseProvider.swift */,
				89D2047421CC7BD7001238CC /* MockKit.h */,
				89AB9EC621A4774500351324 /* MockPumpManager.swift */,
				C164A56322F21081000E3FA5 /* MockPumpManagerState.swift */,
				A9498D8C23386CD700DAA9B9 /* MockService.swift */,
				C164A55F22F14C73000E3FA5 /* UnfinalizedDose.swift */,
			);
			path = MockKit;
			sourceTree = "<group>";
		};
		89D2049021CC7C13001238CC /* MockKitUI */ = {
			isa = PBXGroup;
			children = (
				8992426321EC137900EA512B /* Extensions */,
				89D204B621CC7E77001238CC /* View Controllers */,
				439706E722D2E8EE00C81566 /* Views */,
				A9498D9023386D0800DAA9B9 /* MockService+UI.swift */,
				89AB9ECA21A4C36200351324 /* MockPumpManager+UI.swift */,
				89CCD4F321A8A2B30068C3FB /* MockCGMManager+UI.swift */,
				892A5D2D222EF69A008961AB /* MockHUDProvider.swift */,
				89D2049121CC7C13001238CC /* MockKitUI.h */,
				89D2049221CC7C13001238CC /* Info.plist */,
				89D204D121CC837A001238CC /* Assets.xcassets */,
			);
			path = MockKitUI;
			sourceTree = "<group>";
		};
		89D204AD21CC7D2B001238CC /* Extensions */ = {
			isa = PBXGroup;
			children = (
				89DC540C21B75AE7005A1CE0 /* Collection.swift */,
				B47ECF8725DC20810024A54D /* UIImage.swift */,
			);
			path = Extensions;
			sourceTree = "<group>";
		};
		89D204B621CC7E77001238CC /* View Controllers */ = {
			isa = PBXGroup;
			children = (
				B42C950C24A3BD4B00857C73 /* MeasurementFrequencyTableViewController.swift */,
				89CCD4F521A8A6A60068C3FB /* MockCGMManagerSettingsViewController.swift */,
				89AB9ED321A4D8F000351324 /* MockPumpManager.storyboard */,
				89AB9ED121A4D74000351324 /* MockPumpManagerSettingsSetupViewController.swift */,
				89AB9ED521A4DE5F00351324 /* MockPumpManagerSettingsViewController.swift */,
				89AB9ECF21A4D2E500351324 /* MockPumpManagerSetupViewController.swift */,
				A9498D8E23386CE800DAA9B9 /* MockServiceTableViewController.swift */,
				892F481A21AB2964004D313D /* RandomOutlierTableViewController.swift */,
				8907E35A21A9D1B200335852 /* SineCurveParametersTableViewController.swift */,
				89D2046B21C83C3F001238CC /* GlucoseTrendTableViewController.swift */,
				1DABAD392453615200ACF708 /* IssueAlertTableViewController.swift */,
				B45774342562CCC6004B9466 /* SupportedRangeTableViewController.swift */,
			);
			path = "View Controllers";
			sourceTree = "<group>";
		};
		A9E068142534EB6B00BDAB59 /* Persistence */ = {
			isa = PBXGroup;
			children = (
				A9E068152534EB8200BDAB59 /* CachedGlucoseObjectTests.swift */,
			);
			path = Persistence;
			sourceTree = "<group>";
		};
		B41A60B023D1DBB700636320 /* Extensions */ = {
			isa = PBXGroup;
			children = (
				898B4E74246CCAB50053C484 /* Binding.swift */,
				E93C86A324C8F79C0073089B /* ChartLineModel+LoopKitUI.swift */,
				E93C86A524C8F7D90073089B /* ChartSettings+LoopKitUI.swift */,
				E9086B4924B540B70062F5C8 /* DateFormatter.swift */,
				E96175AD24B7BE38008E5080 /* Dictionary.swift */,
				1D60355D24D39ED10095DC2A /* Environment+AppName.swift */,
				1D498E4624D892B0000627F2 /* Environment+Authenticate.swift */,
				B45AF6EF24D4355A00EEAA4D /* Environment+Colors.swift */,
				89BE75C62464B4A900B145D9 /* Environment+Dismiss.swift */,
				B429D66B24BF7204003E1B4A /* GlucoseTrend.swift */,
				89186C0624BF7FC70003D0F3 /* Guardrail+UI.swift */,
				C1E4B309242E99A800E70CCB /* Image.swift */,
				89CAB36C24C9EC98009EE3CE /* Keyboard.swift */,
				89E7E60F24D11AB600591386 /* OrientationLock.swift */,
				B41A60B123D1DBC700636320 /* UIFont.swift */,
				B429D66D24BF7255003E1B4A /* UIImage.swift */,
				1D97A33B256F11E00042737E /* View+InsetGroupedListStyle.swift */,
				89CAB36E24C9ECCA009EE3CE /* View+KeyboardAware.swift */,
				1DC9240E2575EF9A004F132A /* QuantityFormatter+Guardrails.swift */,
				C1DE4C2025A253BD007065F8 /* Color.swift */,
			);
			path = Extensions;
			sourceTree = "<group>";
		};
		B42A74702358858D00247B03 /* Notification */ = {
			isa = PBXGroup;
			children = (
				C1814B83225B9ED5008D2D8E /* LoopNotificationCategory.swift */,
				B42A7471235885B600247B03 /* LoopNotificationUserInfoKey.swift */,
			);
			path = Notification;
			sourceTree = "<group>";
		};
		B4CEE2E1257129780093111B /* MockKitTests */ = {
			isa = PBXGroup;
			children = (
				B4CEE2E2257129780093111B /* UnfinalizedDoseTests.swift */,
				B4CEE2E4257129780093111B /* Info.plist */,
			);
			path = MockKitTests;
			sourceTree = "<group>";
		};
		B4D4C20B25F95A6700DA809D /* ViewModels */ = {
			isa = PBXGroup;
			children = (
				B455F3A325FF7FF0000ED456 /* CorrectionRangeOverridesEditorViewModel.swift */,
				B4B7C1BB2604E3FC007379F6 /* CorrectionRangeScheduleEditorViewModel.swift */,
				B4D4C20C25F95A8700DA809D /* DisplayGlucoseUnitObservable.swift */,
				B455F48025FF9A8B000ED456 /* InsulinSensitivityScheduleEditorViewModel.swift */,
				B455F2A125FBE985000ED456 /* SuspendThresholdEditorViewModel.swift */,
				1D1FCE2424BD42EF000300A8 /* TherapySettingsViewModel.swift */,
			);
			path = ViewModels;
			sourceTree = "<group>";
		};
		C17F39BD23CD239000FA1113 /* DeviceManager */ = {
			isa = PBXGroup;
			children = (
				C17F39BE23CD248000FA1113 /* DeviceLog */,
				1D841AAC24577EE10069DBFF /* AlertSoundPlayer.swift */,
				4352A73B20DECF0600CAC200 /* CGMManager.swift */,
				B4102D3124ABB068005D460B /* DeviceLifecycleProgress.swift */,
				4379CFE221102A4100AADC79 /* DeviceManager.swift */,
				B47ECFE125DC3EFC0024A54D /* DeviceStatusBadge.swift */,
				B42C94FD24A2A2B000857C73 /* DeviceStatusHighlight.swift */,
				89AC792C224C781100B8E9BA /* DoseProgressReporter.swift */,
				89AC792D224C781100B8E9BA /* DoseProgressTimerEstimator.swift */,
				432CF87220D774220066B889 /* PumpManager.swift */,
				43FB610620DDF19B002B996B /* PumpManagerError.swift */,
				43FB60E820DCBE64002B996B /* PumpManagerStatus.swift */,
			);
			path = DeviceManager;
			sourceTree = "<group>";
		};
		C17F39BE23CD248000FA1113 /* DeviceLog */ = {
			isa = PBXGroup;
			children = (
				C1F8403723DB84B700673141 /* DeviceLogEntry+CoreDataClass.swift */,
				C1F8403823DB84B700673141 /* DeviceLogEntry+CoreDataProperties.swift */,
				C17F39BF23CD24A000FA1113 /* DeviceLog.xcdatamodeld */,
				C17F39C823CD269200FA1113 /* DeviceLogEntryType.swift */,
				C17F39C623CD256000FA1113 /* PersistentDeviceLog.swift */,
				C17F39CF23CE34B100FA1113 /* StoredDeviceLogEntry.swift */,
			);
			path = DeviceLog;
			sourceTree = "<group>";
		};
		E9077D2824ACD5AA0066A88D /* Information Screens */ = {
			isa = PBXGroup;
			children = (
				1D67E79C2563001800A82ED6 /* InformationScreens.xcassets */,
				E96DCB5D24AF7DC7007117BC /* BasalRatesInformationView.swift */,
				E93C86B124D080E00073089B /* CarbRatioInformationView.swift */,
				E9077D2924ACDE2C0066A88D /* CorrectionRangeInformationView.swift */,
				E916F56E24AE2FFE00BE3547 /* CorrectionRangeOverrideInformationView.swift */,
				E949E38824AFC82F00024DA0 /* DeliveryLimitsInformationView.swift */,
				E9077D2624ACD59F0066A88D /* InformationView.swift */,
				E949E38E24B3711E00024DA0 /* InsulinModelInformationView.swift */,
				E93C86B524D08CAD0073089B /* InsulinSensitivityInformationView.swift */,
				E96DCB5724AEF50F007117BC /* SuspendThresholdInformationView.swift */,
				1D1438B725633E2100BE8F06 /* GlucoseTherapySettingInformationView.swift */,
			);
			path = "Information Screens";
			sourceTree = "<group>";
		};
		E9086B4324B53CB40062F5C8 /* Charts */ = {
			isa = PBXGroup;
			children = (
				E9086B4424B53CC50062F5C8 /* GlucoseChart.swift */,
				E93C86A124C8F7550073089B /* InsulinModelChart.swift */,
			);
			path = Charts;
			sourceTree = "<group>";
		};
		E9086B4624B5404D0062F5C8 /* Models */ = {
			isa = PBXGroup;
			children = (
				E9086B4724B5405E0062F5C8 /* ChartAxisValueDoubleUnit.swift */,
				B43DA43E24D49AA400CAFF4E /* GuidanceColors.swift */,
			);
			path = Models;
			sourceTree = "<group>";
		};
		E916F56724AD31F900BE3547 /* Settings Editors */ = {
			isa = PBXGroup;
			children = (
				89653C8324738D2B00E1BAA5 /* BasalRateScheduleEditor.swift */,
				89653C812473592600E1BAA5 /* CarbRatioScheduleEditor.swift */,
				E916F56824AD32F000BE3547 /* CorrectionRangeOverridesEditor.swift */,
				1D1FCE2224BD13A2000300A8 /* CorrectionRangeOverridesExpandableSetting.swift */,
				1DC64C7B24BF6BFD004A63A1 /* CorrectionRangeOverridesExtension.swift */,
				898B4E7A246DC6A70053C484 /* CorrectionRangeScheduleEditor.swift */,
				E94141CF24C8F31C0096C326 /* DeliveryLimitsEditor.swift */,
				E93C86A724C8F7F60073089B /* InsulinModelChartView.swift */,
				E93C869F24C8F6E00073089B /* InsulinModelSelection.swift */,
				89FC688A245A2D670075CF59 /* InsulinSensitivityScheduleEditor.swift */,
				1D6EAB9024C12C090081249D /* PumpSupportedIncrements.swift */,
				C140E0512602908A000A4FF7 /* SettingsPresentationMode.swift */,
				1DEF977424C62F8400D630CB /* SupportedInsulinModelSettings.swift */,
				E96DCB5924AF74AC007117BC /* SuspendThresholdEditor.swift */,
				1D1FCE2A24BE704A000300A8 /* TherapySetting+Settings.swift */,
				1D1A019D24B678BF0077D86E /* TherapySettingsView.swift */,
			);
			path = "Settings Editors";
			sourceTree = "<group>";
		};
		E9D95F9C24C8BC880079F47D /* Scripts */ = {
			isa = PBXGroup;
			children = (
			);
			path = Scripts;
			sourceTree = "<group>";
		};
/* End PBXGroup section */

/* Begin PBXHeadersBuildPhase section */
		43BA7151201E484D0058961E /* Headers */ = {
			isa = PBXHeadersBuildPhase;
			buildActionMask = 2147483647;
			files = (
				43BA7158201E484D0058961E /* LoopKitUI.h in Headers */,
			);
			runOnlyForDeploymentPostprocessing = 0;
		};
		43D8FDC81C728FDF0073BE78 /* Headers */ = {
			isa = PBXHeadersBuildPhase;
			buildActionMask = 2147483647;
			files = (
				43D8FDCF1C728FDF0073BE78 /* LoopKit.h in Headers */,
			);
			runOnlyForDeploymentPostprocessing = 0;
		};
		892A5D2F222F03CB008961AB /* Headers */ = {
			isa = PBXHeadersBuildPhase;
			buildActionMask = 2147483647;
			files = (
				892A5D46222F03CB008961AB /* LoopTestingKit.h in Headers */,
			);
			runOnlyForDeploymentPostprocessing = 0;
		};
		89D2046D21CC7BD7001238CC /* Headers */ = {
			isa = PBXHeadersBuildPhase;
			buildActionMask = 2147483647;
			files = (
				89D2048221CC7BD8001238CC /* MockKit.h in Headers */,
			);
			runOnlyForDeploymentPostprocessing = 0;
		};
		89D2048A21CC7C12001238CC /* Headers */ = {
			isa = PBXHeadersBuildPhase;
			buildActionMask = 2147483647;
			files = (
				89D2049F21CC7C13001238CC /* MockKitUI.h in Headers */,
			);
			runOnlyForDeploymentPostprocessing = 0;
		};
		A9E675E822713F4700E25293 /* Headers */ = {
			isa = PBXHeadersBuildPhase;
			buildActionMask = 2147483647;
			files = (
				A9E675E922713F4700E25293 /* LoopKit.h in Headers */,
			);
			runOnlyForDeploymentPostprocessing = 0;
		};
/* End PBXHeadersBuildPhase section */

/* Begin PBXNativeTarget section */
		1DEE226824A676A300693C32 /* LoopKitHostedTests */ = {
			isa = PBXNativeTarget;
			buildConfigurationList = 1DEE22FE24A676A300693C32 /* Build configuration list for PBXNativeTarget "LoopKitHostedTests" */;
			buildPhases = (
				1DEE226B24A676A300693C32 /* Sources */,
				1DEE229C24A676A300693C32 /* Frameworks */,
				1DEE229E24A676A300693C32 /* Resources */,
			);
			buildRules = (
			);
			dependencies = (
				1DEE226924A676A300693C32 /* PBXTargetDependency */,
				1DEE230424A6774900693C32 /* PBXTargetDependency */,
			);
			name = LoopKitHostedTests;
			productName = LoopKitTests;
			productReference = 1DEE230124A676A300693C32 /* LoopKitHostedTests.xctest */;
			productType = "com.apple.product-type.bundle.unit-test";
		};
		430157F61C7EC03B00B64B63 /* LoopKit Example */ = {
			isa = PBXNativeTarget;
			buildConfigurationList = 430158171C7EC03B00B64B63 /* Build configuration list for PBXNativeTarget "LoopKit Example" */;
			buildPhases = (
				430157F31C7EC03B00B64B63 /* Sources */,
				430157F41C7EC03B00B64B63 /* Frameworks */,
				430157F51C7EC03B00B64B63 /* Resources */,
				4301581D1C7ECB5E00B64B63 /* Embed Frameworks */,
				E9D95F9B24C8BB3D0079F47D /* Copy Frameworks with Carthage */,
			);
			buildRules = (
			);
			dependencies = (
				4301581C1C7ECB5E00B64B63 /* PBXTargetDependency */,
				43BA715A201E484D0058961E /* PBXTargetDependency */,
				892A5D48222F03CB008961AB /* PBXTargetDependency */,
				43CACE1022483AC500F90AF5 /* PBXTargetDependency */,
				43CACE1222483AC500F90AF5 /* PBXTargetDependency */,
			);
			name = "LoopKit Example";
			productName = "LoopKit Example";
			productReference = 430157F71C7EC03B00B64B63 /* LoopKit Example.app */;
			productType = "com.apple.product-type.application";
		};
		43BA7153201E484D0058961E /* LoopKitUI */ = {
			isa = PBXNativeTarget;
			buildConfigurationList = 43BA715F201E484D0058961E /* Build configuration list for PBXNativeTarget "LoopKitUI" */;
			buildPhases = (
				43BA714F201E484D0058961E /* Sources */,
				43BA7150201E484D0058961E /* Frameworks */,
				43BA7151201E484D0058961E /* Headers */,
				43BA7152201E484D0058961E /* Resources */,
			);
			buildRules = (
			);
			dependencies = (
				A9E6757F22713C5300E25293 /* PBXTargetDependency */,
			);
			name = LoopKitUI;
			productName = LoopKitUI;
			productReference = 43BA7154201E484D0058961E /* LoopKitUI.framework */;
			productType = "com.apple.product-type.framework";
		};
		43D8FDCA1C728FDF0073BE78 /* LoopKit */ = {
			isa = PBXNativeTarget;
			buildConfigurationList = 43D8FDDF1C728FDF0073BE78 /* Build configuration list for PBXNativeTarget "LoopKit" */;
			buildPhases = (
				43D8FDC61C728FDF0073BE78 /* Sources */,
				43D8FDC71C728FDF0073BE78 /* Frameworks */,
				43D8FDC81C728FDF0073BE78 /* Headers */,
				43D8FDC91C728FDF0073BE78 /* Resources */,
			);
			buildRules = (
			);
			dependencies = (
			);
			name = LoopKit;
			productName = LoopKit;
			productReference = 43D8FDCB1C728FDF0073BE78 /* LoopKit.framework */;
			productType = "com.apple.product-type.framework";
		};
		43D8FDD41C728FDF0073BE78 /* LoopKitTests */ = {
			isa = PBXNativeTarget;
			buildConfigurationList = 43D8FDE21C728FDF0073BE78 /* Build configuration list for PBXNativeTarget "LoopKitTests" */;
			buildPhases = (
				43D8FDD11C728FDF0073BE78 /* Sources */,
				43D8FDD21C728FDF0073BE78 /* Frameworks */,
				43D8FDD31C728FDF0073BE78 /* Resources */,
			);
			buildRules = (
			);
			dependencies = (
				43D8FDD81C728FDF0073BE78 /* PBXTargetDependency */,
			);
			name = LoopKitTests;
			productName = LoopKitTests;
			productReference = 43D8FDD51C728FDF0073BE78 /* LoopKitTests.xctest */;
			productType = "com.apple.product-type.bundle.unit-test";
		};
		892A5D33222F03CB008961AB /* LoopTestingKit */ = {
			isa = PBXNativeTarget;
			buildConfigurationList = 89AE2220228BC54C00BDFD85 /* Build configuration list for PBXNativeTarget "LoopTestingKit" */;
			buildPhases = (
				892A5D2F222F03CB008961AB /* Headers */,
				892A5D30222F03CB008961AB /* Sources */,
				892A5D31222F03CB008961AB /* Frameworks */,
				892A5D32222F03CB008961AB /* Resources */,
			);
			buildRules = (
			);
			dependencies = (
				43CACE1822483B7200F90AF5 /* PBXTargetDependency */,
			);
			name = LoopTestingKit;
			productName = LoopTestingKit;
			productReference = 892A5D34222F03CB008961AB /* LoopTestingKit.framework */;
			productType = "com.apple.product-type.framework";
		};
		89D2047121CC7BD7001238CC /* MockKit */ = {
			isa = PBXNativeTarget;
			buildConfigurationList = 89AE2221228BC54C00BDFD85 /* Build configuration list for PBXNativeTarget "MockKit" */;
			buildPhases = (
				89D2046D21CC7BD7001238CC /* Headers */,
				89D2046E21CC7BD7001238CC /* Sources */,
				89D2046F21CC7BD7001238CC /* Frameworks */,
				89D2047021CC7BD7001238CC /* Resources */,
			);
			buildRules = (
			);
			dependencies = (
				43CACE1422483B6100F90AF5 /* PBXTargetDependency */,
				43CACE1622483B6100F90AF5 /* PBXTargetDependency */,
			);
			name = MockKit;
			productName = MockKit;
			productReference = 89D2047221CC7BD7001238CC /* MockKit.framework */;
			productType = "com.apple.product-type.framework";
		};
		89D2048E21CC7C12001238CC /* MockKitUI */ = {
			isa = PBXNativeTarget;
			buildConfigurationList = 89AE2222228BC54C00BDFD85 /* Build configuration list for PBXNativeTarget "MockKitUI" */;
			buildPhases = (
				89D2048A21CC7C12001238CC /* Headers */,
				89D2048B21CC7C12001238CC /* Sources */,
				89D2048C21CC7C12001238CC /* Frameworks */,
				89D2048D21CC7C12001238CC /* Resources */,
			);
			buildRules = (
			);
			dependencies = (
				A9E6757D22713C3F00E25293 /* PBXTargetDependency */,
				A9E6757B22713C3F00E25293 /* PBXTargetDependency */,
			);
			name = MockKitUI;
			productName = MockKitUI;
			productReference = 89D2048F21CC7C12001238CC /* MockKitUI.framework */;
			productType = "com.apple.product-type.framework";
		};
		A9E6758022713F4700E25293 /* LoopKit-watchOS */ = {
			isa = PBXNativeTarget;
			buildConfigurationList = A9E675ED22713F4700E25293 /* Build configuration list for PBXNativeTarget "LoopKit-watchOS" */;
			buildPhases = (
				A9E6758122713F4700E25293 /* Sources */,
				A9E675E522713F4700E25293 /* Frameworks */,
				A9E675E822713F4700E25293 /* Headers */,
				A9E675EA22713F4700E25293 /* Resources */,
			);
			buildRules = (
			);
			dependencies = (
			);
			name = "LoopKit-watchOS";
			productName = LoopKit;
			productReference = A9E675F022713F4700E25293 /* LoopKit.framework */;
			productType = "com.apple.product-type.framework";
		};
		B4CEE2DF257129780093111B /* MockKitTests */ = {
			isa = PBXNativeTarget;
			buildConfigurationList = B4CEE2EA257129780093111B /* Build configuration list for PBXNativeTarget "MockKitTests" */;
			buildPhases = (
				B4CEE2DC257129780093111B /* Sources */,
				B4CEE2DD257129780093111B /* Frameworks */,
				B4CEE2DE257129780093111B /* Resources */,
			);
			buildRules = (
			);
			dependencies = (
				B4CEE2E7257129780093111B /* PBXTargetDependency */,
			);
			name = MockKitTests;
			productName = MockKitTests;
			productReference = B4CEE2E0257129780093111B /* MockKitTests.xctest */;
			productType = "com.apple.product-type.bundle.unit-test";
		};
/* End PBXNativeTarget section */

/* Begin PBXProject section */
		43D8FDC21C728FDF0073BE78 /* Project object */ = {
			isa = PBXProject;
			attributes = {
				LastSwiftUpdateCheck = 1210;
				LastUpgradeCheck = 1220;
				ORGANIZATIONNAME = "LoopKit Authors";
				TargetAttributes = {
					1D81903A25687FF2004D1BEC = {
						CreatedOnToolsVersion = 12.2;
						ProvisioningStyle = Automatic;
					};
					1DEE226824A676A300693C32 = {
						TestTargetID = 430157F61C7EC03B00B64B63;
					};
					430157F61C7EC03B00B64B63 = {
						CreatedOnToolsVersion = 7.2.1;
						LastSwiftMigration = 1020;
						SystemCapabilities = {
							com.apple.HealthKit = {
								enabled = 1;
							};
						};
					};
					43BA7153201E484D0058961E = {
						CreatedOnToolsVersion = 9.2;
						LastSwiftMigration = 1020;
						ProvisioningStyle = Automatic;
					};
					43D8FDCA1C728FDF0073BE78 = {
						CreatedOnToolsVersion = 7.2.1;
						LastSwiftMigration = 1020;
						ProvisioningStyle = Automatic;
					};
					43D8FDD41C728FDF0073BE78 = {
						CreatedOnToolsVersion = 7.2.1;
						LastSwiftMigration = 1020;
					};
					892A5D33222F03CB008961AB = {
						CreatedOnToolsVersion = 10.1;
						LastSwiftMigration = 1020;
						ProvisioningStyle = Automatic;
					};
					89D2047121CC7BD7001238CC = {
						CreatedOnToolsVersion = 10.0;
						LastSwiftMigration = 1020;
						ProvisioningStyle = Automatic;
					};
					89D2048E21CC7C12001238CC = {
						CreatedOnToolsVersion = 10.0;
						LastSwiftMigration = 1020;
						ProvisioningStyle = Automatic;
					};
					A9E6758022713F4700E25293 = {
						LastSwiftMigration = 1020;
						ProvisioningStyle = Automatic;
					};
					B4CEE2DF257129780093111B = {
						CreatedOnToolsVersion = 12.1;
						ProvisioningStyle = Automatic;
					};
				};
			};
			buildConfigurationList = 43D8FDC51C728FDF0073BE78 /* Build configuration list for PBXProject "LoopKit" */;
			compatibilityVersion = "Xcode 8.0";
			developmentRegion = en;
			hasScannedForEncodings = 0;
			knownRegions = (
				en,
				Base,
				es,
				de,
				fr,
				"zh-Hans",
				it,
				nl,
				nb,
				pl,
				ru,
			);
			mainGroup = 43D8FDC11C728FDF0073BE78;
			productRefGroup = 43D8FDCC1C728FDF0073BE78 /* Products */;
			projectDirPath = "";
			projectRoot = "";
			targets = (
				430157F61C7EC03B00B64B63 /* LoopKit Example */,
				43D8FDCA1C728FDF0073BE78 /* LoopKit */,
				A9E6758022713F4700E25293 /* LoopKit-watchOS */,
				43D8FDD41C728FDF0073BE78 /* LoopKitTests */,
				1DEE226824A676A300693C32 /* LoopKitHostedTests */,
				43BA7153201E484D0058961E /* LoopKitUI */,
				89D2047121CC7BD7001238CC /* MockKit */,
				B4CEE2DF257129780093111B /* MockKitTests */,
				89D2048E21CC7C12001238CC /* MockKitUI */,
				892A5D33222F03CB008961AB /* LoopTestingKit */,
				1D81903A25687FF2004D1BEC /* Cartfile */,
			);
		};
/* End PBXProject section */

/* Begin PBXResourcesBuildPhase section */
		1DEE229E24A676A300693C32 /* Resources */ = {
			isa = PBXResourcesBuildPhase;
			buildActionMask = 2147483647;
			files = (
			);
			runOnlyForDeploymentPostprocessing = 0;
		};
		430157F51C7EC03B00B64B63 /* Resources */ = {
			isa = PBXResourcesBuildPhase;
			buildActionMask = 2147483647;
			files = (
				7D68A9AE1FE0A3D000522C49 /* Localizable.strings in Resources */,
				430158061C7EC03B00B64B63 /* LaunchScreen.storyboard in Resources */,
				430158031C7EC03B00B64B63 /* Assets.xcassets in Resources */,
				430158011C7EC03B00B64B63 /* Main.storyboard in Resources */,
				4301582B1C7ECCEF00B64B63 /* LoopKitExample.entitlements in Resources */,
			);
			runOnlyForDeploymentPostprocessing = 0;
		};
		43BA7152201E484D0058961E /* Resources */ = {
			isa = PBXResourcesBuildPhase;
			buildActionMask = 2147483647;
			files = (
				43BA7194202039A90058961E /* GlucoseRangeTableViewCell.xib in Resources */,
				B40D07CA251BD89D00C1C6D7 /* DateAndDurationSteppableTableViewCell.xib in Resources */,
				E9DFB93524E8CD5800468917 /* LegacyInsulinDeliveryTableViewController.storyboard in Resources */,
				895FE07122011EDD00FCF18A /* EmojiInputController.storyboard in Resources */,
				892A5DAE2231E185008961AB /* HUDAssets.xcassets in Resources */,
				43BA719720203EF30058961E /* CarbKit.storyboard in Resources */,
				43BA7173201E492E0058961E /* DateAndDurationTableViewCell.xib in Resources */,
				1D67E79D2563001800A82ED6 /* InformationScreens.xcassets in Resources */,
				43BA7164201E49130058961E /* InsulinKit.storyboard in Resources */,
				895FE08A22011F0C00FCF18A /* LabeledTextFieldTableViewCell.xib in Resources */,
				892155192245FBEF009112BC /* InsulinSensitivityScalingTableViewCell.xib in Resources */,
				43BA7195202039B00058961E /* GlucoseRangeOverrideTableViewCell.xib in Resources */,
				895FE07F22011F0C00FCF18A /* DoubleRangeTableViewCell.xib in Resources */,
				1FE58796211D12CE004F24ED /* Localizable.strings in Resources */,
				892A5DB72231E1A0008961AB /* ReservoirVolumeHUDView.xib in Resources */,
				898E6E68224179310019E459 /* BatteryLevelHUDView.xib in Resources */,
				895FE06F22011E9A00FCF18A /* OverrideSelectionViewController.storyboard in Resources */,
				43BA7193202039A30058961E /* TextFieldTableViewCell.xib in Resources */,
				895FE08622011F0C00FCF18A /* DecimalTextFieldTableViewCell.xib in Resources */,
				43BA719620203C750058961E /* Assets.xcassets in Resources */,
				89AE223E228BD3C400BDFD85 /* SetConstrainedScheduleEntryTableViewCell.xib in Resources */,
				43BA7192202039950058961E /* RepeatingScheduleValueTableViewCell.xib in Resources */,
				43F5035B21059AF7009FA89A /* AuthenticationTableViewCell.xib in Resources */,
			);
			runOnlyForDeploymentPostprocessing = 0;
		};
		43D8FDC91C728FDF0073BE78 /* Resources */ = {
			isa = PBXResourcesBuildPhase;
			buildActionMask = 2147483647;
			files = (
				1F5DAB2D2118CE9300048054 /* Localizable.strings in Resources */,
			);
			runOnlyForDeploymentPostprocessing = 0;
		};
		43D8FDD31C728FDF0073BE78 /* Resources */ = {
			isa = PBXResourcesBuildPhase;
			buildActionMask = 2147483647;
			files = (
				4322B795202FA3CC0002837D /* carbs_on_board_output.json in Resources */,
				B46FA3F4253F00DD00D993E2 /* momentum_effect_impossible_rising_glucose_input.json in Resources */,
				4322B7A0202FA3CC0002837D /* ice_slow_absorption.json in Resources */,
				437874BE202FDD2D00A3D8B9 /* iob_from_bolus_180min_output.json in Resources */,
				4322B7A6202FA3D20002837D /* momentum_effect_falling_glucose_output.json in Resources */,
				437874C0202FDD2D00A3D8B9 /* iob_from_bolus_300min_output.json in Resources */,
				4322B7A8202FA3D20002837D /* momentum_effect_mixed_provenance_glucose_input.json in Resources */,
				435D2929205F3C760026F401 /* momentum_effect_rising_glucose_double_entries_input.json in Resources */,
				4322B7AB202FA3D20002837D /* momentum_effect_stable_glucose_input.json in Resources */,
				E9DFB92E24E8A75C00468917 /* iob_from_multiple_curves_output.json in Resources */,
				43D988A61C87FFA300DA4467 /* glucose_from_effects_momentum_flat_glucose_input.json in Resources */,
				9E784341236656770016C583 /* ice_35_min_partial_piecewiselinear_output.json in Resources */,
				437874D5202FDD2D00A3D8B9 /* suspend_dose_reconciled_normalized.json in Resources */,
				435D2925205F3A670026F401 /* counteraction_effect_falling_glucose_almost_duplicates_input.json in Resources */,
				437874CD202FDD2D00A3D8B9 /* reconcile_history_output.json in Resources */,
				4322B7A2202FA3D20002837D /* momentum_effect_bouncing_glucose_output.json in Resources */,
				4322B7A4202FA3D20002837D /* momentum_effect_duplicate_glucose_input.json in Resources */,
				4322B79F202FA3CC0002837D /* ice_slow_absorption_output.json in Resources */,
				43DC87BE1C8AD41D005BC30D /* glucose_from_effects_non_zero_output.json in Resources */,
				4322B79B202FA3CC0002837D /* ice_1_hour_output.json in Resources */,
				43DC87B81C8AD058005BC30D /* glucose_from_effects_non_zero_glucose_input.json in Resources */,
				437874D1202FDD2D00A3D8B9 /* reservoir_history_with_rewind_and_prime_input.json in Resources */,
				43C9805A212BDEE4003B5D17 /* ice_minus_carb_effect_with_gaps_output.json in Resources */,
				4322B797202FA3CC0002837D /* grouped_by_overlapping_absorption_times_border_case_output.json in Resources */,
				437874CA202FDD2D00A3D8B9 /* normalized_doses.json in Resources */,
				4322B7A7202FA3D20002837D /* momentum_effect_incomplete_glucose_input.json in Resources */,
				437874D7202FDD2D00A3D8B9 /* suspend_dose.json in Resources */,
				437874D4202FDD2D00A3D8B9 /* suspend_dose_reconciled_normalized_iob.json in Resources */,
				43D988AD1C87FFA300DA4467 /* glucose_from_effects_insulin_effect_input.json in Resources */,
				4322B7A9202FA3D20002837D /* momentum_effect_rising_glucose_input.json in Resources */,
				437874BD202FDD2D00A3D8B9 /* iob_from_bolus_120min_output.json in Resources */,
				437874D2202FDD2D00A3D8B9 /* reservoir_history_with_rewind_and_prime_output.json in Resources */,
				437874BF202FDD2D00A3D8B9 /* iob_from_bolus_240min_output.json in Resources */,
				437874D0202FDD2D00A3D8B9 /* reservoir_history_with_continuity_holes.json in Resources */,
				4322B7A3202FA3D20002837D /* momentum_effect_display_only_glucose_input.json in Resources */,
				437874CB202FDD2D00A3D8B9 /* normalized_reservoir_history_output.json in Resources */,
				435D2928205F3C760026F401 /* counteraction_effect_falling_glucose_double_entries._input.json in Resources */,
				437874B9202FDD2D00A3D8B9 /* doses_overlay_basal_profile_output.json in Resources */,
				4322B79C202FA3CC0002837D /* ice_35_min_input.json in Resources */,
				E93E865A24DC744300FF40C8 /* effect_from_basal_output_exponential.json in Resources */,
				43D988AC1C87FFA300DA4467 /* glucose_from_effects_momentum_blend_glucose_input.json in Resources */,
				43DC87BC1C8AD0ED005BC30D /* glucose_from_effects_non_zero_carb_input.json in Resources */,
				4322B79A202FA3CC0002837D /* ice_1_hour_input.json in Resources */,
				437874C8202FDD2D00A3D8B9 /* normalize_edge_case_doses_input.json in Resources */,
				437874B7202FDD2D00A3D8B9 /* basal_dose.json in Resources */,
				4322B799202FA3CC0002837D /* grouped_by_overlapping_absorption_times_output.json in Resources */,
				435D292D205F48750026F401 /* counteraction_effect_falling_glucose_insulin.json in Resources */,
				437874D3202FDD2D00A3D8B9 /* short_basal_dose.json in Resources */,
				437874C6202FDD2D00A3D8B9 /* iob_from_doses_output.json in Resources */,
				437874D6202FDD2D00A3D8B9 /* suspend_dose_reconciled.json in Resources */,
				4343951F205EED1F0056DC37 /* counteraction_effect_falling_glucose_output.json in Resources */,
				43D988AE1C87FFA300DA4467 /* glucose_from_effects_glucose_input.json in Resources */,
				9E78433F236653F00016C583 /* ice_35_min_none_piecewiselinear_output.json in Resources */,
				4322B7AA202FA3D20002837D /* momentum_effect_rising_glucose_output.json in Resources */,
				437874C3202FDD2D00A3D8B9 /* iob_from_bolus_420min_output.json in Resources */,
				437874C5202FDD2D00A3D8B9 /* iob_from_doses_exponential_output.json in Resources */,
				437874C2202FDD2D00A3D8B9 /* iob_from_bolus_360min_output.json in Resources */,
				43026D642132404900A332E2 /* ice_minus_flat_carb_effect_output.json in Resources */,
				9E784343236659BD0016C583 /* ice_slow_absorption_piecewiselinear_output.json in Resources */,
				43DC87BB1C8AD0ED005BC30D /* glucose_from_effects_non_zero_insulin_input.json in Resources */,
				4322B7A1202FA3D20002837D /* momentum_effect_bouncing_glucose_input.json in Resources */,
				43D988A91C87FFA300DA4467 /* glucose_from_effects_momentum_blend_output.json in Resources */,
				437874CF202FDD2D00A3D8B9 /* reconcile_resume_before_rewind_output.json in Resources */,
				4322B7A5202FA3D20002837D /* momentum_effect_falling_glucose_input.json in Resources */,
				4322B796202FA3CC0002837D /* grouped_by_overlapping_absorption_times_border_case_input.json in Resources */,
				437874BA202FDD2D00A3D8B9 /* effect_from_basal_output.json in Resources */,
				4322B798202FA3CC0002837D /* grouped_by_overlapping_absorption_times_input.json in Resources */,
				E93E866024DC82A600FF40C8 /* dose_history_with_delivered_units.json in Resources */,
				437874C9202FDD2D00A3D8B9 /* normalize_edge_case_doses_output.json in Resources */,
				43D988A11C87FFA300DA4467 /* glucose_from_effects_no_momentum_output.json in Resources */,
				43D988A81C87FFA300DA4467 /* glucose_from_effects_momentum_down_input.json in Resources */,
				E93E865E24DC797A00FF40C8 /* basal_dose_with_delivered.json in Resources */,
				437874BB202FDD2D00A3D8B9 /* effect_from_bolus_output.json in Resources */,
				437874CC202FDD2D00A3D8B9 /* reconcile_history_input.json in Resources */,
				43D988AA1C87FFA300DA4467 /* glucose_from_effects_momentum_blend_momentum_input.json in Resources */,
				43439521205F2D910056DC37 /* counteraction_effect_falling_glucose_input.json in Resources */,
				4322B792202FA3CC0002837D /* carb_effect_from_history_input.json in Resources */,
				E93E865C24DC75EF00FF40C8 /* basal_dose_with_expired.json in Resources */,
				E9E5E56724D362E900B5DFFE /* dynamic_glucose_effect_partially_observed_output.json in Resources */,
				43D988A41C87FFA300DA4467 /* glucose_from_effects_momentum_flat_output.json in Resources */,
				E93E866224DC87AE00FF40C8 /* effect_from_history_exponential_delivered_units_output.json in Resources */,
				437874C1202FDD2D00A3D8B9 /* iob_from_bolus_312min_output.json in Resources */,
				43D988AF1C87FFA300DA4467 /* glucose_from_effects_carb_effect_input.json in Resources */,
				4322B793202FA3CC0002837D /* carb_effect_from_history_output.json in Resources */,
				43D988A51C87FFA300DA4467 /* glucose_from_effects_momentum_flat_input.json in Resources */,
				43D988A21C87FFA300DA4467 /* glucose_from_effects_momentum_up_output.json in Resources */,
				43D988A71C87FFA300DA4467 /* glucose_from_effects_momentum_down_output.json in Resources */,
				E9E5E56624D362E900B5DFFE /* dynamic_glucose_effect_never_fully_observed_output.json in Resources */,
				43D8FE691C7292B00073BE78 /* read_carb_ratios.json in Resources */,
				43D988AB1C87FFA300DA4467 /* glucose_from_effects_momentum_blend_insulin_effect_input.json in Resources */,
				E9E5E56524D362E900B5DFFE /* dynamic_glucose_effect_none_observed_output.json in Resources */,
				437874C4202FDD2D00A3D8B9 /* iob_from_bolus_exponential_output.json in Resources */,
				437874CE202FDD2D00A3D8B9 /* reconcile_resume_before_rewind_input.json in Resources */,
				4322B79E202FA3CC0002837D /* ice_35_min_partial_output.json in Resources */,
				435D292B205F46180026F401 /* counteraction_effect_falling_glucose_almost_duplicates_output.json in Resources */,
				B46FA3F3253F00DC00D993E2 /* momentum_effect_impossible_rising_glucose_output.json in Resources */,
				E9E5E56824D362E900B5DFFE /* dynamic_glucose_effect_fully_observed_output.json in Resources */,
				4322B7AC202FA3D20002837D /* momentum_effect_stable_glucose_output.json in Resources */,
				437874BC202FDD2D00A3D8B9 /* effect_from_history_output.json in Resources */,
				437874C7202FDD2D00A3D8B9 /* iob_from_reservoir_output.json in Resources */,
				4322B794202FA3CC0002837D /* carb_entry_input.json in Resources */,
				437874B8202FDD2D00A3D8B9 /* bolus_dose.json in Resources */,
				43D8FEF71C7295500073BE78 /* basal.json in Resources */,
				4322B79D202FA3CC0002837D /* ice_35_min_none_output.json in Resources */,
				9E78434523665B5A0016C583 /* ice_35_min_partial_piecewiselinear_adaptiverate_output.json in Resources */,
				43D988A31C87FFA300DA4467 /* glucose_from_effects_momentum_up_input.json in Resources */,
			);
			runOnlyForDeploymentPostprocessing = 0;
		};
		892A5D32222F03CB008961AB /* Resources */ = {
			isa = PBXResourcesBuildPhase;
			buildActionMask = 2147483647;
			files = (
			);
			runOnlyForDeploymentPostprocessing = 0;
		};
		89D2047021CC7BD7001238CC /* Resources */ = {
			isa = PBXResourcesBuildPhase;
			buildActionMask = 2147483647;
			files = (
				1D640FF724525228008F9755 /* sub.caf in Resources */,
				B47ECFD625DC22D20024A54D /* Assets.xcassets in Resources */,
				1D25C22E246A2A1A00E87FA0 /* critical.caf in Resources */,
			);
			runOnlyForDeploymentPostprocessing = 0;
		};
		89D2048D21CC7C12001238CC /* Resources */ = {
			isa = PBXResourcesBuildPhase;
			buildActionMask = 2147483647;
			files = (
				89D204D221CC837A001238CC /* Assets.xcassets in Resources */,
				89D204B921CC7F34001238CC /* MockPumpManager.storyboard in Resources */,
			);
			runOnlyForDeploymentPostprocessing = 0;
		};
		A9E675EA22713F4700E25293 /* Resources */ = {
			isa = PBXResourcesBuildPhase;
			buildActionMask = 2147483647;
			files = (
				A9E675EC22713F4700E25293 /* Localizable.strings in Resources */,
			);
			runOnlyForDeploymentPostprocessing = 0;
		};
		B4CEE2DE257129780093111B /* Resources */ = {
			isa = PBXResourcesBuildPhase;
			buildActionMask = 2147483647;
			files = (
			);
			runOnlyForDeploymentPostprocessing = 0;
		};
/* End PBXResourcesBuildPhase section */

/* Begin PBXShellScriptBuildPhase section */
		1D81905025688014004D1BEC /* Homebrew & Carthage Setup */ = {
			isa = PBXShellScriptBuildPhase;
			buildActionMask = 2147483647;
			files = (
			);
			inputFileListPaths = (
			);
			inputPaths = (
			);
			name = "Homebrew & Carthage Setup";
			outputFileListPaths = (
			);
			outputPaths = (
			);
			runOnlyForDeploymentPostprocessing = 0;
			shellPath = /bin/sh;
			shellScript = "if ! [ -x \"$(command -v brew)\" ]; then\n    # Install Homebrew\n    ruby -e \"$(curl -fsSL https://raw.githubusercontent.com/Homebrew/install/master/install)\"\nfi\n\nif brew ls carthage > /dev/null; then\n    brew upgrade carthage || echo \"Continuing…\"\nelse\n    brew install carthage\nfi\n";
		};
		1D8190512568805E004D1BEC /* Carthage Bootstrap */ = {
			isa = PBXShellScriptBuildPhase;
			buildActionMask = 2147483647;
			files = (
			);
			inputFileListPaths = (
			);
			inputPaths = (
			);
			name = "Carthage Bootstrap";
			outputFileListPaths = (
			);
			outputPaths = (
			);
			runOnlyForDeploymentPostprocessing = 0;
			shellPath = /bin/sh;
			shellScript = "echo \"Bootstrapping Carthage dependencies...\"\nunset LLVM_TARGET_TRIPLE_SUFFIX\n\nif ! cmp -s Cartfile.Resolved Carthage/Cartfile.resolved; then\n    time ./Scripts/carthage.sh bootstrap --project-directory \"$SRCROOT\" --platform ios --cache-builds --verbose || exit 1\n    cp Cartfile.resolved Carthage\nelse\n    echo \"Carthage: not bootstrapping\"\nfi\n";
		};
		E9D95F9B24C8BB3D0079F47D /* Copy Frameworks with Carthage */ = {
			isa = PBXShellScriptBuildPhase;
			buildActionMask = 2147483647;
			files = (
			);
			inputFileListPaths = (
			);
			inputPaths = (
				"$(BUILT_PRODUCTS_DIR)/SwiftCharts.framework/SwiftCharts",
			);
			name = "Copy Frameworks with Carthage";
			outputFileListPaths = (
			);
			outputPaths = (
				"$(BUILT_PRODUCTS_DIR)/$(FRAMEWORKS_FOLDER_PATH)/SwiftCharts.framework",
			);
			runOnlyForDeploymentPostprocessing = 0;
			shellPath = /bin/sh;
			shellScript = "\"${SRCROOT}/Scripts/copy-frameworks.sh\"\n";
		};
/* End PBXShellScriptBuildPhase section */

/* Begin PBXSourcesBuildPhase section */
		1DEE226B24A676A300693C32 /* Sources */ = {
			isa = PBXSourcesBuildPhase;
			buildActionMask = 2147483647;
			files = (
				A98ED5FC25312ED100FD8F70 /* HKAnchoredObjectQueryMock.swift in Sources */,
				A9E1E6AC24E1D7EC0073CA39 /* PersistenceControllerTestCase.swift in Sources */,
				A98ED5FE253132A400FD8F70 /* CarbStoreHKQueryTests.swift in Sources */,
				A9DF02D224F748BF00B7C988 /* CriticalEventLogTests.swift in Sources */,
				A9E068162534EB8200BDAB59 /* CachedGlucoseObjectTests.swift in Sources */,
				1DEE227724A676A300693C32 /* HKHealthStoreMock.swift in Sources */,
				A9E1E6AD24E1D8590073CA39 /* CacheStore.swift in Sources */,
				C1A3F5BE24AA6EE200329152 /* NSTimeInterval.swift in Sources */,
				A994B884254241B10039B108 /* InsulinDeliveryStoreTests.swift in Sources */,
				A9E0681825350ECC00BDAB59 /* GlucoseStoreTests.swift in Sources */,
				A9E1E6AE24E1D8860073CA39 /* NSManagedObjectContext.swift in Sources */,
				A98ED5FB25312E3200FD8F70 /* HKObserverQueryMock.swift in Sources */,
			);
			runOnlyForDeploymentPostprocessing = 0;
		};
		430157F31C7EC03B00B64B63 /* Sources */ = {
			isa = PBXSourcesBuildPhase;
			buildActionMask = 2147483647;
			files = (
				1F5DAB1D2118C95700048054 /* LocalizedString.swift in Sources */,
				4302F4DF1D4E607B00F0FCAF /* InsulinDeliveryTableViewController.swift in Sources */,
				43177D041D372A7F0006E908 /* CarbEntryTableViewController.swift in Sources */,
				43B17C81208BFA6600AC27E9 /* HKUnit.swift in Sources */,
				89AE2245228D0B5C00BDFD85 /* TimeZone.swift in Sources */,
				430157FC1C7EC03B00B64B63 /* MasterViewController.swift in Sources */,
				430157FA1C7EC03B00B64B63 /* AppDelegate.swift in Sources */,
				43177D021D3729E60006E908 /* IdentifiableClass.swift in Sources */,
				B4AA27F224C1ECDC001B8AFA /* UIColor.swift in Sources */,
				4302F4D91D4D32D500F0FCAF /* NSTimeInterval.swift in Sources */,
				435F355E1C9CD16A00C204D2 /* NSUserDefaults.swift in Sources */,
				435F35611C9CD25F00C204D2 /* DeviceDataManager.swift in Sources */,
			);
			runOnlyForDeploymentPostprocessing = 0;
		};
		43BA714F201E484D0058961E /* Sources */ = {
			isa = PBXSourcesBuildPhase;
			buildActionMask = 2147483647;
			files = (
				1D1438B825633E2100BE8F06 /* GlucoseTherapySettingInformationView.swift in Sources */,
				898E6E6E2241ED9F0019E459 /* SuspendResumeTableViewCell.swift in Sources */,
				B4C004D12416961300B40429 /* GuidePage.swift in Sources */,
				898B4E7E246DEB920053C484 /* GuardrailConstrainedQuantityRangeView.swift in Sources */,
				E93E866A24DD05FA00FF40C8 /* OverrideSelectionHistory.swift in Sources */,
				898E6E69224179310019E459 /* BatteryLevelHUDView.swift in Sources */,
				89E7E61024D11AB600591386 /* OrientationLock.swift in Sources */,
				89B0B2AA2453C0AB0063D4A7 /* GuardrailConstraintedQuantityView.swift in Sources */,
				898B4E75246CCAB50053C484 /* Binding.swift in Sources */,
				892155182245FBEF009112BC /* InsulinSensitivityScalingTableViewCell.swift in Sources */,
				892155132245C516009112BC /* SegmentedGaugeBarView.swift in Sources */,
				E9077D2A24ACDE2C0066A88D /* CorrectionRangeInformationView.swift in Sources */,
				1D498E4724D892B0000627F2 /* Environment+Authenticate.swift in Sources */,
				B4A2AAB3240832350066563F /* MultipleSelectionList.swift in Sources */,
				B46B62AB23FF0822001E69BA /* LabeledValueView.swift in Sources */,
				43FB60E720DCBC55002B996B /* RadioSelectionTableViewController.swift in Sources */,
				43BA7182201EE7090058961E /* TextFieldTableViewCell.swift in Sources */,
				89F6E314244A1AB600CB9E15 /* GuardrailWarning.swift in Sources */,
				B46B62A723FEFE4D001E69BA /* InstructionList.swift in Sources */,
				8907E35921A9D0EC00335852 /* GlucoseEntryTableViewController.swift in Sources */,
				43F5034D210599CC009FA89A /* AuthenticationViewController.swift in Sources */,
				B4C004D32416961300B40429 /* ActionButton.swift in Sources */,
				895FE08922011F0C00FCF18A /* OverrideSelectionHeaderView.swift in Sources */,
				89653C802473527100E1BAA5 /* FractionalQuantityPicker.swift in Sources */,
				1D97A33C256F11E00042737E /* View+InsetGroupedListStyle.swift in Sources */,
				898E6E67224179310019E459 /* BaseHUDView.swift in Sources */,
				43F5034F210599DF009FA89A /* ValidatingIndicatorView.swift in Sources */,
				C1E4B308242E995200E70CCB /* ActivityIndicator.swift in Sources */,
				89FC6891245A2D680075CF59 /* ScheduleItemPicker.swift in Sources */,
				1D1FCE2524BD42EF000300A8 /* TherapySettingsViewModel.swift in Sources */,
				43BA718C201EEE5A0058961E /* NSData.swift in Sources */,
				43F5035A21059AF7009FA89A /* AuthenticationTableViewCell.swift in Sources */,
				E916F56924AD32F000BE3547 /* CorrectionRangeOverridesEditor.swift in Sources */,
				C1E4B30A242E99A800E70CCB /* Image.swift in Sources */,
				43BA718A201EE8CF0058961E /* NSTimeInterval.swift in Sources */,
				B4A2AAB1240830A30066563F /* LabeledTextField.swift in Sources */,
				B429D66E24BF7255003E1B4A /* UIImage.swift in Sources */,
				B46B62A923FF05F8001E69BA /* LabeledNumberInput.swift in Sources */,
				892155152245C57E009112BC /* SegmentedGaugeBarLayer.swift in Sources */,
				C1DD512B259FD8A600DE27AE /* InsulinTypeChooser.swift in Sources */,
				E9086B2D24B3A4AC0062F5C8 /* ChartsManager.swift in Sources */,
				E9086B4824B5405E0062F5C8 /* ChartAxisValueDoubleUnit.swift in Sources */,
				B429D66C24BF7204003E1B4A /* GlucoseTrend.swift in Sources */,
				432CF86720D76AB90066B889 /* SettingsTableViewCell.swift in Sources */,
				898B4E7B246DC6A70053C484 /* CorrectionRangeScheduleEditor.swift in Sources */,
				898E6E6A224179530019E459 /* BasalScheduleTableViewController.swift in Sources */,
				E9E5E56A24D5CCE800B5DFFE /* OverrideViewCell.swift in Sources */,
				892A5DB42231E191008961AB /* LevelMaskView.swift in Sources */,
				892A5DA02231E130008961AB /* CompletionNotifying.swift in Sources */,
				E93C86A424C8F79C0073089B /* ChartLineModel+LoopKitUI.swift in Sources */,
				E949E38F24B3711E00024DA0 /* InsulinModelInformationView.swift in Sources */,
				895FE08B22011F0C00FCF18A /* EmojiInputHeaderView.swift in Sources */,
				43BA7170201E49220058961E /* FoodTypeShortcutCell.swift in Sources */,
				432CF86520D7692E0066B889 /* DeliveryLimitSettingsTableViewController.swift in Sources */,
				895FE08322011F0C00FCF18A /* OverrideSelectionFooterView.swift in Sources */,
				89AF78C22447E353002B4FCC /* Splat.swift in Sources */,
				893C9F8C2447DBD900CD4185 /* CardBuilder.swift in Sources */,
				B4D4C20D25F95A8700DA809D /* DisplayGlucoseUnitObservable.swift in Sources */,
				89BE75C524649C8100B145D9 /* NewScheduleItemEditor.swift in Sources */,
				89CAB36F24C9ECCA009EE3CE /* View+KeyboardAware.swift in Sources */,
				E9086B2F24B3A5080062F5C8 /* ChartColorPalette.swift in Sources */,
				89653C822473592600E1BAA5 /* CarbRatioScheduleEditor.swift in Sources */,
				1D1FCE2B24BE704A000300A8 /* TherapySetting+Settings.swift in Sources */,
				4369F08F208859E6000E3E45 /* PaddedTextField.swift in Sources */,
				A9498D8823386CAF00DAA9B9 /* ServiceViewController.swift in Sources */,
				892A5D9E2231E122008961AB /* StateColorPalette.swift in Sources */,
				895FE08022011F0C00FCF18A /* EmojiDataSource.swift in Sources */,
				432CF86920D76B320066B889 /* SetupButton.swift in Sources */,
				E9DFB93024E8CA8500468917 /* LegacyInsulinDeliveryTableViewController.swift in Sources */,
				C1DE4C2125A253BD007065F8 /* Color.swift in Sources */,
				898E6E702241EDB70019E459 /* PercentageTextFieldTableViewController.swift in Sources */,
				89CAB36D24C9EC98009EE3CE /* Keyboard.swift in Sources */,
				1DEF977524C62F8400D630CB /* SupportedInsulinModelSettings.swift in Sources */,
				89186C0724BF7FC70003D0F3 /* Guardrail+UI.swift in Sources */,
				432CF87420D774520066B889 /* NumberFormatter.swift in Sources */,
				1F5DAB212118C95700048054 /* LocalizedString.swift in Sources */,
				43FB60E520DCBA02002B996B /* SetupTableViewController.swift in Sources */,
				43BA7180201EE7090058961E /* SingleValueScheduleTableViewController.swift in Sources */,
				E9DFB92C24E634E800468917 /* ExpandablePicker.swift in Sources */,
				898E6E5D2241783C0019E459 /* SetConstrainedScheduleEntryTableViewCell.swift in Sources */,
				89FC688F245A2D680075CF59 /* InsulinSensitivityScheduleEditor.swift in Sources */,
				E96DCB5E24AF7DC7007117BC /* BasalRatesInformationView.swift in Sources */,
				895FE09322011F4800FCF18A /* EmojiInputController.swift in Sources */,
				43BA717E201EE7090058961E /* CommandResponseViewController.swift in Sources */,
				C188B83422CC16AC0051760A /* InsulinSensitivityScheduleViewController.swift in Sources */,
				43BA717A201E4F1D0058961E /* IdentifiableClass.swift in Sources */,
				895FE08822011F0C00FCF18A /* DoubleRangeTableViewCell.swift in Sources */,
				E9086B2924B39EDC0062F5C8 /* ChartsTableViewController.swift in Sources */,
				43BA7187201EE7090058961E /* GlucoseRangeScheduleTableViewController.swift in Sources */,
				B46B62AF23FF0BF6001E69BA /* SectionHeader.swift in Sources */,
				43BA7183201EE7090058961E /* DailyQuantityScheduleTableViewController.swift in Sources */,
				1D1FCE2324BD13A2000300A8 /* CorrectionRangeOverridesExpandableSetting.swift in Sources */,
				E93BA06624A39DBC00C5D7E6 /* DismissibleHostingController.swift in Sources */,
				43F503632106C761009FA89A /* ServiceAuthenticationUI.swift in Sources */,
				1D6EAB9124C12C090081249D /* PumpSupportedIncrements.swift in Sources */,
				899012C1246F1D8F007B88BA /* ExpandableSetting.swift in Sources */,
				89FC6890245A2D680075CF59 /* QuantityScheduleEditor.swift in Sources */,
				432CF86B20D76B9C0066B889 /* SetupIndicatorView.swift in Sources */,
				898E6E722241EDC10019E459 /* DateAndDurationTableViewController.swift in Sources */,
				B455F48125FF9A8B000ED456 /* InsulinSensitivityScheduleEditorViewModel.swift in Sources */,
				43BA716D201E49220058961E /* DatePickerTableViewCell.swift in Sources */,
				E9C58A6E24DA65E400487A17 /* HistoricalOverrideDetailView.swift in Sources */,
				895FE08222011F0C00FCF18A /* LabeledTextFieldTableViewCell.swift in Sources */,
				B43DA44224D9CD8500CAFF4E /* Environment+Colors.swift in Sources */,
				892A5DB22231E191008961AB /* LoadingTableViewCell.swift in Sources */,
				B4D3D4AD25B8A94E0085BA0F /* DisplayGlucoseUnitObserver.swift in Sources */,
				E96DCB5A24AF74AC007117BC /* SuspendThresholdEditor.swift in Sources */,
				E96DCB5824AEF50F007117BC /* SuspendThresholdInformationView.swift in Sources */,
				C140E0522602908A000A4FF7 /* SettingsPresentationMode.swift in Sources */,
				4369F094208BA001000E3E45 /* TextButtonTableViewCell.swift in Sources */,
				A9CFCAA52582FA0400A04932 /* SupportUI.swift in Sources */,
				89AC9DCD24529D9B004A6B8A /* TimePicker.swift in Sources */,
				A9498D8B23386CC700DAA9B9 /* ServiceUI.swift in Sources */,
				E96175AE24B7BE38008E5080 /* Dictionary.swift in Sources */,
				1D096C0524C624F70078B6B5 /* InsulinModelSettings+LoopKitUI.swift in Sources */,
				892A5DB82231E1A0008961AB /* ReservoirVolumeHUDView.swift in Sources */,
				43BA716C201E49220058961E /* CustomInputTextField.swift in Sources */,
				B46B62B323FF0E62001E69BA /* SelectableLabel.swift in Sources */,
				89FC6893245A2D680075CF59 /* ScheduleItemView.swift in Sources */,
				43BA716F201E49220058961E /* FoodEmojiDataSource.swift in Sources */,
				E9077D2724ACD59F0066A88D /* InformationView.swift in Sources */,
				E94141D024C8F31C0096C326 /* DeliveryLimitsEditor.swift in Sources */,
				43F89C9F22BDFB10006BB54E /* UIActivityIndicatorView.swift in Sources */,
				C1DD517825A016E700DE27AE /* InsulinTypeSetting.swift in Sources */,
				892ADE002446C858007CE08C /* Card.swift in Sources */,
				89653C8424738D2B00E1BAA5 /* BasalRateScheduleEditor.swift in Sources */,
				B4B7C1BC2604E3FC007379F6 /* CorrectionRangeScheduleEditorViewModel.swift in Sources */,
				898B4E77246DAE280053C484 /* GlucoseRangePicker.swift in Sources */,
				432CF86D20D76C470066B889 /* SwitchTableViewCell.swift in Sources */,
				E93C86A824C8F7F70073089B /* InsulinModelChartView.swift in Sources */,
				43BA7188201EE85B0058961E /* HKUnit.swift in Sources */,
				E93C86B224D080E00073089B /* CarbRatioInformationView.swift in Sources */,
				89F6E30D2449713600CB9E15 /* CardStack.swift in Sources */,
				89BE75C324649C4C00B145D9 /* RoundedCorners.swift in Sources */,
				C1E4B306242E98E900E70CCB /* ProgressIndicatorView.swift in Sources */,
				4369F092208B0DFF000E3E45 /* DateAndDurationTableViewCell.swift in Sources */,
				43BA7189201EE8980058961E /* UITableViewCell.swift in Sources */,
				E9086B3524B3A8820062F5C8 /* ChartContainerView.swift in Sources */,
				89AF78C624482269002B4FCC /* ActionButtonStyle.swift in Sources */,
				1D60355E24D39ED10095DC2A /* Environment+AppName.swift in Sources */,
				8997B4F523727E8A00061132 /* CustomOverrideCollectionViewCell.swift in Sources */,
				1DD1964E248AE88000420876 /* HorizontalSizeClassOverride.swift in Sources */,
				892A5D9C2231E118008961AB /* UIAlertController.swift in Sources */,
				43BA7181201EE7090058961E /* RepeatingScheduleValueTableViewCell.swift in Sources */,
				1DC64C7C24BF6BFD004A63A1 /* CorrectionRangeOverridesExtension.swift in Sources */,
				43BA716E201E49220058961E /* DecimalTextFieldTableViewCell.swift in Sources */,
				891A3FC72247268F00378B27 /* Math.swift in Sources */,
				895FE08722011F0C00FCF18A /* EmojiInputCell.swift in Sources */,
				89627B182441168900BEB424 /* ConfigurationPage.swift in Sources */,
				43A8EC3C210CEEA500A81379 /* CGMManagerUI.swift in Sources */,
				43BA718B201EE93C0058961E /* TimeZone.swift in Sources */,
				89FC6892245A2D680075CF59 /* ScheduleEditor.swift in Sources */,
				89CAB37124CB4DEC009EE3CE /* WarningView.swift in Sources */,
				A9CFCA8F2582F9FA00A04932 /* OnboardingUI.swift in Sources */,
				43BA717B201EE6A40058961E /* NibLoadable.swift in Sources */,
				E916F56F24AE2FFE00BE3547 /* CorrectionRangeOverrideInformationView.swift in Sources */,
				89BE75C124649C2E00B145D9 /* ModalHeaderButtonBar.swift in Sources */,
				A9012EB225BA3861000813AD /* SetupUIResult.swift in Sources */,
				89186C0524BEC9CA0003D0F3 /* SegmentedControlTableViewCell.swift in Sources */,
				89F6E315244A1AB600CB9E15 /* GlucoseValuePicker.swift in Sources */,
				E9086B3124B3A7270062F5C8 /* ChartTableViewCell.swift in Sources */,
				E93E866424DCFB6D00FF40C8 /* OverrideHistoryCollectionViewCell.swift in Sources */,
				895FE08122011F0C00FCF18A /* OverridePresetCollectionViewCell.swift in Sources */,
				43FB60E320DCB9E0002B996B /* PumpManagerUI.swift in Sources */,
				89186C0B24BFD6DB0003D0F3 /* DurationPicker.swift in Sources */,
				8974B0692215FE460043F01B /* Collection.swift in Sources */,
				89BE75C72464B4A900B145D9 /* Environment+Dismiss.swift in Sources */,
				43BA717F201EE7090058961E /* GlucoseRangeOverrideTableViewCell.swift in Sources */,
				895FE09022011F4800FCF18A /* OverrideSelectionViewController.swift in Sources */,
				89904032245B5CA500F1C0A2 /* Deletable.swift in Sources */,
				43F5035721059A8A009FA89A /* ServiceCredential.swift in Sources */,
				E93C86A224C8F7550073089B /* InsulinModelChart.swift in Sources */,
				E93C86B624D08CAD0073089B /* InsulinSensitivityInformationView.swift in Sources */,
				43BA7169201E49220058961E /* CarbEntryEditViewController.swift in Sources */,
				892A5DA22231E137008961AB /* HUDProvider.swift in Sources */,
				892A5DBC2231E20C008961AB /* Comparable.swift in Sources */,
				898E6E6C224194060019E459 /* UIColor.swift in Sources */,
				43BA717D201EE7090058961E /* GlucoseRangeTableViewCell.swift in Sources */,
				B455F3A425FF7FF0000ED456 /* CorrectionRangeOverridesEditorViewModel.swift in Sources */,
				89BE75CB2464BC2000B145D9 /* AlertContent.swift in Sources */,
				43BA7184201EE7090058961E /* TextFieldTableViewController.swift in Sources */,
				1D1A019E24B678BF0077D86E /* TherapySettingsView.swift in Sources */,
				E93C86A024C8F6E00073089B /* InsulinModelSelection.swift in Sources */,
				895FE09122011F4800FCF18A /* AddEditOverrideTableViewController.swift in Sources */,
				C1E4B305242E98E900E70CCB /* ProgressView.swift in Sources */,
				C16DA84522E9330A008624C2 /* LoopUIPlugin.swift in Sources */,
				E93C86A624C8F7D90073089B /* ChartSettings+LoopKitUI.swift in Sources */,
				B46B62AD23FF0A87001E69BA /* LabeledDateView.swift in Sources */,
				895FE06E22011E9A00FCF18A /* OverrideEmojiDataSource.swift in Sources */,
				43BA716A201E49220058961E /* CarbEntryTableViewController.swift in Sources */,
				B43DA43F24D49AA400CAFF4E /* GuidanceColors.swift in Sources */,
				43BA716B201E49220058961E /* CarbEntryValidationNavigationDelegate.swift in Sources */,
				89AF78C02447E285002B4FCC /* CardStackBuilder.swift in Sources */,
				E9F54FC62581C50D0034795E /* ExpandableDatePicker.swift in Sources */,
				43BA7185201EE7090058961E /* DailyValueScheduleTableViewController.swift in Sources */,
				E99A132E2557548300D3F5B3 /* SegmentedGaugeBar.swift in Sources */,
				B455F31825FBEC5F000ED456 /* SuspendThresholdEditorViewModel.swift in Sources */,
				892A5DB32231E191008961AB /* LevelHUDView.swift in Sources */,
				B41A60B223D1DBC700636320 /* UIFont.swift in Sources */,
				B41A60AF23D1DB5B00636320 /* TableViewTitleLabel.swift in Sources */,
				89CC35D42403450E008FB633 /* ThumbView.swift in Sources */,
				43BA7162201E490D0058961E /* ErrorBackgroundView.swift in Sources */,
				892A5D9A2231E0E4008961AB /* SettingsNavigationViewController.swift in Sources */,
				B46B62B123FF0CA6001E69BA /* DescriptiveText.swift in Sources */,
				B40D07CB251BD89D00C1C6D7 /* DateAndDurationSteppableTableViewCell.swift in Sources */,
				E949E38924AFC82F00024DA0 /* DeliveryLimitsInformationView.swift in Sources */,
				1DC9240F2575EF9A004F132A /* QuantityFormatter+Guardrails.swift in Sources */,
				89CAB36B24C9EC25009EE3CE /* DismissibleKeyboardTextField.swift in Sources */,
				E9086B4A24B540B70062F5C8 /* DateFormatter.swift in Sources */,
				89AC9DCB24529927004A6B8A /* QuantityPicker.swift in Sources */,
				1D096BFA24C242300078B6B5 /* CheckmarkListItem.swift in Sources */,
				A9DCF2CA25B0F38000C89088 /* LoopUIColorPalette.swift in Sources */,
				E9086B4524B53CC50062F5C8 /* GlucoseChart.swift in Sources */,
				1DECC3F52513F98D00F4056E /* UITextField.swift in Sources */,
				B4C004D22416961300B40429 /* GuideNavigationButton.swift in Sources */,
				89627B16244115A400BEB424 /* CardList.swift in Sources */,
				89F6E311244A1AAB00CB9E15 /* SettingDescription.swift in Sources */,
				1DE35E7A24ABEC720086F9AE /* DeviceManagerUI.swift in Sources */,
			);
			runOnlyForDeploymentPostprocessing = 0;
		};
		43D8FDC61C728FDF0073BE78 /* Sources */ = {
			isa = PBXSourcesBuildPhase;
			buildActionMask = 2147483647;
			files = (
				B4102D3224ABB068005D460B /* DeviceLifecycleProgress.swift in Sources */,
				C17F39C923CD269200FA1113 /* DeviceLogEntryType.swift in Sources */,
				C1814B84225B9ED5008D2D8E /* LoopNotificationCategory.swift in Sources */,
				43D8FDFD1C7290350073BE78 /* HKUnit.swift in Sources */,
				E9F54F5E25802D5E0034795E /* InsulinType.swift in Sources */,
				C17F39C123CD24A000FA1113 /* DeviceLog.xcdatamodeld in Sources */,
				B42C951924A508CE00857C73 /* DeviceStatusHighlight.swift in Sources */,
				4322B779202FA2790002837D /* NewCarbEntry.swift in Sources */,
				898C896A24D4BF11002FA994 /* Guardrail+Settings.swift in Sources */,
				4322B76E202FA26B0002837D /* GlucoseMath.swift in Sources */,
<<<<<<< HEAD
=======
				B455F4D32600DA0B000ED456 /* GlucoseRange.swift in Sources */,
				4322B791202FA2B70002837D /* Model.xcdatamodeld in Sources */,
>>>>>>> 1659d3b4
				891A3FDB224BEC0D00378B27 /* CarbSensitivitySchedule.swift in Sources */,
				4322B773202FA2790002837D /* CarbEntry.swift in Sources */,
				C1E84B8525C62FB100623C08 /* Modelv1v4.xcmappingmodel in Sources */,
				43D8FDFC1C7290350073BE78 /* HealthKitSampleStore.swift in Sources */,
				A9498D7E23386C3300DAA9B9 /* GlucoseThreshold.swift in Sources */,
				434570441FE605E30089C4DC /* OSLog.swift in Sources */,
				4322B789202FA2B30002837D /* DoseType.swift in Sources */,
				C17F39C723CD256000FA1113 /* PersistentDeviceLog.swift in Sources */,
				437AFEED2036A156008C4892 /* CachedCarbObject+CoreDataClass.swift in Sources */,
				43D8FDF71C7290350073BE78 /* DailyValueSchedule.swift in Sources */,
				4322B77D202FA2AF0002837D /* NewPumpEvent.swift in Sources */,
				434113AA20F171CB00D05747 /* CachedInsulinDeliveryObject+CoreDataClass.swift in Sources */,
				C140DFFF260276BF000A4FF7 /* ManualBolusRecommendation.swift in Sources */,
				432CF86F20D76CCF0066B889 /* GlucoseTrend.swift in Sources */,
				B47ECFE225DC3EFC0024A54D /* DeviceStatusBadge.swift in Sources */,
				43FB60E920DCBE64002B996B /* PumpManagerStatus.swift in Sources */,
				4322B774202FA2790002837D /* CarbMath.swift in Sources */,
				4322B78B202FA2B30002837D /* ExponentialInsulinModel.swift in Sources */,
				E9086B3924B3CB4B0062F5C8 /* TherapySettings.swift in Sources */,
				89AE222F228BC68000BDFD85 /* DoseProgressTimerEstimator.swift in Sources */,
				43D8FE011C7290350073BE78 /* NSTimeInterval.swift in Sources */,
				43D8FDF61C7290350073BE78 /* DailyQuantitySchedule.swift in Sources */,
				43D8FDF51C7290350073BE78 /* CarbRatioSchedule.swift in Sources */,
				89ED164324A29BE400C9A105 /* ClosedRange.swift in Sources */,
				4322B76F202FA26F0002837D /* GlucoseSampleValue.swift in Sources */,
				89AE222C228BC66E00BDFD85 /* Locked.swift in Sources */,
				432CF87120D76D5A0066B889 /* GlucoseDisplayable.swift in Sources */,
				A919889F2355016B00B75EEE /* DosingDecisionStore.swift in Sources */,
				A9BD318224F4548900994B83 /* Modelv3EntityMigrationPolicy.swift in Sources */,
				4322B77F202FA2AF0002837D /* PersistenceController.swift in Sources */,
				4322B78D202FA2B30002837D /* InsulinDeliveryStore.swift in Sources */,
				8974B0682215FE460043F01B /* Collection.swift in Sources */,
				A9498D8023386C3300DAA9B9 /* RemoteDataService.swift in Sources */,
				4379CFE321102A4100AADC79 /* DeviceManager.swift in Sources */,
				4322B78A202FA2B30002837D /* DoseUnit.swift in Sources */,
				A95A1D7F2460BBC70079378D /* DosingDecisionObject+CoreDataClass.swift in Sources */,
				432762741D60505F0083215A /* HKQuantitySample.swift in Sources */,
				43D8FDF81C7290350073BE78 /* Double.swift in Sources */,
				A95A1D822460BBDC0079378D /* DosingDecisionObject+CoreDataProperties.swift in Sources */,
				898C896D24D4BF75002FA994 /* FloatingPoint.swift in Sources */,
				43F5034B21051FCE009FA89A /* KeychainManager.swift in Sources */,
				891A3FD5224B047200378B27 /* DailyQuantitySchedule+Override.swift in Sources */,
				432CF87320D774220066B889 /* PumpManager.swift in Sources */,
				43D8FE021C7290350073BE78 /* SampleValue.swift in Sources */,
				43D9888B1C87E47800DA4467 /* GlucoseValue.swift in Sources */,
				A967D94924F99B6A00CDDF8A /* OutputStream.swift in Sources */,
				43D8FDF41C7290350073BE78 /* BasalRateSchedule.swift in Sources */,
				4322B788202FA2B30002837D /* DoseStore.swift in Sources */,
				4303C4921E2D665000ADEDC8 /* TimeZone.swift in Sources */,
				A9498D6F23386C0B00DAA9B9 /* TempBasalRecommendation.swift in Sources */,
				89ED164024A29BA300C9A105 /* Sequence.swift in Sources */,
				4322B781202FA2AF0002837D /* PumpEvent+CoreDataProperties.swift in Sources */,
				E9CDA72A24E3A4F60049B0D5 /* PersistedOutsideDose.swift in Sources */,
				A9498D8223386C3300DAA9B9 /* Service.swift in Sources */,
				4322B785202FA2AF0002837D /* ReservoirValue.swift in Sources */,
				891A3FD9224BEB4600378B27 /* EGPSchedule.swift in Sources */,
				89AE2229228BC54C00BDFD85 /* TemporaryScheduleOverrideHistory.swift in Sources */,
				437AFF24203BE402008C4892 /* HKHealthStore.swift in Sources */,
				89AE222B228BC56A00BDFD85 /* WeakSet.swift in Sources */,
				A9498D7C23386C3300DAA9B9 /* AnalyticsService.swift in Sources */,
				1D24A8D524C896E100AB8DB9 /* Prescription.swift in Sources */,
				4322B783202FA2AF0002837D /* Reservoir.swift in Sources */,
				1DA649AB2445174400F61E75 /* Alert.swift in Sources */,
				4322B777202FA2790002837D /* CarbValue.swift in Sources */,
				4322B782202FA2AF0002837D /* PumpEventType.swift in Sources */,
				4322B77C202FA2A60002837D /* NSData.swift in Sources */,
				89AE2228228BC54C00BDFD85 /* TemporaryScheduleOverrideSettings.swift in Sources */,
				43D8FDFA1C7290350073BE78 /* GlucoseRangeSchedule.swift in Sources */,
				4322B77E202FA2AF0002837D /* PersistedPumpEvent.swift in Sources */,
				437AFEEE2036A156008C4892 /* CachedCarbObject+CoreDataProperties.swift in Sources */,
				4322B772202FA2790002837D /* AbsorbedCarbValue.swift in Sources */,
				1F5DAB1F2118C95700048054 /* LocalizedString.swift in Sources */,
				434113AD20F287DC00D05747 /* NSManagedObjectContext.swift in Sources */,
				4322B77B202FA2790002837D /* StoredCarbEntry.swift in Sources */,
				4322B790202FA2B30002837D /* InsulinValue.swift in Sources */,
				434C5F9E209938CD00B2FD1A /* NumberFormatter.swift in Sources */,
				4322B78C202FA2B30002837D /* HKQuantitySample+InsulinKit.swift in Sources */,
				89AE2226228BC54C00BDFD85 /* TemporaryScheduleOverridePreset.swift in Sources */,
				4322B78F202FA2B30002837D /* InsulinModel.swift in Sources */,
				1D096C0324C24C220078B6B5 /* ExponentialInsulinModelPreset.swift in Sources */,
				434C5F9C2098352500B2FD1A /* QuantityFormatter.swift in Sources */,
				43F503642106C78C009FA89A /* ServiceAuthentication.swift in Sources */,
				89F53E9422B4328E0024A67C /* MutableCollection.swift in Sources */,
				A93761C125ED670200F6BE43 /* BluetoothProvider.swift in Sources */,
				C1B9E127256C1E91008E8B84 /* Comparable.swift in Sources */,
				433BC7A720523DB7000B1200 /* NewGlucoseSample.swift in Sources */,
				4322B78E202FA2B30002837D /* InsulinMath.swift in Sources */,
				C17F39D023CE34B100FA1113 /* StoredDeviceLogEntry.swift in Sources */,
				43B17C89208EEC0B00AC27E9 /* HealthStoreUnitCache.swift in Sources */,
				A912BE29245B9CD500CBE199 /* SettingsObject+CoreDataClass.swift in Sources */,
				89AE222E228BC68000BDFD85 /* DoseProgressReporter.swift in Sources */,
				4322B775202FA2790002837D /* CarbStatus.swift in Sources */,
				4322B787202FA2B30002837D /* DoseEntry.swift in Sources */,
				43CB51B2211EB1A400DB9B4A /* NSUserActivity+CarbKit.swift in Sources */,
				C17B02092564502A004188F1 /* Modelv1v3.xcmappingmodel in Sources */,
				A9BD318824F45C0100994B83 /* Modelv3.xcmappingmodel in Sources */,
				434113AB20F171CB00D05747 /* CachedInsulinDeliveryObject+CoreDataProperties.swift in Sources */,
				A9E1E6A924E1B6700073CA39 /* SyncCarbObject.swift in Sources */,
				43CF0B3F2030FD0D002A66DE /* UploadState.swift in Sources */,
				A933DB8824BF956F009B417A /* CriticalEventLog.swift in Sources */,
				C16DA83F22E8D88F008624C2 /* LoopPluginBundleKey.swift in Sources */,
				C1F8403923DB84B700673141 /* DeviceLogEntry+CoreDataClass.swift in Sources */,
				433BC7AD20538FCA000B1200 /* StoredGlucoseSample.swift in Sources */,
				43D8FDF91C7290350073BE78 /* GlucoseEffect.swift in Sources */,
				1D841AAD24577EE10069DBFF /* AlertSoundPlayer.swift in Sources */,
				43CACE0E2247F89100F90AF5 /* WeakSynchronizedSet.swift in Sources */,
				A912BE2B245B9E8600CBE199 /* SettingsObject+CoreDataProperties.swift in Sources */,
				43D8FDFE1C7290350073BE78 /* LoopMath.swift in Sources */,
				43D8FDFF1C7290350073BE78 /* Date.swift in Sources */,
				C191D26325B3815000C26C0B /* AutomaticDoseRecommendation.swift in Sources */,
				A919889C2354E5EB00B75EEE /* SettingsStore.swift in Sources */,
				B42A7472235885B600247B03 /* LoopNotificationUserInfoKey.swift in Sources */,
				B4B85FCD24A2312000A296A3 /* GlucoseRangeCategory.swift in Sources */,
				43C9805C212D216A003B5D17 /* GlucoseChange.swift in Sources */,
				43D8FDFB1C7290350073BE78 /* GlucoseSchedule.swift in Sources */,
				4322B77A202FA2790002837D /* NSUserDefaults.swift in Sources */,
				4322B776202FA2790002837D /* CarbStore.swift in Sources */,
				C1F8403A23DB84B700673141 /* DeviceLogEntry+CoreDataProperties.swift in Sources */,
				A987CD4624A5893500439ADC /* JSONStreamEncoder.swift in Sources */,
				A9498D7823386C3300DAA9B9 /* LoggingService.swift in Sources */,
				1D096C0224C24C220078B6B5 /* InsulinModelSettings.swift in Sources */,
				433BC7AA20538D4C000B1200 /* CachedGlucoseObject+CoreDataClass.swift in Sources */,
				E9C6911A25180A4E009F9999 /* Model.xcdatamodeld in Sources */,
				4322B786202FA2AF0002837D /* WalshInsulinModel.swift in Sources */,
				4378B64B1ED61965000AE785 /* GlucoseEffectVelocity.swift in Sources */,
				4322B780202FA2AF0002837D /* PumpEvent+CoreDataClass.swift in Sources */,
				89AE2227228BC54C00BDFD85 /* TemporaryScheduleOverride.swift in Sources */,
				433BC7B120562705000B1200 /* UpdateSource.swift in Sources */,
				A9CE912524CA051A00302A40 /* StoredInsulinModel.swift in Sources */,
				4322B784202FA2AF0002837D /* Reservoir+CoreDataProperties.swift in Sources */,
				4322B778202FA2790002837D /* HKQuantitySample+CarbKit.swift in Sources */,
				4322B771202FA26F0002837D /* HKQuantitySample+GlucoseKit.swift in Sources */,
				433BC7AB20538D4C000B1200 /* CachedGlucoseObject+CoreDataProperties.swift in Sources */,
				43FB610720DDF19B002B996B /* PumpManagerError.swift in Sources */,
				89AE2232228BC68600BDFD85 /* UnfairLock.swift in Sources */,
				A9FD046F24E310D00040F203 /* HKObject.swift in Sources */,
				1DC64C7E24BF6EBC004A63A1 /* DeliveryLimits.swift in Sources */,
				A9498D8423386C3300DAA9B9 /* DiagnosticLog.swift in Sources */,
				4322B770202FA26F0002837D /* GlucoseStore.swift in Sources */,
				C1814B8C226371DF008D2D8E /* WeakSynchronizedDelegate.swift in Sources */,
				1D1FCE2724BE4DE2000300A8 /* CorrectionRangeOverrides.swift in Sources */,
				1D1FCE2924BE4F11000300A8 /* TherapySetting.swift in Sources */,
				4352A73C20DECF0700CAC200 /* CGMManager.swift in Sources */,
				4353D16F203D104F007B4ECD /* CarbStoreError.swift in Sources */,
				43AF1FB21C926CDD00EA2F3D /* HKQuantity.swift in Sources */,
				A91A601A23CD023800C0E8A1 /* Modelv2.xcmappingmodel in Sources */,
				89F6E30F244A1A5D00CB9E15 /* Guardrail.swift in Sources */,
				A985464F251449FE0099C1A6 /* NotificationSettings.swift in Sources */,
			);
			runOnlyForDeploymentPostprocessing = 0;
		};
		43D8FDD11C728FDF0073BE78 /* Sources */ = {
			isa = PBXSourcesBuildPhase;
			buildActionMask = 2147483647;
			files = (
				1F5DAB202118C95700048054 /* LocalizedString.swift in Sources */,
				434113B820F2BDE800D05747 /* PersistenceControllerTestCase.swift in Sources */,
				437874B6202FDD1500A3D8B9 /* InsulinMathTests.swift in Sources */,
				B4B7C1612603F241007379F6 /* InsulinSensitivityScheduleTests.swift in Sources */,
				A95A1D8B2460FD620079378D /* BolusRecommendationTests.swift in Sources */,
				A99C7373233990D400C80963 /* TempBasalRecommendationTests.swift in Sources */,
				A971C89F23C68B030099BEFC /* GlucoseStoreTests.swift in Sources */,
				A971C8A423C6B1890099BEFC /* DosingDecisionStoreTests.swift in Sources */,
				437AFF21203AA740008C4892 /* NSManagedObjectContext.swift in Sources */,
				A95A1D852460CAD50079378D /* CarbValueTests.swift in Sources */,
				434C5FA1209AC4EE00B2FD1A /* HKUnit.swift in Sources */,
				437AFF1F203A763F008C4892 /* HKHealthStoreMock.swift in Sources */,
				A99C73792339ACDC00C80963 /* ServiceTests.swift in Sources */,
				891A3FD32249990900378B27 /* DailyValueSchedule.swift in Sources */,
				434C5FA0209ABD4700B2FD1A /* QuantityFormatterTests.swift in Sources */,
				A95A1D892460F8930079378D /* PumpManagerStatusTests.swift in Sources */,
				B4CEE2A5256E912A0093111B /* DoseProgressTests.swift in Sources */,
				A963B278252CE2510062AA12 /* StoredCarbEntryTests.swift in Sources */,
				B46E096D25F80D6C0025A04D /* OverrideTests.swift in Sources */,
				A9DF02C724F6FD1700B7C988 /* StoredInsulinModelTests.swift in Sources */,
				A95A1D8D246101760079378D /* DoseEntryTests.swift in Sources */,
				43D8FE1E1C72906E0073BE78 /* NSDateTests.swift in Sources */,
				43D9888D1C87EBE400DA4467 /* LoopMathTests.swift in Sources */,
				A9DF02D324F762DC00B7C988 /* CarbStoreTests.swift in Sources */,
				437874B5202FDD1200A3D8B9 /* DoseStoreTests.swift in Sources */,
				A985465125144ABA0099C1A6 /* NotificationSettingsTests.swift in Sources */,
				A99C7375233993FE00C80963 /* DiagnosticLogTests.swift in Sources */,
				B455F4DF2600E0A8000ED456 /* GlucoseRangeTests.swift in Sources */,
				4322B76C202F9ECD0002837D /* CarbMathTests.swift in Sources */,
				434113B520F2BDB500D05747 /* CachedInsulinDeliveryObjectTests.swift in Sources */,
				43D8FE1F1C72906E0073BE78 /* QuantityScheduleTests.swift in Sources */,
				43D8FE1D1C72906E0073BE78 /* BasalRateScheduleTests.swift in Sources */,
				434113B320F2890800D05747 /* PersistenceControllerTests.swift in Sources */,
				A971C8A023C69E0F0099BEFC /* NSData.swift in Sources */,
				434113BE20F2C72000D05747 /* CachedCarbObjectTests.swift in Sources */,
				A9DF02D124F7449E00B7C988 /* PersistentDeviceLogTests.swift in Sources */,
				43260F6E21C4BF7A00DD6837 /* UUID.swift in Sources */,
				A9DF02C524F6FA5100B7C988 /* PumpEventTests.swift in Sources */,
				A985464B251442010099C1A6 /* OutputStreamTests.swift in Sources */,
				A971C8A223C6B17D0099BEFC /* SettingsStoreTests.swift in Sources */,
				C1E7035D24FFFA5C00DAB534 /* CollectionTests.swift in Sources */,
				1DFB99D6245CB2E900DCC8C9 /* AlertTests.swift in Sources */,
				B455F35625FC0284000ED456 /* CorrectionRangeOverridesTests.swift in Sources */,
				4303C4941E2D665F00ADEDC8 /* TimeZone.swift in Sources */,
				898C897124D4C0E4002FA994 /* GuardrailTests.swift in Sources */,
				A9DF02CF24F732FC00B7C988 /* JSONStreamEncoderTests.swift in Sources */,
				4322B76D202F9EF20002837D /* GlucoseMathTests.swift in Sources */,
				43025DAF1D5AB2E300106C28 /* NSTimeInterval.swift in Sources */,
				43D8FDDB1C728FDF0073BE78 /* LoopKitTests.swift in Sources */,
				A9E068112534D87800BDAB59 /* StoredGlucoseSampleTests.swift in Sources */,
				B4B7C1772603F5F6007379F6 /* HKUnitTests.swift in Sources */,
				A9DF02C924F724D900B7C988 /* CriticalEventLogTests.swift in Sources */,
				8974AFC022120D7A0043F01B /* TemporaryScheduleOverrideTests.swift in Sources */,
				437AFF1D203A45DB008C4892 /* CacheStore.swift in Sources */,
				891A3FD12249948A00378B27 /* TemporaryScheduleOverrideHistoryTests.swift in Sources */,
				A9BFA03E245CCCB9001E4AE3 /* DailyQuantityScheduleTests.swift in Sources */,
				A99C73772339A67A00C80963 /* GlucoseThresholdTests.swift in Sources */,
				434113BC20F2C56100D05747 /* CachedGlucoseObjectTests.swift in Sources */,
				E93C86B024CF7C470073089B /* TherapySettingsTests.swift in Sources */,
				A95A1D872460F1250079378D /* GlucoseValueTests.swift in Sources */,
				B46E095725F7E5910025A04D /* GlucoseRangeScheduleTests.swift in Sources */,
				A9DF02C324F6EEE400B7C988 /* DeviceLogEntryTests.swift in Sources */,
				891A3FD7224BE62100378B27 /* DailyValueScheduleTests.swift in Sources */,
				430059241CCDD08C00C861EA /* NSDateFormatter.swift in Sources */,
			);
			runOnlyForDeploymentPostprocessing = 0;
		};
		892A5D30222F03CB008961AB /* Sources */ = {
			isa = PBXSourcesBuildPhase;
			buildActionMask = 2147483647;
			files = (
				892A5D54222F03F9008961AB /* TestingPumpManager.swift in Sources */,
				89ADE12F226BDED40067222B /* DateRelativeBolusEntry.swift in Sources */,
				89ADE132226BE0590067222B /* HKUnit.swift in Sources */,
				89CA2B38226D4456004D9350 /* DateRelativeQuantity.swift in Sources */,
				89ADE12D226BDD190067222B /* DateRelativeBasalEntry.swift in Sources */,
				89ADE134226BF0490067222B /* TestingScenarioInstance.swift in Sources */,
				892A5D52222F03DB008961AB /* TestingDeviceManager.swift in Sources */,
				89ADE129226BDB280067222B /* TestingScenario.swift in Sources */,
				89ADE12B226BDB730067222B /* DateRelativeCarbEntry.swift in Sources */,
				89CA2B36226D1627004D9350 /* MutableCollection.swift in Sources */,
				89ADE136226BF0BE0067222B /* DateRelativeGlucoseSample.swift in Sources */,
				89ADE139226BF51E0067222B /* NSData.swift in Sources */,
				892A5D56222F0414008961AB /* TestingCGMManager.swift in Sources */,
			);
			runOnlyForDeploymentPostprocessing = 0;
		};
		89D2046E21CC7BD7001238CC /* Sources */ = {
			isa = PBXSourcesBuildPhase;
			buildActionMask = 2147483647;
			files = (
				89CA2B35226D1624004D9350 /* MutableCollection.swift in Sources */,
				C164A56422F21081000E3FA5 /* MockPumpManagerState.swift in Sources */,
				89D204BF21CC7FFB001238CC /* NSTimeInterval.swift in Sources */,
				C164A56022F14C73000E3FA5 /* UnfinalizedDose.swift in Sources */,
				89D204C421CC803C001238CC /* HKUnit.swift in Sources */,
				89D204A921CC7C8F001238CC /* MockPumpManager.swift in Sources */,
				B47ECFC025DC22620024A54D /* UIImage.swift in Sources */,
				89ADE138226BF51D0067222B /* NSData.swift in Sources */,
				A9498D8D23386CD800DAA9B9 /* MockService.swift in Sources */,
				89D204AA21CC7C8F001238CC /* MockGlucoseProvider.swift in Sources */,
				89AE2233228BC6A500BDFD85 /* MockDoseProgressEstimator.swift in Sources */,
				C1390AAF246A541C002F3C3C /* TimeZone.swift in Sources */,
				89D204AB21CC7C8F001238CC /* MockCGMDataSource.swift in Sources */,
				89D204B221CC7D93001238CC /* Collection.swift in Sources */,
				89D204AC21CC7C8F001238CC /* MockCGMManager.swift in Sources */,
			);
			runOnlyForDeploymentPostprocessing = 0;
		};
		89D2048B21CC7C12001238CC /* Sources */ = {
			isa = PBXSourcesBuildPhase;
			buildActionMask = 2147483647;
			files = (
				892A5D2E222EF69A008961AB /* MockHUDProvider.swift in Sources */,
				89D204B721CC7F34001238CC /* MockPumpManagerSetupViewController.swift in Sources */,
				439706E922D2E94800C81566 /* BoundSwitchTableViewCell.swift in Sources */,
				89D204B421CC7E74001238CC /* MockCGMManager+UI.swift in Sources */,
				89D204B521CC7E74001238CC /* MockPumpManager+UI.swift in Sources */,
				A9498D8F23386CE800DAA9B9 /* MockServiceTableViewController.swift in Sources */,
				89D204C121CC8005001238CC /* NibLoadable.swift in Sources */,
				89D204BE21CC7F34001238CC /* GlucoseTrendTableViewController.swift in Sources */,
				89D204C621CC8165001238CC /* UITableViewCell.swift in Sources */,
				8992426521EC138000EA512B /* UIColor.swift in Sources */,
				89D204BA21CC7F34001238CC /* MockPumpManagerSettingsViewController.swift in Sources */,
				89D204BC21CC7F34001238CC /* SineCurveParametersTableViewController.swift in Sources */,
				C1F8B1E2223C3CC000DD66CF /* TimeZone.swift in Sources */,
				89D204BD21CC7F34001238CC /* RandomOutlierTableViewController.swift in Sources */,
				B42C950E24A3BD4B00857C73 /* MeasurementFrequencyTableViewController.swift in Sources */,
				89D204B821CC7F34001238CC /* MockPumpManagerSettingsSetupViewController.swift in Sources */,
				898E6E732241EE000019E459 /* Comparable.swift in Sources */,
				B45774352562CCC6004B9466 /* SupportedRangeTableViewController.swift in Sources */,
				892A5D28222EF567008961AB /* (null) in Sources */,
				89D204C221CC8008001238CC /* IdentifiableClass.swift in Sources */,
				89D204CB21CC8228001238CC /* NumberFormatter.swift in Sources */,
				C1E0EEF624EB26D800086510 /* DeliveryUncertaintyRecoveryView.swift in Sources */,
				89D204BB21CC7F34001238CC /* MockCGMManagerSettingsViewController.swift in Sources */,
				89D204C521CC815E001238CC /* NSTimeInterval.swift in Sources */,
				89D204CC21CC8236001238CC /* LocalizedString.swift in Sources */,
				1DABAD3A2453615200ACF708 /* IssueAlertTableViewController.swift in Sources */,
				A9498D9123386D0800DAA9B9 /* MockService+UI.swift in Sources */,
			);
			runOnlyForDeploymentPostprocessing = 0;
		};
		A9E6758122713F4700E25293 /* Sources */ = {
			isa = PBXSourcesBuildPhase;
			buildActionMask = 2147483647;
			files = (
				C1CB895925C8E7D900782BAC /* Modelv1v4.xcmappingmodel in Sources */,
				89AE2235228BCAAB00BDFD85 /* CarbSensitivitySchedule.swift in Sources */,
				89AE2236228BCAAB00BDFD85 /* DailyQuantitySchedule+Override.swift in Sources */,
				89AE2237228BCAAB00BDFD85 /* EGPSchedule.swift in Sources */,
				A933DB8924BF97CC009B417A /* CriticalEventLog.swift in Sources */,
				89AE2238228BCAAB00BDFD85 /* TemporaryScheduleOverride.swift in Sources */,
				89AE2239228BCAAB00BDFD85 /* TemporaryScheduleOverrideHistory.swift in Sources */,
				89AE223A228BCAAB00BDFD85 /* TemporaryScheduleOverridePreset.swift in Sources */,
				89AE223B228BCAAB00BDFD85 /* TemporaryScheduleOverrideSettings.swift in Sources */,
				A987CD4724A5893500439ADC /* JSONStreamEncoder.swift in Sources */,
				89AE223C228BCAAB00BDFD85 /* WeakSet.swift in Sources */,
				A9E6758222713F4700E25293 /* LoopNotificationCategory.swift in Sources */,
				A9E1E6AA24E1B7C10073CA39 /* SyncCarbObject.swift in Sources */,
				A9E6758322713F4700E25293 /* HKUnit.swift in Sources */,
				A9E6758422713F4700E25293 /* NewCarbEntry.swift in Sources */,
				A9E6758522713F4700E25293 /* GlucoseMath.swift in Sources */,
				A9E6758722713F4700E25293 /* CarbEntry.swift in Sources */,
				A9E6758822713F4700E25293 /* HealthKitSampleStore.swift in Sources */,
				89AE223D228BCB0B00BDFD85 /* Collection.swift in Sources */,
				A9E6758B22713F4700E25293 /* OSLog.swift in Sources */,
				C17F39CC23CD2D3E00FA1113 /* DeviceLog.xcdatamodeld in Sources */,
				A9E6758C22713F4700E25293 /* DoseType.swift in Sources */,
				A9E6758D22713F4700E25293 /* CachedCarbObject+CoreDataClass.swift in Sources */,
				A9E6758E22713F4700E25293 /* DailyValueSchedule.swift in Sources */,
				A9E6758F22713F4700E25293 /* NewPumpEvent.swift in Sources */,
				A9CE912324CA033A00302A40 /* InsulinModelSettings.swift in Sources */,
				A9E6759022713F4700E25293 /* CachedInsulinDeliveryObject+CoreDataClass.swift in Sources */,
				A9E6759122713F4700E25293 /* GlucoseTrend.swift in Sources */,
				A9E6759222713F4700E25293 /* PumpManagerStatus.swift in Sources */,
				A9E6759322713F4700E25293 /* CarbMath.swift in Sources */,
				A9E6759522713F4700E25293 /* ExponentialInsulinModel.swift in Sources */,
				A91A601B23CD023800C0E8A1 /* Modelv2.xcmappingmodel in Sources */,
				B4102D3324ABB0D8005D460B /* DeviceLifecycleProgress.swift in Sources */,
				A9E6759622713F4700E25293 /* NSTimeInterval.swift in Sources */,
				A9E6759722713F4700E25293 /* DailyQuantitySchedule.swift in Sources */,
				89ED164124A29BA300C9A105 /* Sequence.swift in Sources */,
				C1A174EC23DEAD670034DF11 /* DeviceLogEntry+CoreDataClass.swift in Sources */,
				A9E6759822713F4700E25293 /* CarbRatioSchedule.swift in Sources */,
				A9E6759922713F4700E25293 /* GlucoseSampleValue.swift in Sources */,
				A9E6759A22713F4700E25293 /* GlucoseDisplayable.swift in Sources */,
				A9E6759B22713F4700E25293 /* PersistenceController.swift in Sources */,
				B4B85FD024A2318A00A296A3 /* GlucoseRangeCategory.swift in Sources */,
				A9E6759C22713F4700E25293 /* InsulinDeliveryStore.swift in Sources */,
				A9E6759D22713F4700E25293 /* DeviceManager.swift in Sources */,
				A9E6759E22713F4700E25293 /* DoseUnit.swift in Sources */,
				C17F39D123CE34FD00FA1113 /* StoredDeviceLogEntry.swift in Sources */,
				A9E675A022713F4700E25293 /* HKQuantitySample.swift in Sources */,
				A9E675A122713F4700E25293 /* Double.swift in Sources */,
				E9CDA72B24E3A4F60049B0D5 /* PersistedOutsideDose.swift in Sources */,
				C1CB895A25C8E7DC00782BAC /* Modelv1v3.xcmappingmodel in Sources */,
				A9E675A222713F4700E25293 /* KeychainManager.swift in Sources */,
				A9E675A322713F4700E25293 /* PumpManager.swift in Sources */,
				A9FD047024E310DD0040F203 /* HKObject.swift in Sources */,
				A9E675A422713F4700E25293 /* SampleValue.swift in Sources */,
				A9E675A522713F4700E25293 /* GlucoseValue.swift in Sources */,
				A9E675A622713F4700E25293 /* BasalRateSchedule.swift in Sources */,
				A9E675A722713F4700E25293 /* DoseStore.swift in Sources */,
				A9E675A822713F4700E25293 /* TimeZone.swift in Sources */,
				A9E675A922713F4700E25293 /* PumpEvent+CoreDataProperties.swift in Sources */,
				A95A1D832460BBDC0079378D /* DosingDecisionObject+CoreDataProperties.swift in Sources */,
				A9E675AA22713F4700E25293 /* ReservoirValue.swift in Sources */,
				A93761C225ED670200F6BE43 /* BluetoothProvider.swift in Sources */,
				A9E675AB22713F4700E25293 /* HKHealthStore.swift in Sources */,
				A9E675AC22713F4700E25293 /* Reservoir.swift in Sources */,
				A9E675AE22713F4700E25293 /* CarbValue.swift in Sources */,
				C17F39CB23CD2D2F00FA1113 /* DeviceLogEntryType.swift in Sources */,
				A9E675AF22713F4700E25293 /* PumpEventType.swift in Sources */,
				A9E675B122713F4700E25293 /* NSData.swift in Sources */,
				C1A174ED23DEAD6A0034DF11 /* DeviceLogEntry+CoreDataProperties.swift in Sources */,
				A9E675B222713F4700E25293 /* GlucoseRangeSchedule.swift in Sources */,
				A9E675B322713F4700E25293 /* PersistedPumpEvent.swift in Sources */,
				89AE2231228BC68100BDFD85 /* DoseProgressTimerEstimator.swift in Sources */,
				A9E675B422713F4700E25293 /* CachedCarbObject+CoreDataProperties.swift in Sources */,
				A9E675B522713F4700E25293 /* AbsorbedCarbValue.swift in Sources */,
				B455F4FE2600E5EE000ED456 /* GlucoseRange.swift in Sources */,
				A9BD318924F45C0100994B83 /* Modelv3.xcmappingmodel in Sources */,
				A9E675B622713F4700E25293 /* LocalizedString.swift in Sources */,
				A9E675B722713F4700E25293 /* NSManagedObjectContext.swift in Sources */,
				A9E675B822713F4700E25293 /* StoredCarbEntry.swift in Sources */,
				A9E675BA22713F4700E25293 /* InsulinValue.swift in Sources */,
				A9E675BB22713F4700E25293 /* NumberFormatter.swift in Sources */,
				A95A1D802460BBC70079378D /* DosingDecisionObject+CoreDataClass.swift in Sources */,
				89AE2230228BC68100BDFD85 /* DoseProgressReporter.swift in Sources */,
				A9E675BD22713F4700E25293 /* HKQuantitySample+InsulinKit.swift in Sources */,
				C17F39CA23CD2D2000FA1113 /* PersistentDeviceLog.swift in Sources */,
				A9E675BE22713F4700E25293 /* InsulinModel.swift in Sources */,
				89AE222D228BC66E00BDFD85 /* Locked.swift in Sources */,
				A9CE912624CA051A00302A40 /* StoredInsulinModel.swift in Sources */,
				89F53E9522B437570024A67C /* MutableCollection.swift in Sources */,
				A9E675BF22713F4700E25293 /* QuantityFormatter.swift in Sources */,
				A9E675C022713F4700E25293 /* ServiceAuthentication.swift in Sources */,
				A9E675C122713F4700E25293 /* NewGlucoseSample.swift in Sources */,
				A9E675C222713F4700E25293 /* InsulinMath.swift in Sources */,
				A9E675C322713F4700E25293 /* UnfairLock.swift in Sources */,
				1DD3DEB624451C3300BD8E40 /* Alert.swift in Sources */,
				A9E675C422713F4700E25293 /* HealthStoreUnitCache.swift in Sources */,
				A9E675C622713F4700E25293 /* CarbStatus.swift in Sources */,
				B42C951B24A63B8100857C73 /* DeviceStatusHighlight.swift in Sources */,
				A9498D7023386C0B00DAA9B9 /* TempBasalRecommendation.swift in Sources */,
				A9E675C722713F4700E25293 /* DoseEntry.swift in Sources */,
				A9E675C822713F4700E25293 /* NSUserActivity+CarbKit.swift in Sources */,
				A9E675C922713F4700E25293 /* CachedInsulinDeliveryObject+CoreDataProperties.swift in Sources */,
				A9E675CA22713F4700E25293 /* UploadState.swift in Sources */,
				A967D94A24F99B6A00CDDF8A /* OutputStream.swift in Sources */,
				A9E675CB22713F4700E25293 /* StoredGlucoseSample.swift in Sources */,
				A9E675CC22713F4700E25293 /* GlucoseEffect.swift in Sources */,
				A9E675CD22713F4700E25293 /* WeakSynchronizedSet.swift in Sources */,
				A9E675CE22713F4700E25293 /* LoopMath.swift in Sources */,
				A9E675CF22713F4700E25293 /* Date.swift in Sources */,
				A9E675D022713F4700E25293 /* GlucoseChange.swift in Sources */,
				A9E675D122713F4700E25293 /* GlucoseSchedule.swift in Sources */,
				A9E675D222713F4700E25293 /* NSUserDefaults.swift in Sources */,
				A9E675D322713F4700E25293 /* CarbStore.swift in Sources */,
				A9E675D422713F4700E25293 /* CachedGlucoseObject+CoreDataClass.swift in Sources */,
				E94141CE24C8F2950096C326 /* ExponentialInsulinModelPreset.swift in Sources */,
				A9498D7F23386C3300DAA9B9 /* GlucoseThreshold.swift in Sources */,
				A9E675D522713F4700E25293 /* WalshInsulinModel.swift in Sources */,
				A9E675D622713F4700E25293 /* GlucoseEffectVelocity.swift in Sources */,
				A9E675D722713F4700E25293 /* PumpEvent+CoreDataClass.swift in Sources */,
				A9E675D822713F4700E25293 /* UpdateSource.swift in Sources */,
				A9E675D922713F4700E25293 /* Reservoir+CoreDataProperties.swift in Sources */,
				E9F54FBA258052130034795E /* InsulinType.swift in Sources */,
				C1CB894E25C8E7CA00782BAC /* Model.xcdatamodeld in Sources */,
				A9E675DA22713F4700E25293 /* HKQuantitySample+CarbKit.swift in Sources */,
				89ED164424A29BE400C9A105 /* ClosedRange.swift in Sources */,
				A9E675DB22713F4700E25293 /* HKQuantitySample+GlucoseKit.swift in Sources */,
				A9E675DC22713F4700E25293 /* CachedGlucoseObject+CoreDataProperties.swift in Sources */,
				A9E675DD22713F4700E25293 /* PumpManagerError.swift in Sources */,
				A9E675E022713F4700E25293 /* GlucoseStore.swift in Sources */,
				A912BE2D245B9F9800CBE199 /* SettingsObject+CoreDataClass.swift in Sources */,
				A9E675E122713F4700E25293 /* WeakSynchronizedDelegate.swift in Sources */,
				A9E675E222713F4700E25293 /* CGMManager.swift in Sources */,
				A9E675E322713F4700E25293 /* CarbStoreError.swift in Sources */,
				A9E675E422713F4700E25293 /* HKQuantity.swift in Sources */,
				A9BD318324F4548900994B83 /* Modelv3EntityMigrationPolicy.swift in Sources */,
			);
			runOnlyForDeploymentPostprocessing = 0;
		};
		B4CEE2DC257129780093111B /* Sources */ = {
			isa = PBXSourcesBuildPhase;
			buildActionMask = 2147483647;
			files = (
				B4CEE2E3257129780093111B /* UnfinalizedDoseTests.swift in Sources */,
			);
			runOnlyForDeploymentPostprocessing = 0;
		};
/* End PBXSourcesBuildPhase section */

/* Begin PBXTargetDependency section */
		1DEE226924A676A300693C32 /* PBXTargetDependency */ = {
			isa = PBXTargetDependency;
			target = 43D8FDCA1C728FDF0073BE78 /* LoopKit */;
			targetProxy = 1DEE226A24A676A300693C32 /* PBXContainerItemProxy */;
		};
		1DEE230424A6774900693C32 /* PBXTargetDependency */ = {
			isa = PBXTargetDependency;
			target = 430157F61C7EC03B00B64B63 /* LoopKit Example */;
			targetProxy = 1DEE230324A6774900693C32 /* PBXContainerItemProxy */;
		};
		4301581C1C7ECB5E00B64B63 /* PBXTargetDependency */ = {
			isa = PBXTargetDependency;
			target = 43D8FDCA1C728FDF0073BE78 /* LoopKit */;
			targetProxy = 4301581B1C7ECB5E00B64B63 /* PBXContainerItemProxy */;
		};
		43BA715A201E484D0058961E /* PBXTargetDependency */ = {
			isa = PBXTargetDependency;
			target = 43BA7153201E484D0058961E /* LoopKitUI */;
			targetProxy = 43BA7159201E484D0058961E /* PBXContainerItemProxy */;
		};
		43CACE1022483AC500F90AF5 /* PBXTargetDependency */ = {
			isa = PBXTargetDependency;
			target = 89D2047121CC7BD7001238CC /* MockKit */;
			targetProxy = 43CACE0F22483AC500F90AF5 /* PBXContainerItemProxy */;
		};
		43CACE1222483AC500F90AF5 /* PBXTargetDependency */ = {
			isa = PBXTargetDependency;
			target = 89D2048E21CC7C12001238CC /* MockKitUI */;
			targetProxy = 43CACE1122483AC500F90AF5 /* PBXContainerItemProxy */;
		};
		43CACE1422483B6100F90AF5 /* PBXTargetDependency */ = {
			isa = PBXTargetDependency;
			target = 43D8FDCA1C728FDF0073BE78 /* LoopKit */;
			targetProxy = 43CACE1322483B6100F90AF5 /* PBXContainerItemProxy */;
		};
		43CACE1622483B6100F90AF5 /* PBXTargetDependency */ = {
			isa = PBXTargetDependency;
			target = 892A5D33222F03CB008961AB /* LoopTestingKit */;
			targetProxy = 43CACE1522483B6100F90AF5 /* PBXContainerItemProxy */;
		};
		43CACE1822483B7200F90AF5 /* PBXTargetDependency */ = {
			isa = PBXTargetDependency;
			target = 43D8FDCA1C728FDF0073BE78 /* LoopKit */;
			targetProxy = 43CACE1722483B7200F90AF5 /* PBXContainerItemProxy */;
		};
		43D8FDD81C728FDF0073BE78 /* PBXTargetDependency */ = {
			isa = PBXTargetDependency;
			target = 43D8FDCA1C728FDF0073BE78 /* LoopKit */;
			targetProxy = 43D8FDD71C728FDF0073BE78 /* PBXContainerItemProxy */;
		};
		892A5D48222F03CB008961AB /* PBXTargetDependency */ = {
			isa = PBXTargetDependency;
			target = 892A5D33222F03CB008961AB /* LoopTestingKit */;
			targetProxy = 892A5D47222F03CB008961AB /* PBXContainerItemProxy */;
		};
		A9E6757B22713C3F00E25293 /* PBXTargetDependency */ = {
			isa = PBXTargetDependency;
			target = 43BA7153201E484D0058961E /* LoopKitUI */;
			targetProxy = A9E6757A22713C3F00E25293 /* PBXContainerItemProxy */;
		};
		A9E6757D22713C3F00E25293 /* PBXTargetDependency */ = {
			isa = PBXTargetDependency;
			target = 89D2047121CC7BD7001238CC /* MockKit */;
			targetProxy = A9E6757C22713C3F00E25293 /* PBXContainerItemProxy */;
		};
		A9E6757F22713C5300E25293 /* PBXTargetDependency */ = {
			isa = PBXTargetDependency;
			target = 43D8FDCA1C728FDF0073BE78 /* LoopKit */;
			targetProxy = A9E6757E22713C5300E25293 /* PBXContainerItemProxy */;
		};
		B4CEE2E7257129780093111B /* PBXTargetDependency */ = {
			isa = PBXTargetDependency;
			target = 89D2047121CC7BD7001238CC /* MockKit */;
			targetProxy = B4CEE2E6257129780093111B /* PBXContainerItemProxy */;
		};
/* End PBXTargetDependency section */

/* Begin PBXVariantGroup section */
		1F5DAB2B2118CE9300048054 /* Localizable.strings */ = {
			isa = PBXVariantGroup;
			children = (
				1F5DAB2C2118CE9300048054 /* es */,
				1F5DAB322118D2A700048054 /* ru */,
				1F5DAB392118D5A200048054 /* de */,
				1F5DAB462118F14600048054 /* fr */,
				1F5DAB4D2118F18E00048054 /* en */,
				1F5DAB562118F2C700048054 /* zh-Hans */,
				1F5DAB622118F33000048054 /* it */,
				1F5DAB6E2118F3C200048054 /* nl */,
				1F5DAB7A2118F3FB00048054 /* nb */,
				1FE58794211D0967004F24ED /* Base */,
				1F50C324212B20D300C18FAB /* pl */,
			);
			name = Localizable.strings;
			sourceTree = "<group>";
		};
		430157FF1C7EC03B00B64B63 /* Main.storyboard */ = {
			isa = PBXVariantGroup;
			children = (
				430158001C7EC03B00B64B63 /* Base */,
			);
			name = Main.storyboard;
			sourceTree = "<group>";
		};
		430158041C7EC03B00B64B63 /* LaunchScreen.storyboard */ = {
			isa = PBXVariantGroup;
			children = (
				430158051C7EC03B00B64B63 /* Base */,
			);
			name = LaunchScreen.storyboard;
			sourceTree = "<group>";
		};
		43BA719920203EF30058961E /* CarbKit.storyboard */ = {
			isa = PBXVariantGroup;
			children = (
				43BA719820203EF30058961E /* Base */,
				1F5DAB2E2118CE9300048054 /* es */,
				1F5DAB332118D2A700048054 /* ru */,
				1F5DAB362118D5A200048054 /* de */,
				1F5DAB432118F14600048054 /* fr */,
				1F5DAB532118F2C700048054 /* zh-Hans */,
				1F5DAB5F2118F33000048054 /* it */,
				1F5DAB6B2118F3C200048054 /* nl */,
				1F5DAB772118F3FB00048054 /* nb */,
				1F50C321212B20D300C18FAB /* pl */,
			);
			name = CarbKit.storyboard;
			sourceTree = "<group>";
		};
		43D8FEED1C7294E90073BE78 /* InsulinKit.storyboard */ = {
			isa = PBXVariantGroup;
			children = (
				43D8FEEE1C7294E90073BE78 /* Base */,
				7D68A9CA1FE0A3D200522C49 /* es */,
				7D68AAB91FE31A2800522C49 /* ru */,
				1F5DAB372118D5A200048054 /* de */,
				1F5DAB442118F14600048054 /* fr */,
				1F5DAB542118F2C700048054 /* zh-Hans */,
				1F5DAB602118F33000048054 /* it */,
				1F5DAB6C2118F3C200048054 /* nl */,
				1F5DAB782118F3FB00048054 /* nb */,
				1F50C322212B20D300C18FAB /* pl */,
			);
			name = InsulinKit.storyboard;
			sourceTree = "<group>";
		};
		7D68A9B01FE0A3D000522C49 /* Localizable.strings */ = {
			isa = PBXVariantGroup;
			children = (
				7D68A9AF1FE0A3D000522C49 /* es */,
				7D68AABC1FE31BE700522C49 /* ru */,
				1F5DAB3B2118D5A300048054 /* de */,
				1F5DAB402118D5D500048054 /* en */,
				1F5DAB482118F14700048054 /* fr */,
				1F5DAB582118F2C700048054 /* zh-Hans */,
				1F5DAB642118F33000048054 /* it */,
				1F5DAB702118F3C200048054 /* nl */,
				1F5DAB7C2118F3FC00048054 /* nb */,
				1F50C326212B20D400C18FAB /* pl */,
			);
			name = Localizable.strings;
			sourceTree = "<group>";
		};
		7D68A9E31FE0A3D300522C49 /* Localizable.strings */ = {
			isa = PBXVariantGroup;
			children = (
				7D68A9E21FE0A3D300522C49 /* es */,
				7D68AAC61FE31BE900522C49 /* ru */,
				1F5DAB3E2118D5A300048054 /* de */,
				1F5DAB4B2118F14700048054 /* fr */,
				1F5DAB5B2118F2C700048054 /* zh-Hans */,
				1F5DAB672118F33100048054 /* it */,
				1F5DAB732118F3C300048054 /* nl */,
				1F5DAB7F2118F3FC00048054 /* nb */,
				1FE58790211CFBB7004F24ED /* Base */,
				1F50C329212B20D400C18FAB /* pl */,
			);
			name = Localizable.strings;
			sourceTree = "<group>";
		};
		E9DFB93324E8CD5800468917 /* LegacyInsulinDeliveryTableViewController.storyboard */ = {
			isa = PBXVariantGroup;
			children = (
				E9DFB93424E8CD5800468917 /* Base */,
				E9DFB93724E8CD7400468917 /* en */,
				E9DFB93924E8CD7800468917 /* zh-Hans */,
				E9DFB93B24E8CD7A00468917 /* nl */,
				E9DFB93D24E8CD7B00468917 /* fr */,
				E9DFB93F24E8CD7C00468917 /* de */,
				E9DFB94124E8CD7D00468917 /* it */,
				E9DFB94324E8CD8100468917 /* nb */,
				E9DFB94524E8CD8300468917 /* pl */,
				E9DFB94724E8CD8400468917 /* ru */,
				E9DFB94924E8CD8600468917 /* es */,
			);
			name = LegacyInsulinDeliveryTableViewController.storyboard;
			sourceTree = "<group>";
		};
/* End PBXVariantGroup section */

/* Begin XCBuildConfiguration section */
		1D81903B25687FF2004D1BEC /* Debug */ = {
			isa = XCBuildConfiguration;
			buildSettings = {
				CODE_SIGN_STYLE = Automatic;
				PRODUCT_NAME = "$(TARGET_NAME)";
			};
			name = Debug;
		};
		1D81903C25687FF2004D1BEC /* Release */ = {
			isa = XCBuildConfiguration;
			buildSettings = {
				CODE_SIGN_STYLE = Automatic;
				PRODUCT_NAME = "$(TARGET_NAME)";
			};
			name = Release;
		};
		1DEE22FF24A676A300693C32 /* Debug */ = {
			isa = XCBuildConfiguration;
			buildSettings = {
				DEVELOPMENT_TEAM = "";
				INFOPLIST_FILE = LoopKitHostedTests/LoopKitHostedTests.plist;
				LD_RUNPATH_SEARCH_PATHS = "$(inherited) @executable_path/Frameworks @loader_path/Frameworks";
				PRODUCT_BUNDLE_IDENTIFIER = com.loopkit.LoopKitHostedTests;
				PRODUCT_NAME = "$(TARGET_NAME)";
				TEST_HOST = "$(BUILT_PRODUCTS_DIR)/LoopKit Example.app/LoopKit Example";
			};
			name = Debug;
		};
		1DEE230024A676A300693C32 /* Release */ = {
			isa = XCBuildConfiguration;
			buildSettings = {
				DEVELOPMENT_TEAM = "";
				INFOPLIST_FILE = LoopKitHostedTests/LoopKitHostedTests.plist;
				LD_RUNPATH_SEARCH_PATHS = "$(inherited) @executable_path/Frameworks @loader_path/Frameworks";
				PRODUCT_BUNDLE_IDENTIFIER = com.loopkit.LoopKitHostedTests;
				PRODUCT_NAME = "$(TARGET_NAME)";
				TEST_HOST = "$(BUILT_PRODUCTS_DIR)/LoopKit Example.app/LoopKit Example";
			};
			name = Release;
		};
		430158131C7EC03B00B64B63 /* Debug */ = {
			isa = XCBuildConfiguration;
			buildSettings = {
				ALWAYS_EMBED_SWIFT_STANDARD_LIBRARIES = YES;
				ASSETCATALOG_COMPILER_APPICON_NAME = AppIcon;
				CODE_SIGN_ENTITLEMENTS = "LoopKit Example/LoopKitExample.entitlements";
				CODE_SIGN_IDENTITY = "iPhone Developer";
				"CODE_SIGN_IDENTITY[sdk=iphoneos*]" = "iPhone Developer";
				DEVELOPMENT_TEAM = UY678SP37Q;
				FRAMEWORK_SEARCH_PATHS = (
					"$(inherited)",
					"$(PROJECT_DIR)/Carthage/Build/iOS",
				);
				INFOPLIST_FILE = "LoopKit Example/Info.plist";
				IPHONEOS_DEPLOYMENT_TARGET = 13.0;
				LD_RUNPATH_SEARCH_PATHS = "$(inherited) @executable_path/Frameworks";
				PRODUCT_BUNDLE_IDENTIFIER = com.rileylink.LoopKitExample;
				PRODUCT_NAME = "$(TARGET_NAME)";
				PROVISIONING_PROFILE = "";
			};
			name = Debug;
		};
		430158141C7EC03B00B64B63 /* Release */ = {
			isa = XCBuildConfiguration;
			buildSettings = {
				ALWAYS_EMBED_SWIFT_STANDARD_LIBRARIES = YES;
				ASSETCATALOG_COMPILER_APPICON_NAME = AppIcon;
				CODE_SIGN_ENTITLEMENTS = "LoopKit Example/LoopKitExample.entitlements";
				CODE_SIGN_IDENTITY = "iPhone Developer";
				"CODE_SIGN_IDENTITY[sdk=iphoneos*]" = "iPhone Developer";
				DEVELOPMENT_TEAM = UY678SP37Q;
				FRAMEWORK_SEARCH_PATHS = (
					"$(inherited)",
					"$(PROJECT_DIR)/Carthage/Build/iOS",
				);
				INFOPLIST_FILE = "LoopKit Example/Info.plist";
				IPHONEOS_DEPLOYMENT_TARGET = 13.0;
				LD_RUNPATH_SEARCH_PATHS = "$(inherited) @executable_path/Frameworks";
				PRODUCT_BUNDLE_IDENTIFIER = com.rileylink.LoopKitExample;
				PRODUCT_NAME = "$(TARGET_NAME)";
				PROVISIONING_PROFILE = "";
			};
			name = Release;
		};
		43BA715D201E484D0058961E /* Debug */ = {
			isa = XCBuildConfiguration;
			buildSettings = {
				APPLICATION_EXTENSION_API_ONLY = YES;
				CLANG_ANALYZER_NONNULL = YES;
				CLANG_ANALYZER_NUMBER_OBJECT_CONVERSION = YES_AGGRESSIVE;
				CLANG_CXX_LANGUAGE_STANDARD = "gnu++14";
				CLANG_WARN_DOCUMENTATION_COMMENTS = YES;
				CLANG_WARN_UNGUARDED_AVAILABILITY = YES_AGGRESSIVE;
				CODE_SIGN_STYLE = Automatic;
				CURRENT_PROJECT_VERSION = 41;
				DEFINES_MODULE = YES;
				DEVELOPMENT_TEAM = "";
				DYLIB_COMPATIBILITY_VERSION = 1;
				DYLIB_CURRENT_VERSION = 41;
				DYLIB_INSTALL_NAME_BASE = "@rpath";
				FRAMEWORK_SEARCH_PATHS = (
					"$(inherited)",
					"$(PROJECT_DIR)/Carthage/Build/iOS",
				);
				GCC_C_LANGUAGE_STANDARD = gnu11;
				INFOPLIST_FILE = LoopKitUI/Info.plist;
				INSTALL_PATH = "$(LOCAL_LIBRARY_DIR)/Frameworks";
				IPHONEOS_DEPLOYMENT_TARGET = 13.0;
				LD_RUNPATH_SEARCH_PATHS = "$(inherited) @executable_path/Frameworks @loader_path/Frameworks";
				PRODUCT_BUNDLE_IDENTIFIER = com.loopkit.LoopKitUI;
				PRODUCT_NAME = "$(TARGET_NAME:c99extidentifier)";
				SKIP_INSTALL = YES;
				SWIFT_ACTIVE_COMPILATION_CONDITIONS = DEBUG;
			};
			name = Debug;
		};
		43BA715E201E484D0058961E /* Release */ = {
			isa = XCBuildConfiguration;
			buildSettings = {
				APPLICATION_EXTENSION_API_ONLY = YES;
				CLANG_ANALYZER_NONNULL = YES;
				CLANG_ANALYZER_NUMBER_OBJECT_CONVERSION = YES_AGGRESSIVE;
				CLANG_CXX_LANGUAGE_STANDARD = "gnu++14";
				CLANG_WARN_DOCUMENTATION_COMMENTS = YES;
				CLANG_WARN_UNGUARDED_AVAILABILITY = YES_AGGRESSIVE;
				CODE_SIGN_STYLE = Automatic;
				CURRENT_PROJECT_VERSION = 41;
				DEFINES_MODULE = YES;
				DEVELOPMENT_TEAM = "";
				DYLIB_COMPATIBILITY_VERSION = 1;
				DYLIB_CURRENT_VERSION = 41;
				DYLIB_INSTALL_NAME_BASE = "@rpath";
				FRAMEWORK_SEARCH_PATHS = (
					"$(inherited)",
					"$(PROJECT_DIR)/Carthage/Build/iOS",
				);
				GCC_C_LANGUAGE_STANDARD = gnu11;
				INFOPLIST_FILE = LoopKitUI/Info.plist;
				INSTALL_PATH = "$(LOCAL_LIBRARY_DIR)/Frameworks";
				IPHONEOS_DEPLOYMENT_TARGET = 13.0;
				LD_RUNPATH_SEARCH_PATHS = "$(inherited) @executable_path/Frameworks @loader_path/Frameworks";
				PRODUCT_BUNDLE_IDENTIFIER = com.loopkit.LoopKitUI;
				PRODUCT_NAME = "$(TARGET_NAME:c99extidentifier)";
				SKIP_INSTALL = YES;
			};
			name = Release;
		};
		43D8FDDD1C728FDF0073BE78 /* Debug */ = {
			isa = XCBuildConfiguration;
			buildSettings = {
				ALWAYS_SEARCH_USER_PATHS = NO;
				CLANG_ANALYZER_LOCALIZABILITY_NONLOCALIZED = YES;
				CLANG_CXX_LANGUAGE_STANDARD = "gnu++0x";
				CLANG_CXX_LIBRARY = "libc++";
				CLANG_ENABLE_MODULES = YES;
				CLANG_ENABLE_OBJC_ARC = YES;
				CLANG_WARN_BLOCK_CAPTURE_AUTORELEASING = YES;
				CLANG_WARN_BOOL_CONVERSION = YES;
				CLANG_WARN_COMMA = YES;
				CLANG_WARN_CONSTANT_CONVERSION = YES;
				CLANG_WARN_DEPRECATED_OBJC_IMPLEMENTATIONS = YES;
				CLANG_WARN_DIRECT_OBJC_ISA_USAGE = YES_ERROR;
				CLANG_WARN_EMPTY_BODY = YES;
				CLANG_WARN_ENUM_CONVERSION = YES;
				CLANG_WARN_INFINITE_RECURSION = YES;
				CLANG_WARN_INT_CONVERSION = YES;
				CLANG_WARN_NON_LITERAL_NULL_CONVERSION = YES;
				CLANG_WARN_OBJC_IMPLICIT_RETAIN_SELF = YES;
				CLANG_WARN_OBJC_LITERAL_CONVERSION = YES;
				CLANG_WARN_OBJC_ROOT_CLASS = YES_ERROR;
				CLANG_WARN_QUOTED_INCLUDE_IN_FRAMEWORK_HEADER = YES;
				CLANG_WARN_RANGE_LOOP_ANALYSIS = YES;
				CLANG_WARN_STRICT_PROTOTYPES = YES;
				CLANG_WARN_SUSPICIOUS_MOVE = YES;
				CLANG_WARN_UNREACHABLE_CODE = YES;
				CLANG_WARN__DUPLICATE_METHOD_MATCH = YES;
				COPY_PHASE_STRIP = NO;
				CURRENT_PROJECT_VERSION = 41;
				DEBUG_INFORMATION_FORMAT = dwarf;
				ENABLE_STRICT_OBJC_MSGSEND = YES;
				ENABLE_TESTABILITY = YES;
				GCC_C_LANGUAGE_STANDARD = gnu99;
				GCC_DYNAMIC_NO_PIC = NO;
				GCC_NO_COMMON_BLOCKS = YES;
				GCC_OPTIMIZATION_LEVEL = 0;
				GCC_PREPROCESSOR_DEFINITIONS = (
					"DEBUG=1",
					"$(inherited)",
				);
				GCC_WARN_64_TO_32_BIT_CONVERSION = YES;
				GCC_WARN_ABOUT_RETURN_TYPE = YES_ERROR;
				GCC_WARN_UNDECLARED_SELECTOR = YES;
				GCC_WARN_UNINITIALIZED_AUTOS = YES_AGGRESSIVE;
				GCC_WARN_UNUSED_FUNCTION = YES;
				GCC_WARN_UNUSED_VARIABLE = YES;
				IPHONEOS_DEPLOYMENT_TARGET = 13.0;
				LOCALIZED_STRING_MACRO_NAMES = (
					NSLocalizedString,
					CFLocalizedString,
					LocalizedString,
				);
				MTL_ENABLE_DEBUG_INFO = YES;
				ONLY_ACTIVE_ARCH = YES;
				SDKROOT = iphoneos;
				SWIFT_OPTIMIZATION_LEVEL = "-Onone";
				SWIFT_VERSION = 5.0;
				TARGETED_DEVICE_FAMILY = "1,2";
				VERSIONING_SYSTEM = "apple-generic";
				VERSION_INFO_PREFIX = "";
				WATCHOS_DEPLOYMENT_TARGET = 4.0;
			};
			name = Debug;
		};
		43D8FDDE1C728FDF0073BE78 /* Release */ = {
			isa = XCBuildConfiguration;
			buildSettings = {
				ALWAYS_SEARCH_USER_PATHS = NO;
				CLANG_ANALYZER_LOCALIZABILITY_NONLOCALIZED = YES;
				CLANG_CXX_LANGUAGE_STANDARD = "gnu++0x";
				CLANG_CXX_LIBRARY = "libc++";
				CLANG_ENABLE_MODULES = YES;
				CLANG_ENABLE_OBJC_ARC = YES;
				CLANG_WARN_BLOCK_CAPTURE_AUTORELEASING = YES;
				CLANG_WARN_BOOL_CONVERSION = YES;
				CLANG_WARN_COMMA = YES;
				CLANG_WARN_CONSTANT_CONVERSION = YES;
				CLANG_WARN_DEPRECATED_OBJC_IMPLEMENTATIONS = YES;
				CLANG_WARN_DIRECT_OBJC_ISA_USAGE = YES_ERROR;
				CLANG_WARN_EMPTY_BODY = YES;
				CLANG_WARN_ENUM_CONVERSION = YES;
				CLANG_WARN_INFINITE_RECURSION = YES;
				CLANG_WARN_INT_CONVERSION = YES;
				CLANG_WARN_NON_LITERAL_NULL_CONVERSION = YES;
				CLANG_WARN_OBJC_IMPLICIT_RETAIN_SELF = YES;
				CLANG_WARN_OBJC_LITERAL_CONVERSION = YES;
				CLANG_WARN_OBJC_ROOT_CLASS = YES_ERROR;
				CLANG_WARN_QUOTED_INCLUDE_IN_FRAMEWORK_HEADER = YES;
				CLANG_WARN_RANGE_LOOP_ANALYSIS = YES;
				CLANG_WARN_STRICT_PROTOTYPES = YES;
				CLANG_WARN_SUSPICIOUS_MOVE = YES;
				CLANG_WARN_UNREACHABLE_CODE = YES;
				CLANG_WARN__DUPLICATE_METHOD_MATCH = YES;
				COPY_PHASE_STRIP = NO;
				CURRENT_PROJECT_VERSION = 41;
				DEBUG_INFORMATION_FORMAT = "dwarf-with-dsym";
				ENABLE_NS_ASSERTIONS = NO;
				ENABLE_STRICT_OBJC_MSGSEND = YES;
				GCC_C_LANGUAGE_STANDARD = gnu99;
				GCC_NO_COMMON_BLOCKS = YES;
				GCC_WARN_64_TO_32_BIT_CONVERSION = YES;
				GCC_WARN_ABOUT_RETURN_TYPE = YES_ERROR;
				GCC_WARN_UNDECLARED_SELECTOR = YES;
				GCC_WARN_UNINITIALIZED_AUTOS = YES_AGGRESSIVE;
				GCC_WARN_UNUSED_FUNCTION = YES;
				GCC_WARN_UNUSED_VARIABLE = YES;
				IPHONEOS_DEPLOYMENT_TARGET = 13.0;
				LOCALIZED_STRING_MACRO_NAMES = (
					NSLocalizedString,
					CFLocalizedString,
					LocalizedString,
				);
				MTL_ENABLE_DEBUG_INFO = NO;
				SDKROOT = iphoneos;
				SWIFT_OPTIMIZATION_LEVEL = "-Owholemodule";
				SWIFT_VERSION = 5.0;
				TARGETED_DEVICE_FAMILY = "1,2";
				VALIDATE_PRODUCT = YES;
				VERSIONING_SYSTEM = "apple-generic";
				VERSION_INFO_PREFIX = "";
				WATCHOS_DEPLOYMENT_TARGET = 4.0;
			};
			name = Release;
		};
		43D8FDE01C728FDF0073BE78 /* Debug */ = {
			isa = XCBuildConfiguration;
			buildSettings = {
				APPLICATION_EXTENSION_API_ONLY = YES;
				CLANG_ENABLE_MODULES = YES;
				CODE_SIGN_IDENTITY = "";
				"CODE_SIGN_IDENTITY[sdk=iphoneos*]" = "";
				CODE_SIGN_STYLE = Automatic;
				DEFINES_MODULE = YES;
				DEVELOPMENT_TEAM = "";
				DYLIB_COMPATIBILITY_VERSION = 1;
				DYLIB_CURRENT_VERSION = 41;
				DYLIB_INSTALL_NAME_BASE = "@rpath";
				INFOPLIST_FILE = LoopKit/Info.plist;
				INSTALL_PATH = "$(LOCAL_LIBRARY_DIR)/Frameworks";
				IPHONEOS_DEPLOYMENT_TARGET = 13.0;
				LD_RUNPATH_SEARCH_PATHS = "$(inherited) @executable_path/Frameworks @loader_path/Frameworks";
				PRODUCT_BUNDLE_IDENTIFIER = com.loopkit.LoopKit;
				PRODUCT_NAME = "$(TARGET_NAME)";
				PROVISIONING_PROFILE_SPECIFIER = "";
				SKIP_INSTALL = YES;
				SUPPORTED_PLATFORMS = "iphonesimulator iphoneos";
				TARGETED_DEVICE_FAMILY = "1,2";
			};
			name = Debug;
		};
		43D8FDE11C728FDF0073BE78 /* Release */ = {
			isa = XCBuildConfiguration;
			buildSettings = {
				APPLICATION_EXTENSION_API_ONLY = YES;
				CLANG_ENABLE_MODULES = YES;
				CODE_SIGN_IDENTITY = "";
				"CODE_SIGN_IDENTITY[sdk=iphoneos*]" = "";
				CODE_SIGN_STYLE = Automatic;
				DEFINES_MODULE = YES;
				DEVELOPMENT_TEAM = "";
				DYLIB_COMPATIBILITY_VERSION = 1;
				DYLIB_CURRENT_VERSION = 41;
				DYLIB_INSTALL_NAME_BASE = "@rpath";
				INFOPLIST_FILE = LoopKit/Info.plist;
				INSTALL_PATH = "$(LOCAL_LIBRARY_DIR)/Frameworks";
				IPHONEOS_DEPLOYMENT_TARGET = 13.0;
				LD_RUNPATH_SEARCH_PATHS = "$(inherited) @executable_path/Frameworks @loader_path/Frameworks";
				PRODUCT_BUNDLE_IDENTIFIER = com.loopkit.LoopKit;
				PRODUCT_NAME = "$(TARGET_NAME)";
				PROVISIONING_PROFILE_SPECIFIER = "";
				SKIP_INSTALL = YES;
				SUPPORTED_PLATFORMS = "iphonesimulator iphoneos";
				TARGETED_DEVICE_FAMILY = "1,2";
			};
			name = Release;
		};
		43D8FDE31C728FDF0073BE78 /* Debug */ = {
			isa = XCBuildConfiguration;
			buildSettings = {
				DEVELOPMENT_TEAM = "";
				INFOPLIST_FILE = LoopKitTests/Info.plist;
				LD_RUNPATH_SEARCH_PATHS = "$(inherited) @executable_path/Frameworks @loader_path/Frameworks";
				PRODUCT_BUNDLE_IDENTIFIER = com.loopkit.LoopKitTests;
				PRODUCT_NAME = "$(TARGET_NAME)";
			};
			name = Debug;
		};
		43D8FDE41C728FDF0073BE78 /* Release */ = {
			isa = XCBuildConfiguration;
			buildSettings = {
				DEVELOPMENT_TEAM = "";
				INFOPLIST_FILE = LoopKitTests/Info.plist;
				LD_RUNPATH_SEARCH_PATHS = "$(inherited) @executable_path/Frameworks @loader_path/Frameworks";
				PRODUCT_BUNDLE_IDENTIFIER = com.loopkit.LoopKitTests;
				PRODUCT_NAME = "$(TARGET_NAME)";
			};
			name = Release;
		};
		89AE2219228BC50900BDFD85 /* Debug */ = {
			isa = XCBuildConfiguration;
			buildSettings = {
				APPLICATION_EXTENSION_API_ONLY = NO;
				COPY_PHASE_STRIP = NO;
				DYLIB_INSTALL_NAME_BASE = "@rpath";
				GCC_DYNAMIC_NO_PIC = NO;
				GCC_OPTIMIZATION_LEVEL = 0;
				INFOPLIST_FILE = MockKit/Info.plist;
				IPHONEOS_DEPLOYMENT_TARGET = 13.0;
				LD_RUNPATH_SEARCH_PATHS = "$(inherited) @executable_path/Frameworks @loader_path/Frameworks";
				PRODUCT_BUNDLE_IDENTIFIER = com.loopkit.MockKit;
				PRODUCT_NAME = MockKit;
				SKIP_INSTALL = YES;
				SWIFT_ACTIVE_COMPILATION_CONDITIONS = DEBUG;
				SWIFT_OPTIMIZATION_LEVEL = "-Onone";
				TARGETED_DEVICE_FAMILY = "1,2";
			};
			name = Debug;
		};
		89AE221A228BC50900BDFD85 /* Release */ = {
			isa = XCBuildConfiguration;
			buildSettings = {
				APPLICATION_EXTENSION_API_ONLY = NO;
				CLANG_ANALYZER_NONNULL = YES;
				CLANG_ANALYZER_NUMBER_OBJECT_CONVERSION = YES_AGGRESSIVE;
				CLANG_CXX_LANGUAGE_STANDARD = "gnu++14";
				CLANG_ENABLE_MODULES = YES;
				CLANG_ENABLE_OBJC_WEAK = YES;
				CLANG_WARN_DOCUMENTATION_COMMENTS = YES;
				CLANG_WARN_UNGUARDED_AVAILABILITY = YES_AGGRESSIVE;
				CODE_SIGN_STYLE = Automatic;
				CURRENT_PROJECT_VERSION = 1;
				DEFINES_MODULE = YES;
				DEVELOPMENT_TEAM = "";
				DYLIB_COMPATIBILITY_VERSION = 1;
				DYLIB_CURRENT_VERSION = 1;
				DYLIB_INSTALL_NAME_BASE = "@rpath";
				GCC_C_LANGUAGE_STANDARD = gnu11;
				INFOPLIST_FILE = LoopTestingKit/Info.plist;
				INSTALL_PATH = "$(LOCAL_LIBRARY_DIR)/Frameworks";
				IPHONEOS_DEPLOYMENT_TARGET = 13.0;
				LD_RUNPATH_SEARCH_PATHS = "$(inherited) @executable_path/Frameworks @loader_path/Frameworks";
				PRODUCT_BUNDLE_IDENTIFIER = com.loopkit.MockKit;
				PRODUCT_NAME = MockKit;
				SKIP_INSTALL = YES;
				TARGETED_DEVICE_FAMILY = "1,2";
			};
			name = Release;
		};
		89AE221B228BC50900BDFD85 /* Debug */ = {
			isa = XCBuildConfiguration;
			buildSettings = {
				COPY_PHASE_STRIP = NO;
				DYLIB_INSTALL_NAME_BASE = "@rpath";
				GCC_C_LANGUAGE_STANDARD = gnu11;
				INFOPLIST_FILE = MockKit/Info.plist;
				INSTALL_PATH = "$(LOCAL_LIBRARY_DIR)/Frameworks";
				IPHONEOS_DEPLOYMENT_TARGET = 13.0;
				LD_RUNPATH_SEARCH_PATHS = "$(inherited) @executable_path/Frameworks @loader_path/Frameworks";
				PRODUCT_BUNDLE_IDENTIFIER = com.loopkit.MockKitUI;
				PRODUCT_NAME = MockKitUI;
				SKIP_INSTALL = YES;
				SWIFT_ACTIVE_COMPILATION_CONDITIONS = DEBUG;
				TARGETED_DEVICE_FAMILY = "1,2";
			};
			name = Debug;
		};
		89AE221C228BC50900BDFD85 /* Release */ = {
			isa = XCBuildConfiguration;
			buildSettings = {
				COPY_PHASE_STRIP = YES;
				DEBUG_INFORMATION_FORMAT = "dwarf-with-dsym";
				DYLIB_INSTALL_NAME_BASE = "@rpath";
				GCC_C_LANGUAGE_STANDARD = gnu11;
				INFOPLIST_FILE = MockKit/Info.plist;
				INSTALL_PATH = "$(LOCAL_LIBRARY_DIR)/Frameworks";
				IPHONEOS_DEPLOYMENT_TARGET = 13.0;
				LD_RUNPATH_SEARCH_PATHS = "$(inherited) @executable_path/Frameworks @loader_path/Frameworks";
				PRODUCT_BUNDLE_IDENTIFIER = com.loopkit.MockKitUI;
				PRODUCT_NAME = MockKitUI;
				SKIP_INSTALL = YES;
				TARGETED_DEVICE_FAMILY = "1,2";
			};
			name = Release;
		};
		89AE221D228BC50900BDFD85 /* Debug */ = {
			isa = XCBuildConfiguration;
			buildSettings = {
				APPLICATION_EXTENSION_API_ONLY = YES;
				COPY_PHASE_STRIP = NO;
				DYLIB_INSTALL_NAME_BASE = "@rpath";
				GCC_C_LANGUAGE_STANDARD = gnu11;
				INFOPLIST_FILE = MockKitUI/Info.plist;
				INSTALL_PATH = "$(LOCAL_LIBRARY_DIR)/Frameworks";
				IPHONEOS_DEPLOYMENT_TARGET = 13.0;
				LD_RUNPATH_SEARCH_PATHS = "$(inherited) @executable_path/Frameworks @loader_path/Frameworks";
				PRODUCT_BUNDLE_IDENTIFIER = com.loopkit.LoopTestingKit;
				PRODUCT_NAME = LoopTestingKit;
				SKIP_INSTALL = YES;
				SWIFT_ACTIVE_COMPILATION_CONDITIONS = DEBUG;
				TARGETED_DEVICE_FAMILY = "1,2";
			};
			name = Debug;
		};
		89AE221E228BC50900BDFD85 /* Release */ = {
			isa = XCBuildConfiguration;
			buildSettings = {
				APPLICATION_EXTENSION_API_ONLY = YES;
				COPY_PHASE_STRIP = YES;
				DEBUG_INFORMATION_FORMAT = "dwarf-with-dsym";
				DYLIB_INSTALL_NAME_BASE = "@rpath";
				GCC_C_LANGUAGE_STANDARD = gnu11;
				INFOPLIST_FILE = MockKitUI/Info.plist;
				INSTALL_PATH = "$(LOCAL_LIBRARY_DIR)/Frameworks";
				IPHONEOS_DEPLOYMENT_TARGET = 13.0;
				LD_RUNPATH_SEARCH_PATHS = "$(inherited) @executable_path/Frameworks @loader_path/Frameworks";
				PRODUCT_BUNDLE_IDENTIFIER = com.loopkit.LoopTestingKit;
				PRODUCT_NAME = LoopTestingKit;
				SKIP_INSTALL = YES;
				TARGETED_DEVICE_FAMILY = "1,2";
			};
			name = Release;
		};
		A9E675EE22713F4700E25293 /* Debug */ = {
			isa = XCBuildConfiguration;
			buildSettings = {
				APPLICATION_EXTENSION_API_ONLY = YES;
				CLANG_ENABLE_MODULES = YES;
				CODE_SIGN_IDENTITY = "";
				CODE_SIGN_STYLE = Automatic;
				DEFINES_MODULE = YES;
				DEVELOPMENT_TEAM = "";
				DYLIB_COMPATIBILITY_VERSION = 1;
				DYLIB_CURRENT_VERSION = 41;
				DYLIB_INSTALL_NAME_BASE = "@rpath";
				INFOPLIST_FILE = LoopKit/Info.plist;
				LD_RUNPATH_SEARCH_PATHS = "$(inherited) @executable_path/Frameworks @loader_path/Frameworks";
				PRODUCT_BUNDLE_IDENTIFIER = com.loopkit.LoopKit;
				PRODUCT_NAME = LoopKit;
				PROVISIONING_PROFILE_SPECIFIER = "";
				SDKROOT = watchos;
				SKIP_INSTALL = YES;
				SUPPORTED_PLATFORMS = "watchos watchsimulator";
				TARGETED_DEVICE_FAMILY = 4;
			};
			name = Debug;
		};
		A9E675EF22713F4700E25293 /* Release */ = {
			isa = XCBuildConfiguration;
			buildSettings = {
				APPLICATION_EXTENSION_API_ONLY = YES;
				CLANG_ENABLE_MODULES = YES;
				CODE_SIGN_IDENTITY = "";
				CODE_SIGN_STYLE = Automatic;
				DEFINES_MODULE = YES;
				DEVELOPMENT_TEAM = "";
				DYLIB_COMPATIBILITY_VERSION = 1;
				DYLIB_CURRENT_VERSION = 41;
				DYLIB_INSTALL_NAME_BASE = "@rpath";
				INFOPLIST_FILE = LoopKit/Info.plist;
				LD_RUNPATH_SEARCH_PATHS = "$(inherited) @executable_path/Frameworks @loader_path/Frameworks";
				PRODUCT_BUNDLE_IDENTIFIER = com.loopkit.LoopKit;
				PRODUCT_NAME = LoopKit;
				PROVISIONING_PROFILE_SPECIFIER = "";
				SDKROOT = watchos;
				SKIP_INSTALL = YES;
				SUPPORTED_PLATFORMS = "watchos watchsimulator";
				TARGETED_DEVICE_FAMILY = 4;
			};
			name = Release;
		};
		C16C6E022576B4B7003052EF /* Debug */ = {
			isa = XCBuildConfiguration;
			buildSettings = {
				COPY_PHASE_STRIP = NO;
				GCC_DYNAMIC_NO_PIC = NO;
				GCC_OPTIMIZATION_LEVEL = 0;
				PRODUCT_NAME = MockKitTests;
			};
			name = Debug;
		};
		C16C6E032576B4B7003052EF /* Release */ = {
			isa = XCBuildConfiguration;
			buildSettings = {
				COPY_PHASE_STRIP = YES;
				DEBUG_INFORMATION_FORMAT = "dwarf-with-dsym";
				PRODUCT_NAME = MockKitTests;
			};
			name = Release;
		};
/* End XCBuildConfiguration section */

/* Begin XCConfigurationList section */
		1D81903D25687FF2004D1BEC /* Build configuration list for PBXAggregateTarget "Cartfile" */ = {
			isa = XCConfigurationList;
			buildConfigurations = (
				1D81903B25687FF2004D1BEC /* Debug */,
				1D81903C25687FF2004D1BEC /* Release */,
			);
			defaultConfigurationIsVisible = 0;
			defaultConfigurationName = Release;
		};
		1DEE22FE24A676A300693C32 /* Build configuration list for PBXNativeTarget "LoopKitHostedTests" */ = {
			isa = XCConfigurationList;
			buildConfigurations = (
				1DEE22FF24A676A300693C32 /* Debug */,
				1DEE230024A676A300693C32 /* Release */,
			);
			defaultConfigurationIsVisible = 0;
			defaultConfigurationName = Release;
		};
		430158171C7EC03B00B64B63 /* Build configuration list for PBXNativeTarget "LoopKit Example" */ = {
			isa = XCConfigurationList;
			buildConfigurations = (
				430158131C7EC03B00B64B63 /* Debug */,
				430158141C7EC03B00B64B63 /* Release */,
			);
			defaultConfigurationIsVisible = 0;
			defaultConfigurationName = Release;
		};
		43BA715F201E484D0058961E /* Build configuration list for PBXNativeTarget "LoopKitUI" */ = {
			isa = XCConfigurationList;
			buildConfigurations = (
				43BA715D201E484D0058961E /* Debug */,
				43BA715E201E484D0058961E /* Release */,
			);
			defaultConfigurationIsVisible = 0;
			defaultConfigurationName = Release;
		};
		43D8FDC51C728FDF0073BE78 /* Build configuration list for PBXProject "LoopKit" */ = {
			isa = XCConfigurationList;
			buildConfigurations = (
				43D8FDDD1C728FDF0073BE78 /* Debug */,
				43D8FDDE1C728FDF0073BE78 /* Release */,
			);
			defaultConfigurationIsVisible = 0;
			defaultConfigurationName = Release;
		};
		43D8FDDF1C728FDF0073BE78 /* Build configuration list for PBXNativeTarget "LoopKit" */ = {
			isa = XCConfigurationList;
			buildConfigurations = (
				43D8FDE01C728FDF0073BE78 /* Debug */,
				43D8FDE11C728FDF0073BE78 /* Release */,
			);
			defaultConfigurationIsVisible = 0;
			defaultConfigurationName = Release;
		};
		43D8FDE21C728FDF0073BE78 /* Build configuration list for PBXNativeTarget "LoopKitTests" */ = {
			isa = XCConfigurationList;
			buildConfigurations = (
				43D8FDE31C728FDF0073BE78 /* Debug */,
				43D8FDE41C728FDF0073BE78 /* Release */,
			);
			defaultConfigurationIsVisible = 0;
			defaultConfigurationName = Release;
		};
		89AE2220228BC54C00BDFD85 /* Build configuration list for PBXNativeTarget "LoopTestingKit" */ = {
			isa = XCConfigurationList;
			buildConfigurations = (
				89AE221D228BC50900BDFD85 /* Debug */,
				89AE221E228BC50900BDFD85 /* Release */,
			);
			defaultConfigurationIsVisible = 0;
			defaultConfigurationName = Release;
		};
		89AE2221228BC54C00BDFD85 /* Build configuration list for PBXNativeTarget "MockKit" */ = {
			isa = XCConfigurationList;
			buildConfigurations = (
				89AE2219228BC50900BDFD85 /* Debug */,
				89AE221A228BC50900BDFD85 /* Release */,
			);
			defaultConfigurationIsVisible = 0;
			defaultConfigurationName = Release;
		};
		89AE2222228BC54C00BDFD85 /* Build configuration list for PBXNativeTarget "MockKitUI" */ = {
			isa = XCConfigurationList;
			buildConfigurations = (
				89AE221B228BC50900BDFD85 /* Debug */,
				89AE221C228BC50900BDFD85 /* Release */,
			);
			defaultConfigurationIsVisible = 0;
			defaultConfigurationName = Release;
		};
		A9E675ED22713F4700E25293 /* Build configuration list for PBXNativeTarget "LoopKit-watchOS" */ = {
			isa = XCConfigurationList;
			buildConfigurations = (
				A9E675EE22713F4700E25293 /* Debug */,
				A9E675EF22713F4700E25293 /* Release */,
			);
			defaultConfigurationIsVisible = 0;
			defaultConfigurationName = Release;
		};
		B4CEE2EA257129780093111B /* Build configuration list for PBXNativeTarget "MockKitTests" */ = {
			isa = XCConfigurationList;
			buildConfigurations = (
				C16C6E022576B4B7003052EF /* Debug */,
				C16C6E032576B4B7003052EF /* Release */,
			);
			defaultConfigurationIsVisible = 0;
			defaultConfigurationName = Release;
		};
/* End XCConfigurationList section */

/* Begin XCVersionGroup section */
		C17F39BF23CD24A000FA1113 /* DeviceLog.xcdatamodeld */ = {
			isa = XCVersionGroup;
			children = (
				C17F39C023CD24A000FA1113 /* DeviceCommsLog.xcdatamodel */,
			);
			currentVersion = C17F39C023CD24A000FA1113 /* DeviceCommsLog.xcdatamodel */;
			path = DeviceLog.xcdatamodeld;
			sourceTree = "<group>";
			versionGroupType = wrapper.xcdatamodel;
		};
		E9C6911625180A4E009F9999 /* Model.xcdatamodeld */ = {
			isa = XCVersionGroup;
			children = (
				E9291366257D71880014116A /* Modelv4.xcdatamodel */,
				E9C6911725180A4E009F9999 /* Modelv3.xcdatamodel */,
				E9C6911825180A4E009F9999 /* Modelv2.xcdatamodel */,
				E9C6911925180A4E009F9999 /* Model.xcdatamodel */,
			);
			currentVersion = E9291366257D71880014116A /* Modelv4.xcdatamodel */;
			path = Model.xcdatamodeld;
			sourceTree = "<group>";
			versionGroupType = wrapper.xcdatamodel;
		};
/* End XCVersionGroup section */
	};
	rootObject = 43D8FDC21C728FDF0073BE78 /* Project object */;
}<|MERGE_RESOLUTION|>--- conflicted
+++ resolved
@@ -3726,11 +3726,8 @@
 				4322B779202FA2790002837D /* NewCarbEntry.swift in Sources */,
 				898C896A24D4BF11002FA994 /* Guardrail+Settings.swift in Sources */,
 				4322B76E202FA26B0002837D /* GlucoseMath.swift in Sources */,
-<<<<<<< HEAD
-=======
 				B455F4D32600DA0B000ED456 /* GlucoseRange.swift in Sources */,
 				4322B791202FA2B70002837D /* Model.xcdatamodeld in Sources */,
->>>>>>> 1659d3b4
 				891A3FDB224BEC0D00378B27 /* CarbSensitivitySchedule.swift in Sources */,
 				4322B773202FA2790002837D /* CarbEntry.swift in Sources */,
 				C1E84B8525C62FB100623C08 /* Modelv1v4.xcmappingmodel in Sources */,
