--- conflicted
+++ resolved
@@ -44,7 +44,6 @@
 		1F5DAB1F2118C95700048054 /* LocalizedString.swift in Sources */ = {isa = PBXBuildFile; fileRef = 1F5DAB1C2118C95700048054 /* LocalizedString.swift */; };
 		1F5DAB202118C95700048054 /* LocalizedString.swift in Sources */ = {isa = PBXBuildFile; fileRef = 1F5DAB1C2118C95700048054 /* LocalizedString.swift */; };
 		1F5DAB212118C95700048054 /* LocalizedString.swift in Sources */ = {isa = PBXBuildFile; fileRef = 1F5DAB1C2118C95700048054 /* LocalizedString.swift */; };
-		1F5DAB272118CE9300048054 /* InfoPlist.strings in Resources */ = {isa = PBXBuildFile; fileRef = 1F5DAB252118CE9300048054 /* InfoPlist.strings */; };
 		1F5DAB2D2118CE9300048054 /* Localizable.strings in Resources */ = {isa = PBXBuildFile; fileRef = 1F5DAB2B2118CE9300048054 /* Localizable.strings */; };
 		1FE58796211D12CE004F24ED /* Localizable.strings in Resources */ = {isa = PBXBuildFile; fileRef = 7D68A9E31FE0A3D300522C49 /* Localizable.strings */; };
 		430059241CCDD08C00C861EA /* NSDateFormatter.swift in Sources */ = {isa = PBXBuildFile; fileRef = 43D8FDF11C7290350073BE78 /* NSDateFormatter.swift */; };
@@ -692,11 +691,7 @@
 		B4C004D22416961300B40429 /* GuideNavigationButton.swift in Sources */ = {isa = PBXBuildFile; fileRef = B4C004B4241085DC00B40429 /* GuideNavigationButton.swift */; };
 		B4C004D32416961300B40429 /* ActionButton.swift in Sources */ = {isa = PBXBuildFile; fileRef = B4C004B2241085DB00B40429 /* ActionButton.swift */; };
 		B4C004D42416962600B40429 /* Color.swift in Sources */ = {isa = PBXBuildFile; fileRef = B4C004B8241085FE00B40429 /* Color.swift */; };
-<<<<<<< HEAD
-		B4F3D24F24AF59B50095CE44 /* DeviceLifecycleProgressState+Color.swift in Sources */ = {isa = PBXBuildFile; fileRef = B4F3D24E24AF59B50095CE44 /* DeviceLifecycleProgressState+Color.swift */; };
 		C1390AAF246A541C002F3C3C /* TimeZone.swift in Sources */ = {isa = PBXBuildFile; fileRef = 4303C4901E2D664200ADEDC8 /* TimeZone.swift */; };
-=======
->>>>>>> 3870dee5
 		C164A56022F14C73000E3FA5 /* UnfinalizedDose.swift in Sources */ = {isa = PBXBuildFile; fileRef = C164A55F22F14C73000E3FA5 /* UnfinalizedDose.swift */; };
 		C164A56422F21081000E3FA5 /* MockPumpManagerState.swift in Sources */ = {isa = PBXBuildFile; fileRef = C164A56322F21081000E3FA5 /* MockPumpManagerState.swift */; };
 		C16DA83F22E8D88F008624C2 /* LoopPlugin.swift in Sources */ = {isa = PBXBuildFile; fileRef = C16DA83E22E8D88F008624C2 /* LoopPlugin.swift */; };
@@ -913,52 +908,43 @@
 		1F50C322212B20D300C18FAB /* pl */ = {isa = PBXFileReference; lastKnownFileType = text.plist.strings; name = pl; path = pl.lproj/InsulinKit.strings; sourceTree = "<group>"; };
 		1F50C324212B20D300C18FAB /* pl */ = {isa = PBXFileReference; lastKnownFileType = text.plist.strings; name = pl; path = pl.lproj/Localizable.strings; sourceTree = "<group>"; };
 		1F50C326212B20D400C18FAB /* pl */ = {isa = PBXFileReference; lastKnownFileType = text.plist.strings; name = pl; path = pl.lproj/Localizable.strings; sourceTree = "<group>"; };
-		1F50C328212B20D400C18FAB /* pl */ = {isa = PBXFileReference; lastKnownFileType = text.plist.strings; name = pl; path = pl.lproj/InfoPlist.strings; sourceTree = "<group>"; };
 		1F50C329212B20D400C18FAB /* pl */ = {isa = PBXFileReference; lastKnownFileType = text.plist.strings; name = pl; path = pl.lproj/Localizable.strings; sourceTree = "<group>"; };
 		1F5DAB1C2118C95700048054 /* LocalizedString.swift */ = {isa = PBXFileReference; lastKnownFileType = sourcecode.swift; path = LocalizedString.swift; sourceTree = "<group>"; };
-		1F5DAB262118CE9300048054 /* es */ = {isa = PBXFileReference; lastKnownFileType = text.plist.strings; name = es; path = es.lproj/InfoPlist.strings; sourceTree = "<group>"; };
 		1F5DAB2C2118CE9300048054 /* es */ = {isa = PBXFileReference; lastKnownFileType = text.plist.strings; name = es; path = es.lproj/Localizable.strings; sourceTree = "<group>"; };
 		1F5DAB2E2118CE9300048054 /* es */ = {isa = PBXFileReference; lastKnownFileType = text.plist.strings; name = es; path = es.lproj/CarbKit.strings; sourceTree = "<group>"; };
-		1F5DAB302118D2A700048054 /* ru */ = {isa = PBXFileReference; lastKnownFileType = text.plist.strings; name = ru; path = ru.lproj/InfoPlist.strings; sourceTree = "<group>"; };
 		1F5DAB322118D2A700048054 /* ru */ = {isa = PBXFileReference; lastKnownFileType = text.plist.strings; name = ru; path = ru.lproj/Localizable.strings; sourceTree = "<group>"; };
 		1F5DAB332118D2A700048054 /* ru */ = {isa = PBXFileReference; lastKnownFileType = text.plist.strings; name = ru; path = ru.lproj/CarbKit.strings; sourceTree = "<group>"; };
 		1F5DAB362118D5A200048054 /* de */ = {isa = PBXFileReference; lastKnownFileType = text.plist.strings; name = de; path = de.lproj/CarbKit.strings; sourceTree = "<group>"; };
 		1F5DAB372118D5A200048054 /* de */ = {isa = PBXFileReference; lastKnownFileType = text.plist.strings; name = de; path = de.lproj/InsulinKit.strings; sourceTree = "<group>"; };
 		1F5DAB392118D5A200048054 /* de */ = {isa = PBXFileReference; lastKnownFileType = text.plist.strings; name = de; path = de.lproj/Localizable.strings; sourceTree = "<group>"; };
 		1F5DAB3B2118D5A300048054 /* de */ = {isa = PBXFileReference; lastKnownFileType = text.plist.strings; name = de; path = de.lproj/Localizable.strings; sourceTree = "<group>"; };
-		1F5DAB3D2118D5A300048054 /* de */ = {isa = PBXFileReference; lastKnownFileType = text.plist.strings; name = de; path = de.lproj/InfoPlist.strings; sourceTree = "<group>"; };
 		1F5DAB3E2118D5A300048054 /* de */ = {isa = PBXFileReference; lastKnownFileType = text.plist.strings; name = de; path = de.lproj/Localizable.strings; sourceTree = "<group>"; };
 		1F5DAB402118D5D500048054 /* en */ = {isa = PBXFileReference; lastKnownFileType = text.plist.strings; name = en; path = en.lproj/Localizable.strings; sourceTree = "<group>"; };
 		1F5DAB432118F14600048054 /* fr */ = {isa = PBXFileReference; lastKnownFileType = text.plist.strings; name = fr; path = fr.lproj/CarbKit.strings; sourceTree = "<group>"; };
 		1F5DAB442118F14600048054 /* fr */ = {isa = PBXFileReference; lastKnownFileType = text.plist.strings; name = fr; path = fr.lproj/InsulinKit.strings; sourceTree = "<group>"; };
 		1F5DAB462118F14600048054 /* fr */ = {isa = PBXFileReference; lastKnownFileType = text.plist.strings; name = fr; path = fr.lproj/Localizable.strings; sourceTree = "<group>"; };
 		1F5DAB482118F14700048054 /* fr */ = {isa = PBXFileReference; lastKnownFileType = text.plist.strings; name = fr; path = fr.lproj/Localizable.strings; sourceTree = "<group>"; };
-		1F5DAB4A2118F14700048054 /* fr */ = {isa = PBXFileReference; lastKnownFileType = text.plist.strings; name = fr; path = fr.lproj/InfoPlist.strings; sourceTree = "<group>"; };
 		1F5DAB4B2118F14700048054 /* fr */ = {isa = PBXFileReference; lastKnownFileType = text.plist.strings; name = fr; path = fr.lproj/Localizable.strings; sourceTree = "<group>"; };
 		1F5DAB4D2118F18E00048054 /* en */ = {isa = PBXFileReference; lastKnownFileType = text.plist.strings; name = en; path = en.lproj/Localizable.strings; sourceTree = "<group>"; };
 		1F5DAB532118F2C700048054 /* zh-Hans */ = {isa = PBXFileReference; lastKnownFileType = text.plist.strings; name = "zh-Hans"; path = "zh-Hans.lproj/CarbKit.strings"; sourceTree = "<group>"; };
 		1F5DAB542118F2C700048054 /* zh-Hans */ = {isa = PBXFileReference; lastKnownFileType = text.plist.strings; name = "zh-Hans"; path = "zh-Hans.lproj/InsulinKit.strings"; sourceTree = "<group>"; };
 		1F5DAB562118F2C700048054 /* zh-Hans */ = {isa = PBXFileReference; lastKnownFileType = text.plist.strings; name = "zh-Hans"; path = "zh-Hans.lproj/Localizable.strings"; sourceTree = "<group>"; };
 		1F5DAB582118F2C700048054 /* zh-Hans */ = {isa = PBXFileReference; lastKnownFileType = text.plist.strings; name = "zh-Hans"; path = "zh-Hans.lproj/Localizable.strings"; sourceTree = "<group>"; };
-		1F5DAB5A2118F2C700048054 /* zh-Hans */ = {isa = PBXFileReference; lastKnownFileType = text.plist.strings; name = "zh-Hans"; path = "zh-Hans.lproj/InfoPlist.strings"; sourceTree = "<group>"; };
 		1F5DAB5B2118F2C700048054 /* zh-Hans */ = {isa = PBXFileReference; lastKnownFileType = text.plist.strings; name = "zh-Hans"; path = "zh-Hans.lproj/Localizable.strings"; sourceTree = "<group>"; };
 		1F5DAB5F2118F33000048054 /* it */ = {isa = PBXFileReference; lastKnownFileType = text.plist.strings; name = it; path = it.lproj/CarbKit.strings; sourceTree = "<group>"; };
 		1F5DAB602118F33000048054 /* it */ = {isa = PBXFileReference; lastKnownFileType = text.plist.strings; name = it; path = it.lproj/InsulinKit.strings; sourceTree = "<group>"; };
 		1F5DAB622118F33000048054 /* it */ = {isa = PBXFileReference; lastKnownFileType = text.plist.strings; name = it; path = it.lproj/Localizable.strings; sourceTree = "<group>"; };
 		1F5DAB642118F33000048054 /* it */ = {isa = PBXFileReference; lastKnownFileType = text.plist.strings; name = it; path = it.lproj/Localizable.strings; sourceTree = "<group>"; };
-		1F5DAB662118F33100048054 /* it */ = {isa = PBXFileReference; lastKnownFileType = text.plist.strings; name = it; path = it.lproj/InfoPlist.strings; sourceTree = "<group>"; };
 		1F5DAB672118F33100048054 /* it */ = {isa = PBXFileReference; lastKnownFileType = text.plist.strings; name = it; path = it.lproj/Localizable.strings; sourceTree = "<group>"; };
 		1F5DAB6B2118F3C200048054 /* nl */ = {isa = PBXFileReference; lastKnownFileType = text.plist.strings; name = nl; path = nl.lproj/CarbKit.strings; sourceTree = "<group>"; };
 		1F5DAB6C2118F3C200048054 /* nl */ = {isa = PBXFileReference; lastKnownFileType = text.plist.strings; name = nl; path = nl.lproj/InsulinKit.strings; sourceTree = "<group>"; };
 		1F5DAB6E2118F3C200048054 /* nl */ = {isa = PBXFileReference; lastKnownFileType = text.plist.strings; name = nl; path = nl.lproj/Localizable.strings; sourceTree = "<group>"; };
 		1F5DAB702118F3C200048054 /* nl */ = {isa = PBXFileReference; lastKnownFileType = text.plist.strings; name = nl; path = nl.lproj/Localizable.strings; sourceTree = "<group>"; };
-		1F5DAB722118F3C300048054 /* nl */ = {isa = PBXFileReference; lastKnownFileType = text.plist.strings; name = nl; path = nl.lproj/InfoPlist.strings; sourceTree = "<group>"; };
 		1F5DAB732118F3C300048054 /* nl */ = {isa = PBXFileReference; lastKnownFileType = text.plist.strings; name = nl; path = nl.lproj/Localizable.strings; sourceTree = "<group>"; };
 		1F5DAB772118F3FB00048054 /* nb */ = {isa = PBXFileReference; lastKnownFileType = text.plist.strings; name = nb; path = nb.lproj/CarbKit.strings; sourceTree = "<group>"; };
 		1F5DAB782118F3FB00048054 /* nb */ = {isa = PBXFileReference; lastKnownFileType = text.plist.strings; name = nb; path = nb.lproj/InsulinKit.strings; sourceTree = "<group>"; };
 		1F5DAB7A2118F3FB00048054 /* nb */ = {isa = PBXFileReference; lastKnownFileType = text.plist.strings; name = nb; path = nb.lproj/Localizable.strings; sourceTree = "<group>"; };
 		1F5DAB7C2118F3FC00048054 /* nb */ = {isa = PBXFileReference; lastKnownFileType = text.plist.strings; name = nb; path = nb.lproj/Localizable.strings; sourceTree = "<group>"; };
-		1F5DAB7E2118F3FC00048054 /* nb */ = {isa = PBXFileReference; lastKnownFileType = text.plist.strings; name = nb; path = nb.lproj/InfoPlist.strings; sourceTree = "<group>"; };
 		1F5DAB7F2118F3FC00048054 /* nb */ = {isa = PBXFileReference; lastKnownFileType = text.plist.strings; name = nb; path = nb.lproj/Localizable.strings; sourceTree = "<group>"; };
 		1FE58790211CFBB7004F24ED /* Base */ = {isa = PBXFileReference; lastKnownFileType = text.plist.strings; name = Base; path = Base.lproj/Localizable.strings; sourceTree = "<group>"; };
 		1FE58794211D0967004F24ED /* Base */ = {isa = PBXFileReference; lastKnownFileType = text.plist.strings; name = Base; path = Base.lproj/Localizable.strings; sourceTree = "<group>"; };
@@ -2082,7 +2068,6 @@
 				43D988911C87FEFF00DA4467 /* Fixtures */,
 				434113B620F2BDB900D05747 /* Persistence */,
 				43D8FDDC1C728FDF0073BE78 /* Info.plist */,
-				1F5DAB252118CE9300048054 /* InfoPlist.strings */,
 				1DFB99D5245CB2E900DCC8C9 /* AlertTests.swift */,
 				43D8FE1A1C72906E0073BE78 /* BasalRateScheduleTests.swift */,
 				A95A1D8A2460FD620079378D /* BolusRecommendationTests.swift */,
@@ -2526,7 +2511,6 @@
 				1DC64C7B24BF6BFD004A63A1 /* CorrectionRangeOverridesExtension.swift */,
 				898B4E7A246DC6A70053C484 /* CorrectionRangeScheduleEditor.swift */,
 				E94141CF24C8F31C0096C326 /* DeliveryLimitsEditor.swift */,
-				1D1FCE2C24BEA669000300A8 /* Guardrail+Settings.swift */,
 				89FC688A245A2D670075CF59 /* InsulinSensitivityScheduleEditor.swift */,
 				E93C86A724C8F7F60073089B /* InsulinModelChartView.swift */,
 				1D6EAB9024C12C090081249D /* PumpSupportedIncrements.swift */,
@@ -2969,7 +2953,6 @@
 				43DC87BC1C8AD0ED005BC30D /* glucose_from_effects_non_zero_carb_input.json in Resources */,
 				4322B79A202FA3CC0002837D /* ice_1_hour_input.json in Resources */,
 				437874C8202FDD2D00A3D8B9 /* normalize_edge_case_doses_input.json in Resources */,
-				1F5DAB272118CE9300048054 /* InfoPlist.strings in Resources */,
 				437874B7202FDD2D00A3D8B9 /* basal_dose.json in Resources */,
 				4322B799202FA3CC0002837D /* grouped_by_overlapping_absorption_times_output.json in Resources */,
 				435D292D205F48750026F401 /* counteraction_effect_falling_glucose_insulin.json in Resources */,
@@ -3819,22 +3802,6 @@
 /* End PBXTargetDependency section */
 
 /* Begin PBXVariantGroup section */
-		1F5DAB252118CE9300048054 /* InfoPlist.strings */ = {
-			isa = PBXVariantGroup;
-			children = (
-				1F5DAB262118CE9300048054 /* es */,
-				1F5DAB302118D2A700048054 /* ru */,
-				1F5DAB3D2118D5A300048054 /* de */,
-				1F5DAB4A2118F14700048054 /* fr */,
-				1F5DAB5A2118F2C700048054 /* zh-Hans */,
-				1F5DAB662118F33100048054 /* it */,
-				1F5DAB722118F3C300048054 /* nl */,
-				1F5DAB7E2118F3FC00048054 /* nb */,
-				1F50C328212B20D400C18FAB /* pl */,
-			);
-			name = InfoPlist.strings;
-			sourceTree = "<group>";
-		};
 		1F5DAB2B2118CE9300048054 /* Localizable.strings */ = {
 			isa = PBXVariantGroup;
 			children = (
