// !$*UTF8*$!
{
	archiveVersion = 1;
	classes = {
	};
	objectVersion = 48;
	objects = {

/* Begin PBXBuildFile section */
		1D096BFA24C242300078B6B5 /* CheckmarkListItem.swift in Sources */ = {isa = PBXBuildFile; fileRef = 1D096BF924C242300078B6B5 /* CheckmarkListItem.swift */; };
		1D096C0224C24C220078B6B5 /* InsulinModelSettings.swift in Sources */ = {isa = PBXBuildFile; fileRef = 1D096BFF24C24C220078B6B5 /* InsulinModelSettings.swift */; };
		1D096C0324C24C220078B6B5 /* ExponentialInsulinModelPreset.swift in Sources */ = {isa = PBXBuildFile; fileRef = 1D096C0024C24C220078B6B5 /* ExponentialInsulinModelPreset.swift */; };
		1D096C0524C624F70078B6B5 /* InsulinModelSettings+LoopKitUI.swift in Sources */ = {isa = PBXBuildFile; fileRef = 1D096C0424C624F70078B6B5 /* InsulinModelSettings+LoopKitUI.swift */; };
		1D096C0624C626F90078B6B5 /* InsulinModelSettings.swift in Sources */ = {isa = PBXBuildFile; fileRef = 1D096BFF24C24C220078B6B5 /* InsulinModelSettings.swift */; };
		1D1A019E24B678BF0077D86E /* TherapySettingsView.swift in Sources */ = {isa = PBXBuildFile; fileRef = 1D1A019D24B678BF0077D86E /* TherapySettingsView.swift */; };
		1D1FCE2324BD13A2000300A8 /* CorrectionRangeOverridesExpandableSetting.swift in Sources */ = {isa = PBXBuildFile; fileRef = 1D1FCE2224BD13A2000300A8 /* CorrectionRangeOverridesExpandableSetting.swift */; };
		1D1FCE2524BD42EF000300A8 /* TherapySettingsViewModel.swift in Sources */ = {isa = PBXBuildFile; fileRef = 1D1FCE2424BD42EF000300A8 /* TherapySettingsViewModel.swift */; };
		1D1FCE2724BE4DE2000300A8 /* CorrectionRangeOverrides.swift in Sources */ = {isa = PBXBuildFile; fileRef = 1D1FCE2624BE4DE2000300A8 /* CorrectionRangeOverrides.swift */; };
		1D1FCE2924BE4F11000300A8 /* TherapySetting.swift in Sources */ = {isa = PBXBuildFile; fileRef = 1D1FCE2824BE4F11000300A8 /* TherapySetting.swift */; };
		1D1FCE2B24BE704A000300A8 /* TherapySetting+Settings.swift in Sources */ = {isa = PBXBuildFile; fileRef = 1D1FCE2A24BE704A000300A8 /* TherapySetting+Settings.swift */; };
		1D24A8D524C896E100AB8DB9 /* Prescription.swift in Sources */ = {isa = PBXBuildFile; fileRef = 1D24A8D424C896E100AB8DB9 /* Prescription.swift */; };
		1D25C22E246A2A1A00E87FA0 /* critical.caf in Resources */ = {isa = PBXBuildFile; fileRef = 1D25C22D246A2A1A00E87FA0 /* critical.caf */; };
		1D498E4724D892B0000627F2 /* Environment+Authenticate.swift in Sources */ = {isa = PBXBuildFile; fileRef = 1D498E4624D892B0000627F2 /* Environment+Authenticate.swift */; };
		1D60355E24D39ED10095DC2A /* Environment+AppName.swift in Sources */ = {isa = PBXBuildFile; fileRef = 1D60355D24D39ED10095DC2A /* Environment+AppName.swift */; };
		1D640FF724525228008F9755 /* sub.caf in Resources */ = {isa = PBXBuildFile; fileRef = 1D640FF524524284008F9755 /* sub.caf */; };
		1D6EAB9124C12C090081249D /* PumpSupportedIncrements.swift in Sources */ = {isa = PBXBuildFile; fileRef = 1D6EAB9024C12C090081249D /* PumpSupportedIncrements.swift */; };
		1D841AAD24577EE10069DBFF /* AlertSoundPlayer.swift in Sources */ = {isa = PBXBuildFile; fileRef = 1D841AAC24577EE10069DBFF /* AlertSoundPlayer.swift */; };
		1DA649AB2445174400F61E75 /* Alert.swift in Sources */ = {isa = PBXBuildFile; fileRef = 1DA649AA2445174400F61E75 /* Alert.swift */; };
		1DABAD3A2453615200ACF708 /* IssueAlertTableViewController.swift in Sources */ = {isa = PBXBuildFile; fileRef = 1DABAD392453615200ACF708 /* IssueAlertTableViewController.swift */; };
		1DC64C7C24BF6BFD004A63A1 /* CorrectionRangeOverridesExtension.swift in Sources */ = {isa = PBXBuildFile; fileRef = 1DC64C7B24BF6BFD004A63A1 /* CorrectionRangeOverridesExtension.swift */; };
		1DC64C7E24BF6EBC004A63A1 /* DeliveryLimits.swift in Sources */ = {isa = PBXBuildFile; fileRef = 1DC64C7D24BF6EBC004A63A1 /* DeliveryLimits.swift */; };
		1DD1964E248AE88000420876 /* HorizontalSizeClassOverride.swift in Sources */ = {isa = PBXBuildFile; fileRef = 1DD1964D248AE88000420876 /* HorizontalSizeClassOverride.swift */; };
		1DD3DEB624451C3300BD8E40 /* Alert.swift in Sources */ = {isa = PBXBuildFile; fileRef = 1DA649AA2445174400F61E75 /* Alert.swift */; };
		1DE35E7A24ABEC720086F9AE /* DeviceManagerUI.swift in Sources */ = {isa = PBXBuildFile; fileRef = 1DE35E7924ABEC720086F9AE /* DeviceManagerUI.swift */; };
		1DEE226F24A676A300693C32 /* GlucoseStoreHKFilterTests.swift in Sources */ = {isa = PBXBuildFile; fileRef = 1DEE226024A6642300693C32 /* GlucoseStoreHKFilterTests.swift */; };
		1DEE227724A676A300693C32 /* HKHealthStoreMock.swift in Sources */ = {isa = PBXBuildFile; fileRef = 437AFF1E203A763F008C4892 /* HKHealthStoreMock.swift */; };
		1DEE228424A676A300693C32 /* CarbStoreHKFilterTests.swift in Sources */ = {isa = PBXBuildFile; fileRef = 1DEE226224A6642400693C32 /* CarbStoreHKFilterTests.swift */; };
		1DEE229724A676A300693C32 /* DoseStoreHKFilterTests.swift in Sources */ = {isa = PBXBuildFile; fileRef = 1DEE226124A6642300693C32 /* DoseStoreHKFilterTests.swift */; };
		1DEE229D24A676A300693C32 /* LoopKit.framework in Frameworks */ = {isa = PBXBuildFile; fileRef = 43D8FDCB1C728FDF0073BE78 /* LoopKit.framework */; };
		1DEF977524C62F8400D630CB /* SupportedInsulinModelSettings.swift in Sources */ = {isa = PBXBuildFile; fileRef = 1DEF977424C62F8400D630CB /* SupportedInsulinModelSettings.swift */; };
		1DFB99D6245CB2E900DCC8C9 /* AlertTests.swift in Sources */ = {isa = PBXBuildFile; fileRef = 1DFB99D5245CB2E900DCC8C9 /* AlertTests.swift */; };
		1F5DAB1D2118C95700048054 /* LocalizedString.swift in Sources */ = {isa = PBXBuildFile; fileRef = 1F5DAB1C2118C95700048054 /* LocalizedString.swift */; };
		1F5DAB1F2118C95700048054 /* LocalizedString.swift in Sources */ = {isa = PBXBuildFile; fileRef = 1F5DAB1C2118C95700048054 /* LocalizedString.swift */; };
		1F5DAB202118C95700048054 /* LocalizedString.swift in Sources */ = {isa = PBXBuildFile; fileRef = 1F5DAB1C2118C95700048054 /* LocalizedString.swift */; };
		1F5DAB212118C95700048054 /* LocalizedString.swift in Sources */ = {isa = PBXBuildFile; fileRef = 1F5DAB1C2118C95700048054 /* LocalizedString.swift */; };
		1F5DAB2D2118CE9300048054 /* Localizable.strings in Resources */ = {isa = PBXBuildFile; fileRef = 1F5DAB2B2118CE9300048054 /* Localizable.strings */; };
		1FE58796211D12CE004F24ED /* Localizable.strings in Resources */ = {isa = PBXBuildFile; fileRef = 7D68A9E31FE0A3D300522C49 /* Localizable.strings */; };
		430059241CCDD08C00C861EA /* NSDateFormatter.swift in Sources */ = {isa = PBXBuildFile; fileRef = 43D8FDF11C7290350073BE78 /* NSDateFormatter.swift */; };
		430157FA1C7EC03B00B64B63 /* AppDelegate.swift in Sources */ = {isa = PBXBuildFile; fileRef = 430157F91C7EC03B00B64B63 /* AppDelegate.swift */; };
		430157FC1C7EC03B00B64B63 /* MasterViewController.swift in Sources */ = {isa = PBXBuildFile; fileRef = 430157FB1C7EC03B00B64B63 /* MasterViewController.swift */; };
		430158011C7EC03B00B64B63 /* Main.storyboard in Resources */ = {isa = PBXBuildFile; fileRef = 430157FF1C7EC03B00B64B63 /* Main.storyboard */; };
		430158031C7EC03B00B64B63 /* Assets.xcassets in Resources */ = {isa = PBXBuildFile; fileRef = 430158021C7EC03B00B64B63 /* Assets.xcassets */; };
		430158061C7EC03B00B64B63 /* LaunchScreen.storyboard in Resources */ = {isa = PBXBuildFile; fileRef = 430158041C7EC03B00B64B63 /* LaunchScreen.storyboard */; };
		430158191C7ECB5E00B64B63 /* LoopKit.framework in Frameworks */ = {isa = PBXBuildFile; fileRef = 43D8FDCB1C728FDF0073BE78 /* LoopKit.framework */; };
		4301581A1C7ECB5E00B64B63 /* LoopKit.framework in Embed Frameworks */ = {isa = PBXBuildFile; fileRef = 43D8FDCB1C728FDF0073BE78 /* LoopKit.framework */; settings = {ATTRIBUTES = (CodeSignOnCopy, RemoveHeadersOnCopy, ); }; };
		4301582B1C7ECCEF00B64B63 /* LoopKitExample.entitlements in Resources */ = {isa = PBXBuildFile; fileRef = 4301582A1C7ECCEF00B64B63 /* LoopKitExample.entitlements */; };
		4301582D1C7ECD7A00B64B63 /* HealthKit.framework in Frameworks */ = {isa = PBXBuildFile; fileRef = 4301582C1C7ECD7A00B64B63 /* HealthKit.framework */; };
		43025DAF1D5AB2E300106C28 /* NSTimeInterval.swift in Sources */ = {isa = PBXBuildFile; fileRef = 43D8FDF21C7290350073BE78 /* NSTimeInterval.swift */; };
		43026D642132404900A332E2 /* ice_minus_flat_carb_effect_output.json in Resources */ = {isa = PBXBuildFile; fileRef = 43026D632132404900A332E2 /* ice_minus_flat_carb_effect_output.json */; };
		4302F4D91D4D32D500F0FCAF /* NSTimeInterval.swift in Sources */ = {isa = PBXBuildFile; fileRef = 43D8FDF21C7290350073BE78 /* NSTimeInterval.swift */; };
		4302F4DF1D4E607B00F0FCAF /* InsulinDeliveryTableViewController.swift in Sources */ = {isa = PBXBuildFile; fileRef = 4302F4DE1D4E607B00F0FCAF /* InsulinDeliveryTableViewController.swift */; };
		4303C4921E2D665000ADEDC8 /* TimeZone.swift in Sources */ = {isa = PBXBuildFile; fileRef = 4303C4901E2D664200ADEDC8 /* TimeZone.swift */; };
		4303C4941E2D665F00ADEDC8 /* TimeZone.swift in Sources */ = {isa = PBXBuildFile; fileRef = 4303C4901E2D664200ADEDC8 /* TimeZone.swift */; };
		43177D021D3729E60006E908 /* IdentifiableClass.swift in Sources */ = {isa = PBXBuildFile; fileRef = 434FF1DF1CF269D8000DB779 /* IdentifiableClass.swift */; };
		43177D041D372A7F0006E908 /* CarbEntryTableViewController.swift in Sources */ = {isa = PBXBuildFile; fileRef = 43177D031D372A7F0006E908 /* CarbEntryTableViewController.swift */; };
		4322B76C202F9ECD0002837D /* CarbMathTests.swift in Sources */ = {isa = PBXBuildFile; fileRef = 43D8FE411C7291900073BE78 /* CarbMathTests.swift */; };
		4322B76D202F9EF20002837D /* GlucoseMathTests.swift in Sources */ = {isa = PBXBuildFile; fileRef = 43D8FE991C7293D00073BE78 /* GlucoseMathTests.swift */; };
		4322B76E202FA26B0002837D /* GlucoseMath.swift in Sources */ = {isa = PBXBuildFile; fileRef = 43D8FE861C72934C0073BE78 /* GlucoseMath.swift */; };
		4322B76F202FA26F0002837D /* GlucoseSampleValue.swift in Sources */ = {isa = PBXBuildFile; fileRef = 43971A3F1C8CABFF0013154F /* GlucoseSampleValue.swift */; };
		4322B770202FA26F0002837D /* GlucoseStore.swift in Sources */ = {isa = PBXBuildFile; fileRef = 43D8FE871C72934C0073BE78 /* GlucoseStore.swift */; };
		4322B771202FA26F0002837D /* HKQuantitySample+GlucoseKit.swift in Sources */ = {isa = PBXBuildFile; fileRef = 43FADDFA1C89679200DDE013 /* HKQuantitySample+GlucoseKit.swift */; };
		4322B772202FA2790002837D /* AbsorbedCarbValue.swift in Sources */ = {isa = PBXBuildFile; fileRef = 4378B64C1ED61C22000AE785 /* AbsorbedCarbValue.swift */; };
		4322B773202FA2790002837D /* CarbEntry.swift in Sources */ = {isa = PBXBuildFile; fileRef = 43D8FE4A1C7291BD0073BE78 /* CarbEntry.swift */; };
		4322B774202FA2790002837D /* CarbMath.swift in Sources */ = {isa = PBXBuildFile; fileRef = 43D8FE4B1C7291BD0073BE78 /* CarbMath.swift */; };
		4322B775202FA2790002837D /* CarbStatus.swift in Sources */ = {isa = PBXBuildFile; fileRef = 4378B6501ED62D8D000AE785 /* CarbStatus.swift */; };
		4322B776202FA2790002837D /* CarbStore.swift in Sources */ = {isa = PBXBuildFile; fileRef = 43D8FE4C1C7291BD0073BE78 /* CarbStore.swift */; };
		4322B777202FA2790002837D /* CarbValue.swift in Sources */ = {isa = PBXBuildFile; fileRef = 4378B64E1ED61C64000AE785 /* CarbValue.swift */; };
		4322B778202FA2790002837D /* HKQuantitySample+CarbKit.swift in Sources */ = {isa = PBXBuildFile; fileRef = 43D8FE4D1C7291BD0073BE78 /* HKQuantitySample+CarbKit.swift */; };
		4322B779202FA2790002837D /* NewCarbEntry.swift in Sources */ = {isa = PBXBuildFile; fileRef = 43D8FE5B1C7291D80073BE78 /* NewCarbEntry.swift */; };
		4322B77A202FA2790002837D /* NSUserDefaults.swift in Sources */ = {isa = PBXBuildFile; fileRef = 4346D1FB1C79481E00ABAFE3 /* NSUserDefaults.swift */; };
		4322B77B202FA2790002837D /* StoredCarbEntry.swift in Sources */ = {isa = PBXBuildFile; fileRef = 43D8FE4E1C7291BD0073BE78 /* StoredCarbEntry.swift */; };
		4322B77C202FA2A60002837D /* NSData.swift in Sources */ = {isa = PBXBuildFile; fileRef = 434FB64B1D712449007B9C70 /* NSData.swift */; };
		4322B77D202FA2AF0002837D /* NewPumpEvent.swift in Sources */ = {isa = PBXBuildFile; fileRef = 4302F4EA1D50670500F0FCAF /* NewPumpEvent.swift */; };
		4322B77E202FA2AF0002837D /* PersistedPumpEvent.swift in Sources */ = {isa = PBXBuildFile; fileRef = 4302F4EC1D5068CE00F0FCAF /* PersistedPumpEvent.swift */; };
		4322B77F202FA2AF0002837D /* PersistenceController.swift in Sources */ = {isa = PBXBuildFile; fileRef = 43D8FEE21C7294D50073BE78 /* PersistenceController.swift */; };
		4322B780202FA2AF0002837D /* PumpEvent+CoreDataClass.swift in Sources */ = {isa = PBXBuildFile; fileRef = 43DFE27B1CB1D6A600EFBE95 /* PumpEvent+CoreDataClass.swift */; };
		4322B781202FA2AF0002837D /* PumpEvent+CoreDataProperties.swift in Sources */ = {isa = PBXBuildFile; fileRef = 43DFE27C1CB1D6A600EFBE95 /* PumpEvent+CoreDataProperties.swift */; };
		4322B782202FA2AF0002837D /* PumpEventType.swift in Sources */ = {isa = PBXBuildFile; fileRef = 43DFE27F1CB1E12D00EFBE95 /* PumpEventType.swift */; };
		4322B783202FA2AF0002837D /* Reservoir.swift in Sources */ = {isa = PBXBuildFile; fileRef = 43D8FEE31C7294D50073BE78 /* Reservoir.swift */; };
		4322B784202FA2AF0002837D /* Reservoir+CoreDataProperties.swift in Sources */ = {isa = PBXBuildFile; fileRef = 43D8FEE41C7294D50073BE78 /* Reservoir+CoreDataProperties.swift */; };
		4322B785202FA2AF0002837D /* ReservoirValue.swift in Sources */ = {isa = PBXBuildFile; fileRef = 4302F4E81D5066F400F0FCAF /* ReservoirValue.swift */; };
		4322B786202FA2AF0002837D /* WalshInsulinModel.swift in Sources */ = {isa = PBXBuildFile; fileRef = C1DB55B01F2E95FD00C483A2 /* WalshInsulinModel.swift */; };
		4322B787202FA2B30002837D /* DoseEntry.swift in Sources */ = {isa = PBXBuildFile; fileRef = 43D8FEDC1C7294D50073BE78 /* DoseEntry.swift */; };
		4322B788202FA2B30002837D /* DoseStore.swift in Sources */ = {isa = PBXBuildFile; fileRef = 43D8FEDD1C7294D50073BE78 /* DoseStore.swift */; };
		4322B789202FA2B30002837D /* DoseType.swift in Sources */ = {isa = PBXBuildFile; fileRef = 43A0670E1F23CAC700E9E90F /* DoseType.swift */; };
		4322B78A202FA2B30002837D /* DoseUnit.swift in Sources */ = {isa = PBXBuildFile; fileRef = 43C094451CAA1E98001F6403 /* DoseUnit.swift */; };
		4322B78B202FA2B30002837D /* ExponentialInsulinModel.swift in Sources */ = {isa = PBXBuildFile; fileRef = C1DB55B21F2E964400C483A2 /* ExponentialInsulinModel.swift */; };
		4322B78C202FA2B30002837D /* HKQuantitySample+InsulinKit.swift in Sources */ = {isa = PBXBuildFile; fileRef = 437B064D1F2EB35800D95237 /* HKQuantitySample+InsulinKit.swift */; };
		4322B78D202FA2B30002837D /* InsulinDeliveryStore.swift in Sources */ = {isa = PBXBuildFile; fileRef = 438207701F2AE9A300886C13 /* InsulinDeliveryStore.swift */; };
		4322B78E202FA2B30002837D /* InsulinMath.swift in Sources */ = {isa = PBXBuildFile; fileRef = 43D8FEDF1C7294D50073BE78 /* InsulinMath.swift */; };
		4322B78F202FA2B30002837D /* InsulinModel.swift in Sources */ = {isa = PBXBuildFile; fileRef = C12EE16B1F2964B3007DB9F1 /* InsulinModel.swift */; };
		4322B790202FA2B30002837D /* InsulinValue.swift in Sources */ = {isa = PBXBuildFile; fileRef = 43DFE2811CB1FB8500EFBE95 /* InsulinValue.swift */; };
		4322B791202FA2B70002837D /* Model.xcdatamodeld in Sources */ = {isa = PBXBuildFile; fileRef = 43D8FEE01C7294D50073BE78 /* Model.xcdatamodeld */; };
		4322B792202FA3CC0002837D /* carb_effect_from_history_input.json in Resources */ = {isa = PBXBuildFile; fileRef = 43D8FE441C7291A60073BE78 /* carb_effect_from_history_input.json */; };
		4322B793202FA3CC0002837D /* carb_effect_from_history_output.json in Resources */ = {isa = PBXBuildFile; fileRef = 43D8FE451C7291A60073BE78 /* carb_effect_from_history_output.json */; };
		4322B794202FA3CC0002837D /* carb_entry_input.json in Resources */ = {isa = PBXBuildFile; fileRef = C17F4CB21EE9B6DF005079B1 /* carb_entry_input.json */; };
		4322B795202FA3CC0002837D /* carbs_on_board_output.json in Resources */ = {isa = PBXBuildFile; fileRef = 43D8FE461C7291A60073BE78 /* carbs_on_board_output.json */; };
		4322B796202FA3CC0002837D /* grouped_by_overlapping_absorption_times_border_case_input.json in Resources */ = {isa = PBXBuildFile; fileRef = 43EBE44C1EAC7F0C0073A0B5 /* grouped_by_overlapping_absorption_times_border_case_input.json */; };
		4322B797202FA3CC0002837D /* grouped_by_overlapping_absorption_times_border_case_output.json in Resources */ = {isa = PBXBuildFile; fileRef = 43EBE44B1EAC7F0C0073A0B5 /* grouped_by_overlapping_absorption_times_border_case_output.json */; };
		4322B798202FA3CC0002837D /* grouped_by_overlapping_absorption_times_input.json in Resources */ = {isa = PBXBuildFile; fileRef = 43EBE4471EAC77290073A0B5 /* grouped_by_overlapping_absorption_times_input.json */; };
		4322B799202FA3CC0002837D /* grouped_by_overlapping_absorption_times_output.json in Resources */ = {isa = PBXBuildFile; fileRef = 43EBE4481EAC77290073A0B5 /* grouped_by_overlapping_absorption_times_output.json */; };
		4322B79A202FA3CC0002837D /* ice_1_hour_input.json in Resources */ = {isa = PBXBuildFile; fileRef = C1CBF61B1EEA2A1E001E4851 /* ice_1_hour_input.json */; };
		4322B79B202FA3CC0002837D /* ice_1_hour_output.json in Resources */ = {isa = PBXBuildFile; fileRef = 439BCD8F1EEDD2AD00100EAA /* ice_1_hour_output.json */; };
		4322B79C202FA3CC0002837D /* ice_35_min_input.json in Resources */ = {isa = PBXBuildFile; fileRef = C1110E981EE98CF5009BB852 /* ice_35_min_input.json */; };
		4322B79D202FA3CC0002837D /* ice_35_min_none_output.json in Resources */ = {isa = PBXBuildFile; fileRef = 439BCD8D1EEDD22900100EAA /* ice_35_min_none_output.json */; };
		4322B79E202FA3CC0002837D /* ice_35_min_partial_output.json in Resources */ = {isa = PBXBuildFile; fileRef = 4359E74F1EED04330022EF0C /* ice_35_min_partial_output.json */; };
		4322B79F202FA3CC0002837D /* ice_slow_absorption_output.json in Resources */ = {isa = PBXBuildFile; fileRef = 439BCD911EEDD33F00100EAA /* ice_slow_absorption_output.json */; };
		4322B7A0202FA3CC0002837D /* ice_slow_absorption.json in Resources */ = {isa = PBXBuildFile; fileRef = C13E6D291EEB1CB9006F5880 /* ice_slow_absorption.json */; };
		4322B7A1202FA3D20002837D /* momentum_effect_bouncing_glucose_input.json in Resources */ = {isa = PBXBuildFile; fileRef = 43D8FE9C1C7293FA0073BE78 /* momentum_effect_bouncing_glucose_input.json */; };
		4322B7A2202FA3D20002837D /* momentum_effect_bouncing_glucose_output.json in Resources */ = {isa = PBXBuildFile; fileRef = 43D8FE9D1C7293FA0073BE78 /* momentum_effect_bouncing_glucose_output.json */; };
		4322B7A3202FA3D20002837D /* momentum_effect_display_only_glucose_input.json in Resources */ = {isa = PBXBuildFile; fileRef = 43971A411C8CAEF20013154F /* momentum_effect_display_only_glucose_input.json */; };
		4322B7A4202FA3D20002837D /* momentum_effect_duplicate_glucose_input.json in Resources */ = {isa = PBXBuildFile; fileRef = 4303C48B1E29DD4200ADEDC8 /* momentum_effect_duplicate_glucose_input.json */; };
		4322B7A5202FA3D20002837D /* momentum_effect_falling_glucose_input.json in Resources */ = {isa = PBXBuildFile; fileRef = 43D8FE9E1C7293FA0073BE78 /* momentum_effect_falling_glucose_input.json */; };
		4322B7A6202FA3D20002837D /* momentum_effect_falling_glucose_output.json in Resources */ = {isa = PBXBuildFile; fileRef = 43D8FE9F1C7293FA0073BE78 /* momentum_effect_falling_glucose_output.json */; };
		4322B7A7202FA3D20002837D /* momentum_effect_incomplete_glucose_input.json in Resources */ = {isa = PBXBuildFile; fileRef = 43DC87B51C8A9567005BC30D /* momentum_effect_incomplete_glucose_input.json */; };
		4322B7A8202FA3D20002837D /* momentum_effect_mixed_provenance_glucose_input.json in Resources */ = {isa = PBXBuildFile; fileRef = 43C27D921E3C4E7D00613CE1 /* momentum_effect_mixed_provenance_glucose_input.json */; };
		4322B7A9202FA3D20002837D /* momentum_effect_rising_glucose_input.json in Resources */ = {isa = PBXBuildFile; fileRef = 43D8FEA01C7293FA0073BE78 /* momentum_effect_rising_glucose_input.json */; };
		4322B7AA202FA3D20002837D /* momentum_effect_rising_glucose_output.json in Resources */ = {isa = PBXBuildFile; fileRef = 43D8FEA11C7293FA0073BE78 /* momentum_effect_rising_glucose_output.json */; };
		4322B7AB202FA3D20002837D /* momentum_effect_stable_glucose_input.json in Resources */ = {isa = PBXBuildFile; fileRef = 43D8FEA21C7293FA0073BE78 /* momentum_effect_stable_glucose_input.json */; };
		4322B7AC202FA3D20002837D /* momentum_effect_stable_glucose_output.json in Resources */ = {isa = PBXBuildFile; fileRef = 43D8FEA31C7293FA0073BE78 /* momentum_effect_stable_glucose_output.json */; };
		43260F6E21C4BF7A00DD6837 /* UUID.swift in Sources */ = {isa = PBXBuildFile; fileRef = 43260F6D21C4BF7A00DD6837 /* UUID.swift */; };
		432762741D60505F0083215A /* HKQuantitySample.swift in Sources */ = {isa = PBXBuildFile; fileRef = 432762731D60505F0083215A /* HKQuantitySample.swift */; };
		432CF86520D7692E0066B889 /* DeliveryLimitSettingsTableViewController.swift in Sources */ = {isa = PBXBuildFile; fileRef = 432CF86420D7692E0066B889 /* DeliveryLimitSettingsTableViewController.swift */; };
		432CF86720D76AB90066B889 /* SettingsTableViewCell.swift in Sources */ = {isa = PBXBuildFile; fileRef = 432CF86620D76AB90066B889 /* SettingsTableViewCell.swift */; };
		432CF86920D76B320066B889 /* SetupButton.swift in Sources */ = {isa = PBXBuildFile; fileRef = 432CF86820D76B320066B889 /* SetupButton.swift */; };
		432CF86B20D76B9C0066B889 /* SetupIndicatorView.swift in Sources */ = {isa = PBXBuildFile; fileRef = 432CF86A20D76B9C0066B889 /* SetupIndicatorView.swift */; };
		432CF86D20D76C470066B889 /* SwitchTableViewCell.swift in Sources */ = {isa = PBXBuildFile; fileRef = 432CF86C20D76C470066B889 /* SwitchTableViewCell.swift */; };
		432CF86F20D76CCF0066B889 /* GlucoseTrend.swift in Sources */ = {isa = PBXBuildFile; fileRef = 432CF86E20D76CCF0066B889 /* GlucoseTrend.swift */; };
		432CF87120D76D5A0066B889 /* SensorDisplayable.swift in Sources */ = {isa = PBXBuildFile; fileRef = 432CF87020D76D5A0066B889 /* SensorDisplayable.swift */; };
		432CF87320D774220066B889 /* PumpManager.swift in Sources */ = {isa = PBXBuildFile; fileRef = 432CF87220D774220066B889 /* PumpManager.swift */; };
		432CF87420D774520066B889 /* NumberFormatter.swift in Sources */ = {isa = PBXBuildFile; fileRef = 434C5F9D209938CD00B2FD1A /* NumberFormatter.swift */; };
		433BC7A720523DB7000B1200 /* NewGlucoseSample.swift in Sources */ = {isa = PBXBuildFile; fileRef = 433BC7A620523DB7000B1200 /* NewGlucoseSample.swift */; };
		433BC7AA20538D4C000B1200 /* CachedGlucoseObject+CoreDataClass.swift in Sources */ = {isa = PBXBuildFile; fileRef = 433BC7A820538D4C000B1200 /* CachedGlucoseObject+CoreDataClass.swift */; };
		433BC7AB20538D4C000B1200 /* CachedGlucoseObject+CoreDataProperties.swift in Sources */ = {isa = PBXBuildFile; fileRef = 433BC7A920538D4C000B1200 /* CachedGlucoseObject+CoreDataProperties.swift */; };
		433BC7AD20538FCA000B1200 /* StoredGlucoseSample.swift in Sources */ = {isa = PBXBuildFile; fileRef = 433BC7AC20538FCA000B1200 /* StoredGlucoseSample.swift */; };
		433BC7B120562705000B1200 /* UpdateSource.swift in Sources */ = {isa = PBXBuildFile; fileRef = 433BC7B020562705000B1200 /* UpdateSource.swift */; };
		434113AA20F171CB00D05747 /* CachedInsulinDeliveryObject+CoreDataClass.swift in Sources */ = {isa = PBXBuildFile; fileRef = 434113A820F171CB00D05747 /* CachedInsulinDeliveryObject+CoreDataClass.swift */; };
		434113AB20F171CB00D05747 /* CachedInsulinDeliveryObject+CoreDataProperties.swift in Sources */ = {isa = PBXBuildFile; fileRef = 434113A920F171CB00D05747 /* CachedInsulinDeliveryObject+CoreDataProperties.swift */; };
		434113AD20F287DC00D05747 /* NSManagedObjectContext.swift in Sources */ = {isa = PBXBuildFile; fileRef = 434113AC20F287DC00D05747 /* NSManagedObjectContext.swift */; };
		434113B320F2890800D05747 /* PersistenceControllerTests.swift in Sources */ = {isa = PBXBuildFile; fileRef = 434113B220F2890800D05747 /* PersistenceControllerTests.swift */; };
		434113B520F2BDB500D05747 /* CachedInsulinDeliveryObjectTests.swift in Sources */ = {isa = PBXBuildFile; fileRef = 434113B420F2BDB500D05747 /* CachedInsulinDeliveryObjectTests.swift */; };
		434113B820F2BDE800D05747 /* PersistenceControllerTestCase.swift in Sources */ = {isa = PBXBuildFile; fileRef = 434113B720F2BDE800D05747 /* PersistenceControllerTestCase.swift */; };
		434113BA20F2C41C00D05747 /* DeletedCarbObjectTests.swift in Sources */ = {isa = PBXBuildFile; fileRef = 434113B920F2C41C00D05747 /* DeletedCarbObjectTests.swift */; };
		434113BC20F2C56100D05747 /* CachedGlucoseObjectTests.swift in Sources */ = {isa = PBXBuildFile; fileRef = 434113BB20F2C56100D05747 /* CachedGlucoseObjectTests.swift */; };
		434113BE20F2C72000D05747 /* CachedCarbObjectTests.swift in Sources */ = {isa = PBXBuildFile; fileRef = 434113BD20F2C72000D05747 /* CachedCarbObjectTests.swift */; };
		4343951F205EED1F0056DC37 /* counteraction_effect_falling_glucose_output.json in Resources */ = {isa = PBXBuildFile; fileRef = 4343951E205EED1F0056DC37 /* counteraction_effect_falling_glucose_output.json */; };
		43439521205F2D910056DC37 /* counteraction_effect_falling_glucose_input.json in Resources */ = {isa = PBXBuildFile; fileRef = 43439520205F2D910056DC37 /* counteraction_effect_falling_glucose_input.json */; };
		434570441FE605E30089C4DC /* OSLog.swift in Sources */ = {isa = PBXBuildFile; fileRef = 434570431FE605E30089C4DC /* OSLog.swift */; };
		434C5F9C2098352500B2FD1A /* QuantityFormatter.swift in Sources */ = {isa = PBXBuildFile; fileRef = 434C5F9B2098352500B2FD1A /* QuantityFormatter.swift */; };
		434C5F9E209938CD00B2FD1A /* NumberFormatter.swift in Sources */ = {isa = PBXBuildFile; fileRef = 434C5F9D209938CD00B2FD1A /* NumberFormatter.swift */; };
		434C5FA0209ABD4700B2FD1A /* QuantityFormatterTests.swift in Sources */ = {isa = PBXBuildFile; fileRef = 434C5F9F209ABD4700B2FD1A /* QuantityFormatterTests.swift */; };
		434C5FA1209AC4EE00B2FD1A /* HKUnit.swift in Sources */ = {isa = PBXBuildFile; fileRef = 43D8FDEE1C7290350073BE78 /* HKUnit.swift */; };
		4352A73C20DECF0700CAC200 /* CGMManager.swift in Sources */ = {isa = PBXBuildFile; fileRef = 4352A73B20DECF0600CAC200 /* CGMManager.swift */; };
		4353D16F203D104F007B4ECD /* CarbStoreError.swift in Sources */ = {isa = PBXBuildFile; fileRef = 4353D16E203D104F007B4ECD /* CarbStoreError.swift */; };
		4353D170203D3E5C007B4ECD /* HealthKit.framework in Frameworks */ = {isa = PBXBuildFile; fileRef = 4301582C1C7ECD7A00B64B63 /* HealthKit.framework */; };
		4353D171203D3E71007B4ECD /* HealthKit.framework in Frameworks */ = {isa = PBXBuildFile; fileRef = 4301582C1C7ECD7A00B64B63 /* HealthKit.framework */; };
		4353D173203D3E7E007B4ECD /* CoreData.framework in Frameworks */ = {isa = PBXBuildFile; fileRef = 4353D172203D3E7E007B4ECD /* CoreData.framework */; };
		435D2925205F3A670026F401 /* counteraction_effect_falling_glucose_almost_duplicates_input.json in Resources */ = {isa = PBXBuildFile; fileRef = 435D2924205F3A670026F401 /* counteraction_effect_falling_glucose_almost_duplicates_input.json */; };
		435D2928205F3C760026F401 /* counteraction_effect_falling_glucose_double_entries._input.json in Resources */ = {isa = PBXBuildFile; fileRef = 435D2926205F3C750026F401 /* counteraction_effect_falling_glucose_double_entries._input.json */; };
		435D2929205F3C760026F401 /* momentum_effect_rising_glucose_double_entries_input.json in Resources */ = {isa = PBXBuildFile; fileRef = 435D2927205F3C750026F401 /* momentum_effect_rising_glucose_double_entries_input.json */; };
		435D292B205F46180026F401 /* counteraction_effect_falling_glucose_almost_duplicates_output.json in Resources */ = {isa = PBXBuildFile; fileRef = 435D292A205F46180026F401 /* counteraction_effect_falling_glucose_almost_duplicates_output.json */; };
		435D292D205F48750026F401 /* counteraction_effect_falling_glucose_insulin.json in Resources */ = {isa = PBXBuildFile; fileRef = 435D292C205F48750026F401 /* counteraction_effect_falling_glucose_insulin.json */; };
		435F355E1C9CD16A00C204D2 /* NSUserDefaults.swift in Sources */ = {isa = PBXBuildFile; fileRef = 435F355D1C9CD16A00C204D2 /* NSUserDefaults.swift */; };
		435F35611C9CD25F00C204D2 /* DeviceDataManager.swift in Sources */ = {isa = PBXBuildFile; fileRef = 435F35601C9CD25F00C204D2 /* DeviceDataManager.swift */; };
		4369F08F208859E6000E3E45 /* PaddedTextField.swift in Sources */ = {isa = PBXBuildFile; fileRef = 4369F08E208859E6000E3E45 /* PaddedTextField.swift */; };
		4369F092208B0DFF000E3E45 /* DateAndDurationTableViewCell.swift in Sources */ = {isa = PBXBuildFile; fileRef = 4369F091208B0DFF000E3E45 /* DateAndDurationTableViewCell.swift */; };
		4369F094208BA001000E3E45 /* TextButtonTableViewCell.swift in Sources */ = {isa = PBXBuildFile; fileRef = 4369F093208BA001000E3E45 /* TextButtonTableViewCell.swift */; };
		437874B5202FDD1200A3D8B9 /* DoseStoreTests.swift in Sources */ = {isa = PBXBuildFile; fileRef = 43A067121F245A2F00E9E90F /* DoseStoreTests.swift */; };
		437874B6202FDD1500A3D8B9 /* InsulinMathTests.swift in Sources */ = {isa = PBXBuildFile; fileRef = 43D8FEC81C7294640073BE78 /* InsulinMathTests.swift */; };
		437874B7202FDD2D00A3D8B9 /* basal_dose.json in Resources */ = {isa = PBXBuildFile; fileRef = 43B99B051C74552300D050F5 /* basal_dose.json */; };
		437874B8202FDD2D00A3D8B9 /* bolus_dose.json in Resources */ = {isa = PBXBuildFile; fileRef = 43B99AFB1C744CE300D050F5 /* bolus_dose.json */; };
		437874B9202FDD2D00A3D8B9 /* doses_overlay_basal_profile_output.json in Resources */ = {isa = PBXBuildFile; fileRef = 4333931E1F32E31C009466DC /* doses_overlay_basal_profile_output.json */; };
		437874BA202FDD2D00A3D8B9 /* effect_from_basal_output.json in Resources */ = {isa = PBXBuildFile; fileRef = 43B99B071C74553900D050F5 /* effect_from_basal_output.json */; };
		437874BB202FDD2D00A3D8B9 /* effect_from_bolus_output.json in Resources */ = {isa = PBXBuildFile; fileRef = 43B99AFD1C744E5F00D050F5 /* effect_from_bolus_output.json */; };
		437874BC202FDD2D00A3D8B9 /* effect_from_history_output.json in Resources */ = {isa = PBXBuildFile; fileRef = 43B99AFF1C7450EE00D050F5 /* effect_from_history_output.json */; };
		437874BD202FDD2D00A3D8B9 /* iob_from_bolus_120min_output.json in Resources */ = {isa = PBXBuildFile; fileRef = 43CE7CE11CA9EA1A003CC1B0 /* iob_from_bolus_120min_output.json */; };
		437874BE202FDD2D00A3D8B9 /* iob_from_bolus_180min_output.json in Resources */ = {isa = PBXBuildFile; fileRef = 43CE7CE31CA9EB1E003CC1B0 /* iob_from_bolus_180min_output.json */; };
		437874BF202FDD2D00A3D8B9 /* iob_from_bolus_240min_output.json in Resources */ = {isa = PBXBuildFile; fileRef = 43CE7CDF1CA9E8B0003CC1B0 /* iob_from_bolus_240min_output.json */; };
		437874C0202FDD2D00A3D8B9 /* iob_from_bolus_300min_output.json in Resources */ = {isa = PBXBuildFile; fileRef = 43CE7CE51CA9EBD2003CC1B0 /* iob_from_bolus_300min_output.json */; };
		437874C1202FDD2D00A3D8B9 /* iob_from_bolus_312min_output.json in Resources */ = {isa = PBXBuildFile; fileRef = 43CE7CE71CA9EC1F003CC1B0 /* iob_from_bolus_312min_output.json */; };
		437874C2202FDD2D00A3D8B9 /* iob_from_bolus_360min_output.json in Resources */ = {isa = PBXBuildFile; fileRef = 43CE7CE91CA9EC50003CC1B0 /* iob_from_bolus_360min_output.json */; };
		437874C3202FDD2D00A3D8B9 /* iob_from_bolus_420min_output.json in Resources */ = {isa = PBXBuildFile; fileRef = 43CE7CEB1CA9EC88003CC1B0 /* iob_from_bolus_420min_output.json */; };
		437874C4202FDD2D00A3D8B9 /* iob_from_bolus_exponential_output.json in Resources */ = {isa = PBXBuildFile; fileRef = C1DB55B61F2EACD500C483A2 /* iob_from_bolus_exponential_output.json */; };
		437874C5202FDD2D00A3D8B9 /* iob_from_doses_exponential_output.json in Resources */ = {isa = PBXBuildFile; fileRef = C1DB55B41F2EA6EA00C483A2 /* iob_from_doses_exponential_output.json */; };
		437874C6202FDD2D00A3D8B9 /* iob_from_doses_output.json in Resources */ = {isa = PBXBuildFile; fileRef = 43D8FECE1C7294B80073BE78 /* iob_from_doses_output.json */; };
		437874C7202FDD2D00A3D8B9 /* iob_from_reservoir_output.json in Resources */ = {isa = PBXBuildFile; fileRef = 43D8FECF1C7294B80073BE78 /* iob_from_reservoir_output.json */; };
		437874C8202FDD2D00A3D8B9 /* normalize_edge_case_doses_input.json in Resources */ = {isa = PBXBuildFile; fileRef = 43CE7CED1CA9F2CF003CC1B0 /* normalize_edge_case_doses_input.json */; };
		437874C9202FDD2D00A3D8B9 /* normalize_edge_case_doses_output.json in Resources */ = {isa = PBXBuildFile; fileRef = 43CE7CEF1CA9F32C003CC1B0 /* normalize_edge_case_doses_output.json */; };
		437874CA202FDD2D00A3D8B9 /* normalized_doses.json in Resources */ = {isa = PBXBuildFile; fileRef = 43B99B011C7451E500D050F5 /* normalized_doses.json */; };
		437874CB202FDD2D00A3D8B9 /* normalized_reservoir_history_output.json in Resources */ = {isa = PBXBuildFile; fileRef = 43D8FED01C7294B80073BE78 /* normalized_reservoir_history_output.json */; };
		437874CC202FDD2D00A3D8B9 /* reconcile_history_input.json in Resources */ = {isa = PBXBuildFile; fileRef = 434872781CB6256500E55D75 /* reconcile_history_input.json */; };
		437874CD202FDD2D00A3D8B9 /* reconcile_history_output.json in Resources */ = {isa = PBXBuildFile; fileRef = 4348727C1CB626E500E55D75 /* reconcile_history_output.json */; };
		437874CE202FDD2D00A3D8B9 /* reconcile_resume_before_rewind_input.json in Resources */ = {isa = PBXBuildFile; fileRef = 43BDD7E71F804ED5005BA15C /* reconcile_resume_before_rewind_input.json */; };
		437874CF202FDD2D00A3D8B9 /* reconcile_resume_before_rewind_output.json in Resources */ = {isa = PBXBuildFile; fileRef = 43BDD7E91F8050C3005BA15C /* reconcile_resume_before_rewind_output.json */; };
		437874D0202FDD2D00A3D8B9 /* reservoir_history_with_continuity_holes.json in Resources */ = {isa = PBXBuildFile; fileRef = 434FB6471D70096A007B9C70 /* reservoir_history_with_continuity_holes.json */; };
		437874D1202FDD2D00A3D8B9 /* reservoir_history_with_rewind_and_prime_input.json in Resources */ = {isa = PBXBuildFile; fileRef = 43D8FED11C7294B80073BE78 /* reservoir_history_with_rewind_and_prime_input.json */; };
		437874D2202FDD2D00A3D8B9 /* reservoir_history_with_rewind_and_prime_output.json in Resources */ = {isa = PBXBuildFile; fileRef = 43D8FED21C7294B80073BE78 /* reservoir_history_with_rewind_and_prime_output.json */; };
		437874D3202FDD2D00A3D8B9 /* short_basal_dose.json in Resources */ = {isa = PBXBuildFile; fileRef = 43B99B031C74538D00D050F5 /* short_basal_dose.json */; };
		437874D4202FDD2D00A3D8B9 /* suspend_dose_reconciled_normalized_iob.json in Resources */ = {isa = PBXBuildFile; fileRef = 4378B6441ED55F8C000AE785 /* suspend_dose_reconciled_normalized_iob.json */; };
		437874D5202FDD2D00A3D8B9 /* suspend_dose_reconciled_normalized.json in Resources */ = {isa = PBXBuildFile; fileRef = 4378B6451ED55F8C000AE785 /* suspend_dose_reconciled_normalized.json */; };
		437874D6202FDD2D00A3D8B9 /* suspend_dose_reconciled.json in Resources */ = {isa = PBXBuildFile; fileRef = 4378B6461ED55F8C000AE785 /* suspend_dose_reconciled.json */; };
		437874D7202FDD2D00A3D8B9 /* suspend_dose.json in Resources */ = {isa = PBXBuildFile; fileRef = 4378B6421ED55E81000AE785 /* suspend_dose.json */; };
		4378B64B1ED61965000AE785 /* GlucoseEffectVelocity.swift in Sources */ = {isa = PBXBuildFile; fileRef = 4378B64A1ED61965000AE785 /* GlucoseEffectVelocity.swift */; };
		4379CFE321102A4100AADC79 /* DeviceManager.swift in Sources */ = {isa = PBXBuildFile; fileRef = 4379CFE221102A4100AADC79 /* DeviceManager.swift */; };
		437AFEED2036A156008C4892 /* CachedCarbObject+CoreDataClass.swift in Sources */ = {isa = PBXBuildFile; fileRef = 437AFEE92036A156008C4892 /* CachedCarbObject+CoreDataClass.swift */; };
		437AFEEE2036A156008C4892 /* CachedCarbObject+CoreDataProperties.swift in Sources */ = {isa = PBXBuildFile; fileRef = 437AFEEA2036A156008C4892 /* CachedCarbObject+CoreDataProperties.swift */; };
		437AFEEF2036A156008C4892 /* DeletedCarbObject+CoreDataClass.swift in Sources */ = {isa = PBXBuildFile; fileRef = 437AFEEB2036A156008C4892 /* DeletedCarbObject+CoreDataClass.swift */; };
		437AFEF02036A156008C4892 /* DeletedCarbObject+CoreDataProperties.swift in Sources */ = {isa = PBXBuildFile; fileRef = 437AFEEC2036A156008C4892 /* DeletedCarbObject+CoreDataProperties.swift */; };
		437AFEF22036A2D7008C4892 /* DeletedCarbEntry.swift in Sources */ = {isa = PBXBuildFile; fileRef = 437AFEF12036A2D7008C4892 /* DeletedCarbEntry.swift */; };
		437AFF1A2039F149008C4892 /* CarbStoreTests.swift in Sources */ = {isa = PBXBuildFile; fileRef = 437AFF192039F149008C4892 /* CarbStoreTests.swift */; };
		437AFF1D203A45DB008C4892 /* CacheStore.swift in Sources */ = {isa = PBXBuildFile; fileRef = 437AFF1C203A45DB008C4892 /* CacheStore.swift */; };
		437AFF1F203A763F008C4892 /* HKHealthStoreMock.swift in Sources */ = {isa = PBXBuildFile; fileRef = 437AFF1E203A763F008C4892 /* HKHealthStoreMock.swift */; };
		437AFF21203AA740008C4892 /* NSManagedObjectContext.swift in Sources */ = {isa = PBXBuildFile; fileRef = 437AFF20203AA740008C4892 /* NSManagedObjectContext.swift */; };
		437AFF24203BE402008C4892 /* HKHealthStore.swift in Sources */ = {isa = PBXBuildFile; fileRef = 437AFF23203BE402008C4892 /* HKHealthStore.swift */; };
		439706E922D2E94800C81566 /* BoundSwitchTableViewCell.swift in Sources */ = {isa = PBXBuildFile; fileRef = 439706E822D2E94800C81566 /* BoundSwitchTableViewCell.swift */; };
		43A8EC3C210CEEA500A81379 /* CGMManagerUI.swift in Sources */ = {isa = PBXBuildFile; fileRef = 43A8EC3B210CEEA500A81379 /* CGMManagerUI.swift */; };
		43AF1FB21C926CDD00EA2F3D /* HKQuantity.swift in Sources */ = {isa = PBXBuildFile; fileRef = 43AF1FB11C926CDD00EA2F3D /* HKQuantity.swift */; };
		43B17C81208BFA6600AC27E9 /* HKUnit.swift in Sources */ = {isa = PBXBuildFile; fileRef = 43D8FDEE1C7290350073BE78 /* HKUnit.swift */; };
		43B17C89208EEC0B00AC27E9 /* HealthStoreUnitCache.swift in Sources */ = {isa = PBXBuildFile; fileRef = 43B17C88208EEC0B00AC27E9 /* HealthStoreUnitCache.swift */; };
		43BA7158201E484D0058961E /* LoopKitUI.h in Headers */ = {isa = PBXBuildFile; fileRef = 43BA7156201E484D0058961E /* LoopKitUI.h */; settings = {ATTRIBUTES = (Public, ); }; };
		43BA715B201E484D0058961E /* LoopKitUI.framework in Frameworks */ = {isa = PBXBuildFile; fileRef = 43BA7154201E484D0058961E /* LoopKitUI.framework */; };
		43BA715C201E484D0058961E /* LoopKitUI.framework in Embed Frameworks */ = {isa = PBXBuildFile; fileRef = 43BA7154201E484D0058961E /* LoopKitUI.framework */; settings = {ATTRIBUTES = (CodeSignOnCopy, RemoveHeadersOnCopy, ); }; };
		43BA7162201E490D0058961E /* ErrorBackgroundView.swift in Sources */ = {isa = PBXBuildFile; fileRef = 43D8FEEF1C7294E90073BE78 /* ErrorBackgroundView.swift */; };
		43BA7163201E490D0058961E /* InsulinDeliveryTableViewController.swift in Sources */ = {isa = PBXBuildFile; fileRef = 4302F4DC1D4DCED000F0FCAF /* InsulinDeliveryTableViewController.swift */; };
		43BA7164201E49130058961E /* InsulinKit.storyboard in Resources */ = {isa = PBXBuildFile; fileRef = 43D8FEED1C7294E90073BE78 /* InsulinKit.storyboard */; };
		43BA7169201E49220058961E /* CarbEntryEditViewController.swift in Sources */ = {isa = PBXBuildFile; fileRef = 43D8FE561C7291D80073BE78 /* CarbEntryEditViewController.swift */; };
		43BA716A201E49220058961E /* CarbEntryTableViewController.swift in Sources */ = {isa = PBXBuildFile; fileRef = 43D8FE571C7291D80073BE78 /* CarbEntryTableViewController.swift */; };
		43BA716B201E49220058961E /* CarbEntryValidationNavigationDelegate.swift in Sources */ = {isa = PBXBuildFile; fileRef = 2FD1A6AF1E4A76CC0042EF39 /* CarbEntryValidationNavigationDelegate.swift */; };
		43BA716C201E49220058961E /* CustomInputTextField.swift in Sources */ = {isa = PBXBuildFile; fileRef = 432711371EDE826A00171F6A /* CustomInputTextField.swift */; };
		43BA716D201E49220058961E /* DatePickerTableViewCell.swift in Sources */ = {isa = PBXBuildFile; fileRef = 43D8FE591C7291D80073BE78 /* DatePickerTableViewCell.swift */; };
		43BA716E201E49220058961E /* DecimalTextFieldTableViewCell.swift in Sources */ = {isa = PBXBuildFile; fileRef = 43D8FE5A1C7291D80073BE78 /* DecimalTextFieldTableViewCell.swift */; };
		43BA716F201E49220058961E /* FoodEmojiDataSource.swift in Sources */ = {isa = PBXBuildFile; fileRef = 4359E74D1EEA1FBC0022EF0C /* FoodEmojiDataSource.swift */; };
		43BA7170201E49220058961E /* FoodTypeShortcutCell.swift in Sources */ = {isa = PBXBuildFile; fileRef = 433D705D1EFB29700004EB9F /* FoodTypeShortcutCell.swift */; };
		43BA7173201E492E0058961E /* DateAndDurationTableViewCell.xib in Resources */ = {isa = PBXBuildFile; fileRef = 434A01CF1F019D9100938125 /* DateAndDurationTableViewCell.xib */; };
		43BA717A201E4F1D0058961E /* IdentifiableClass.swift in Sources */ = {isa = PBXBuildFile; fileRef = 434FF1DF1CF269D8000DB779 /* IdentifiableClass.swift */; };
		43BA717B201EE6A40058961E /* NibLoadable.swift in Sources */ = {isa = PBXBuildFile; fileRef = 43177D0D1D3737420006E908 /* NibLoadable.swift */; };
		43BA717D201EE7090058961E /* GlucoseRangeTableViewCell.swift in Sources */ = {isa = PBXBuildFile; fileRef = 43D8FE071C7290530073BE78 /* GlucoseRangeTableViewCell.swift */; };
		43BA717E201EE7090058961E /* CommandResponseViewController.swift in Sources */ = {isa = PBXBuildFile; fileRef = 434FB6491D712158007B9C70 /* CommandResponseViewController.swift */; };
		43BA717F201EE7090058961E /* GlucoseRangeOverrideTableViewCell.swift in Sources */ = {isa = PBXBuildFile; fileRef = 43177D0B1D3734040006E908 /* GlucoseRangeOverrideTableViewCell.swift */; };
		43BA7180201EE7090058961E /* SingleValueScheduleTableViewController.swift in Sources */ = {isa = PBXBuildFile; fileRef = 43D8FE0C1C7290530073BE78 /* SingleValueScheduleTableViewController.swift */; };
		43BA7181201EE7090058961E /* RepeatingScheduleValueTableViewCell.swift in Sources */ = {isa = PBXBuildFile; fileRef = 43D8FE0A1C7290530073BE78 /* RepeatingScheduleValueTableViewCell.swift */; };
		43BA7182201EE7090058961E /* TextFieldTableViewCell.swift in Sources */ = {isa = PBXBuildFile; fileRef = 434FF1F01CF29451000DB779 /* TextFieldTableViewCell.swift */; };
		43BA7183201EE7090058961E /* DailyQuantityScheduleTableViewController.swift in Sources */ = {isa = PBXBuildFile; fileRef = 43D8FE041C7290530073BE78 /* DailyQuantityScheduleTableViewController.swift */; };
		43BA7184201EE7090058961E /* TextFieldTableViewController.swift in Sources */ = {isa = PBXBuildFile; fileRef = 434FF1F31CF294A9000DB779 /* TextFieldTableViewController.swift */; };
		43BA7185201EE7090058961E /* DailyValueScheduleTableViewController.swift in Sources */ = {isa = PBXBuildFile; fileRef = 43D8FE051C7290530073BE78 /* DailyValueScheduleTableViewController.swift */; };
		43BA7187201EE7090058961E /* GlucoseRangeScheduleTableViewController.swift in Sources */ = {isa = PBXBuildFile; fileRef = 43D8FE061C7290530073BE78 /* GlucoseRangeScheduleTableViewController.swift */; };
		43BA7188201EE85B0058961E /* HKUnit.swift in Sources */ = {isa = PBXBuildFile; fileRef = 43D8FDEE1C7290350073BE78 /* HKUnit.swift */; };
		43BA7189201EE8980058961E /* UITableViewCell.swift in Sources */ = {isa = PBXBuildFile; fileRef = 434FF1E31CF26A1E000DB779 /* UITableViewCell.swift */; };
		43BA718A201EE8CF0058961E /* NSTimeInterval.swift in Sources */ = {isa = PBXBuildFile; fileRef = 43D8FDF21C7290350073BE78 /* NSTimeInterval.swift */; };
		43BA718B201EE93C0058961E /* TimeZone.swift in Sources */ = {isa = PBXBuildFile; fileRef = 4303C4901E2D664200ADEDC8 /* TimeZone.swift */; };
		43BA718C201EEE5A0058961E /* NSData.swift in Sources */ = {isa = PBXBuildFile; fileRef = 434FB64B1D712449007B9C70 /* NSData.swift */; };
		43BA7191202020140058961E /* LoopKit.framework in Frameworks */ = {isa = PBXBuildFile; fileRef = 43D8FDCB1C728FDF0073BE78 /* LoopKit.framework */; };
		43BA7192202039950058961E /* RepeatingScheduleValueTableViewCell.xib in Resources */ = {isa = PBXBuildFile; fileRef = 43D8FE0B1C7290530073BE78 /* RepeatingScheduleValueTableViewCell.xib */; };
		43BA7193202039A30058961E /* TextFieldTableViewCell.xib in Resources */ = {isa = PBXBuildFile; fileRef = 434FF1EF1CF29451000DB779 /* TextFieldTableViewCell.xib */; };
		43BA7194202039A90058961E /* GlucoseRangeTableViewCell.xib in Resources */ = {isa = PBXBuildFile; fileRef = 43D8FE081C7290530073BE78 /* GlucoseRangeTableViewCell.xib */; };
		43BA7195202039B00058961E /* GlucoseRangeOverrideTableViewCell.xib in Resources */ = {isa = PBXBuildFile; fileRef = 43177D071D37306D0006E908 /* GlucoseRangeOverrideTableViewCell.xib */; };
		43BA719620203C750058961E /* Assets.xcassets in Resources */ = {isa = PBXBuildFile; fileRef = 43177D091D3732C70006E908 /* Assets.xcassets */; };
		43BA719720203EF30058961E /* CarbKit.storyboard in Resources */ = {isa = PBXBuildFile; fileRef = 43BA719920203EF30058961E /* CarbKit.storyboard */; };
		43C9805A212BDEE4003B5D17 /* ice_minus_carb_effect_with_gaps_output.json in Resources */ = {isa = PBXBuildFile; fileRef = 43C98059212BDEE4003B5D17 /* ice_minus_carb_effect_with_gaps_output.json */; };
		43C9805C212D216A003B5D17 /* GlucoseChange.swift in Sources */ = {isa = PBXBuildFile; fileRef = 43C9805B212D216A003B5D17 /* GlucoseChange.swift */; };
		43CACE0E2247F89100F90AF5 /* WeakSynchronizedSet.swift in Sources */ = {isa = PBXBuildFile; fileRef = 43CACE0D2247F89100F90AF5 /* WeakSynchronizedSet.swift */; };
		43CB51B2211EB1A400DB9B4A /* NSUserActivity+CarbKit.swift in Sources */ = {isa = PBXBuildFile; fileRef = 43CB51B0211EB16C00DB9B4A /* NSUserActivity+CarbKit.swift */; };
		43CF0B3F2030FD0D002A66DE /* UploadState.swift in Sources */ = {isa = PBXBuildFile; fileRef = 43CF0B3E2030FD0D002A66DE /* UploadState.swift */; };
		43D8FDCF1C728FDF0073BE78 /* LoopKit.h in Headers */ = {isa = PBXBuildFile; fileRef = 43D8FDCE1C728FDF0073BE78 /* LoopKit.h */; settings = {ATTRIBUTES = (Public, ); }; };
		43D8FDD61C728FDF0073BE78 /* LoopKit.framework in Frameworks */ = {isa = PBXBuildFile; fileRef = 43D8FDCB1C728FDF0073BE78 /* LoopKit.framework */; };
		43D8FDDB1C728FDF0073BE78 /* LoopKitTests.swift in Sources */ = {isa = PBXBuildFile; fileRef = 43D8FDDA1C728FDF0073BE78 /* LoopKitTests.swift */; };
		43D8FDF41C7290350073BE78 /* BasalRateSchedule.swift in Sources */ = {isa = PBXBuildFile; fileRef = 43D8FDE51C7290340073BE78 /* BasalRateSchedule.swift */; };
		43D8FDF51C7290350073BE78 /* CarbRatioSchedule.swift in Sources */ = {isa = PBXBuildFile; fileRef = 43D8FDE61C7290350073BE78 /* CarbRatioSchedule.swift */; };
		43D8FDF61C7290350073BE78 /* DailyQuantitySchedule.swift in Sources */ = {isa = PBXBuildFile; fileRef = 43D8FDE71C7290350073BE78 /* DailyQuantitySchedule.swift */; };
		43D8FDF71C7290350073BE78 /* DailyValueSchedule.swift in Sources */ = {isa = PBXBuildFile; fileRef = 43D8FDE81C7290350073BE78 /* DailyValueSchedule.swift */; };
		43D8FDF81C7290350073BE78 /* Double.swift in Sources */ = {isa = PBXBuildFile; fileRef = 43D8FDE91C7290350073BE78 /* Double.swift */; };
		43D8FDF91C7290350073BE78 /* GlucoseEffect.swift in Sources */ = {isa = PBXBuildFile; fileRef = 43D8FDEA1C7290350073BE78 /* GlucoseEffect.swift */; };
		43D8FDFA1C7290350073BE78 /* GlucoseRangeSchedule.swift in Sources */ = {isa = PBXBuildFile; fileRef = 43D8FDEB1C7290350073BE78 /* GlucoseRangeSchedule.swift */; };
		43D8FDFB1C7290350073BE78 /* GlucoseSchedule.swift in Sources */ = {isa = PBXBuildFile; fileRef = 43D8FDEC1C7290350073BE78 /* GlucoseSchedule.swift */; };
		43D8FDFC1C7290350073BE78 /* HealthKitSampleStore.swift in Sources */ = {isa = PBXBuildFile; fileRef = 43D8FDED1C7290350073BE78 /* HealthKitSampleStore.swift */; };
		43D8FDFD1C7290350073BE78 /* HKUnit.swift in Sources */ = {isa = PBXBuildFile; fileRef = 43D8FDEE1C7290350073BE78 /* HKUnit.swift */; };
		43D8FDFE1C7290350073BE78 /* LoopMath.swift in Sources */ = {isa = PBXBuildFile; fileRef = 43D8FDEF1C7290350073BE78 /* LoopMath.swift */; };
		43D8FDFF1C7290350073BE78 /* Date.swift in Sources */ = {isa = PBXBuildFile; fileRef = 43D8FDF01C7290350073BE78 /* Date.swift */; };
		43D8FE011C7290350073BE78 /* NSTimeInterval.swift in Sources */ = {isa = PBXBuildFile; fileRef = 43D8FDF21C7290350073BE78 /* NSTimeInterval.swift */; };
		43D8FE021C7290350073BE78 /* SampleValue.swift in Sources */ = {isa = PBXBuildFile; fileRef = 43D8FDF31C7290350073BE78 /* SampleValue.swift */; };
		43D8FE1D1C72906E0073BE78 /* BasalRateScheduleTests.swift in Sources */ = {isa = PBXBuildFile; fileRef = 43D8FE1A1C72906E0073BE78 /* BasalRateScheduleTests.swift */; };
		43D8FE1E1C72906E0073BE78 /* NSDateTests.swift in Sources */ = {isa = PBXBuildFile; fileRef = 43D8FE1B1C72906E0073BE78 /* NSDateTests.swift */; };
		43D8FE1F1C72906E0073BE78 /* QuantityScheduleTests.swift in Sources */ = {isa = PBXBuildFile; fileRef = 43D8FE1C1C72906E0073BE78 /* QuantityScheduleTests.swift */; };
		43D8FE691C7292B00073BE78 /* read_carb_ratios.json in Resources */ = {isa = PBXBuildFile; fileRef = 43D8FE661C7292950073BE78 /* read_carb_ratios.json */; };
		43D8FEF71C7295500073BE78 /* basal.json in Resources */ = {isa = PBXBuildFile; fileRef = 43D8FEF41C7295490073BE78 /* basal.json */; };
		43D9888B1C87E47800DA4467 /* GlucoseValue.swift in Sources */ = {isa = PBXBuildFile; fileRef = 43D9888A1C87E47800DA4467 /* GlucoseValue.swift */; };
		43D9888D1C87EBE400DA4467 /* LoopMathTests.swift in Sources */ = {isa = PBXBuildFile; fileRef = 43D9888C1C87EBE400DA4467 /* LoopMathTests.swift */; };
		43D988A11C87FFA300DA4467 /* glucose_from_effects_no_momentum_output.json in Resources */ = {isa = PBXBuildFile; fileRef = 43D988921C87FFA300DA4467 /* glucose_from_effects_no_momentum_output.json */; };
		43D988A21C87FFA300DA4467 /* glucose_from_effects_momentum_up_output.json in Resources */ = {isa = PBXBuildFile; fileRef = 43D988931C87FFA300DA4467 /* glucose_from_effects_momentum_up_output.json */; };
		43D988A31C87FFA300DA4467 /* glucose_from_effects_momentum_up_input.json in Resources */ = {isa = PBXBuildFile; fileRef = 43D988941C87FFA300DA4467 /* glucose_from_effects_momentum_up_input.json */; };
		43D988A41C87FFA300DA4467 /* glucose_from_effects_momentum_flat_output.json in Resources */ = {isa = PBXBuildFile; fileRef = 43D988951C87FFA300DA4467 /* glucose_from_effects_momentum_flat_output.json */; };
		43D988A51C87FFA300DA4467 /* glucose_from_effects_momentum_flat_input.json in Resources */ = {isa = PBXBuildFile; fileRef = 43D988961C87FFA300DA4467 /* glucose_from_effects_momentum_flat_input.json */; };
		43D988A61C87FFA300DA4467 /* glucose_from_effects_momentum_flat_glucose_input.json in Resources */ = {isa = PBXBuildFile; fileRef = 43D988971C87FFA300DA4467 /* glucose_from_effects_momentum_flat_glucose_input.json */; };
		43D988A71C87FFA300DA4467 /* glucose_from_effects_momentum_down_output.json in Resources */ = {isa = PBXBuildFile; fileRef = 43D988981C87FFA300DA4467 /* glucose_from_effects_momentum_down_output.json */; };
		43D988A81C87FFA300DA4467 /* glucose_from_effects_momentum_down_input.json in Resources */ = {isa = PBXBuildFile; fileRef = 43D988991C87FFA300DA4467 /* glucose_from_effects_momentum_down_input.json */; };
		43D988A91C87FFA300DA4467 /* glucose_from_effects_momentum_blend_output.json in Resources */ = {isa = PBXBuildFile; fileRef = 43D9889A1C87FFA300DA4467 /* glucose_from_effects_momentum_blend_output.json */; };
		43D988AA1C87FFA300DA4467 /* glucose_from_effects_momentum_blend_momentum_input.json in Resources */ = {isa = PBXBuildFile; fileRef = 43D9889B1C87FFA300DA4467 /* glucose_from_effects_momentum_blend_momentum_input.json */; };
		43D988AB1C87FFA300DA4467 /* glucose_from_effects_momentum_blend_insulin_effect_input.json in Resources */ = {isa = PBXBuildFile; fileRef = 43D9889C1C87FFA300DA4467 /* glucose_from_effects_momentum_blend_insulin_effect_input.json */; };
		43D988AC1C87FFA300DA4467 /* glucose_from_effects_momentum_blend_glucose_input.json in Resources */ = {isa = PBXBuildFile; fileRef = 43D9889D1C87FFA300DA4467 /* glucose_from_effects_momentum_blend_glucose_input.json */; };
		43D988AD1C87FFA300DA4467 /* glucose_from_effects_insulin_effect_input.json in Resources */ = {isa = PBXBuildFile; fileRef = 43D9889E1C87FFA300DA4467 /* glucose_from_effects_insulin_effect_input.json */; };
		43D988AE1C87FFA300DA4467 /* glucose_from_effects_glucose_input.json in Resources */ = {isa = PBXBuildFile; fileRef = 43D9889F1C87FFA300DA4467 /* glucose_from_effects_glucose_input.json */; };
		43D988AF1C87FFA300DA4467 /* glucose_from_effects_carb_effect_input.json in Resources */ = {isa = PBXBuildFile; fileRef = 43D988A01C87FFA300DA4467 /* glucose_from_effects_carb_effect_input.json */; };
		43DC87B81C8AD058005BC30D /* glucose_from_effects_non_zero_glucose_input.json in Resources */ = {isa = PBXBuildFile; fileRef = 43DC87B71C8AD058005BC30D /* glucose_from_effects_non_zero_glucose_input.json */; };
		43DC87BB1C8AD0ED005BC30D /* glucose_from_effects_non_zero_insulin_input.json in Resources */ = {isa = PBXBuildFile; fileRef = 43DC87B91C8AD0ED005BC30D /* glucose_from_effects_non_zero_insulin_input.json */; };
		43DC87BC1C8AD0ED005BC30D /* glucose_from_effects_non_zero_carb_input.json in Resources */ = {isa = PBXBuildFile; fileRef = 43DC87BA1C8AD0ED005BC30D /* glucose_from_effects_non_zero_carb_input.json */; };
		43DC87BE1C8AD41D005BC30D /* glucose_from_effects_non_zero_output.json in Resources */ = {isa = PBXBuildFile; fileRef = 43DC87BD1C8AD41D005BC30D /* glucose_from_effects_non_zero_output.json */; };
		43F5034B21051FCE009FA89A /* KeychainManager.swift in Sources */ = {isa = PBXBuildFile; fileRef = 43F5034A21051FCD009FA89A /* KeychainManager.swift */; };
		43F5034D210599CC009FA89A /* AuthenticationViewController.swift in Sources */ = {isa = PBXBuildFile; fileRef = 43F5034C210599CC009FA89A /* AuthenticationViewController.swift */; };
		43F5034F210599DF009FA89A /* ValidatingIndicatorView.swift in Sources */ = {isa = PBXBuildFile; fileRef = 43F5034E210599DF009FA89A /* ValidatingIndicatorView.swift */; };
		43F5035721059A8A009FA89A /* ServiceCredential.swift in Sources */ = {isa = PBXBuildFile; fileRef = 43F5035521059A8A009FA89A /* ServiceCredential.swift */; };
		43F5035A21059AF7009FA89A /* AuthenticationTableViewCell.swift in Sources */ = {isa = PBXBuildFile; fileRef = 43F5035821059AF7009FA89A /* AuthenticationTableViewCell.swift */; };
		43F5035B21059AF7009FA89A /* AuthenticationTableViewCell.xib in Resources */ = {isa = PBXBuildFile; fileRef = 43F5035921059AF7009FA89A /* AuthenticationTableViewCell.xib */; };
		43F503632106C761009FA89A /* ServiceAuthenticationUI.swift in Sources */ = {isa = PBXBuildFile; fileRef = 43F503622106C761009FA89A /* ServiceAuthenticationUI.swift */; };
		43F503642106C78C009FA89A /* ServiceAuthentication.swift in Sources */ = {isa = PBXBuildFile; fileRef = 43F5035421059A8A009FA89A /* ServiceAuthentication.swift */; };
		43F89C9F22BDFB10006BB54E /* UIActivityIndicatorView.swift in Sources */ = {isa = PBXBuildFile; fileRef = 43F89C9E22BDFB10006BB54E /* UIActivityIndicatorView.swift */; };
		43FB60E320DCB9E0002B996B /* PumpManagerUI.swift in Sources */ = {isa = PBXBuildFile; fileRef = 43FB60E220DCB9E0002B996B /* PumpManagerUI.swift */; };
		43FB60E520DCBA02002B996B /* SetupTableViewController.swift in Sources */ = {isa = PBXBuildFile; fileRef = 43FB60E420DCBA02002B996B /* SetupTableViewController.swift */; };
		43FB60E720DCBC55002B996B /* RadioSelectionTableViewController.swift in Sources */ = {isa = PBXBuildFile; fileRef = 43FB60E620DCBC55002B996B /* RadioSelectionTableViewController.swift */; };
		43FB60E920DCBE64002B996B /* PumpManagerStatus.swift in Sources */ = {isa = PBXBuildFile; fileRef = 43FB60E820DCBE64002B996B /* PumpManagerStatus.swift */; };
		43FB60EB20DDC868002B996B /* SetBolusError.swift in Sources */ = {isa = PBXBuildFile; fileRef = 43FB60EA20DDC868002B996B /* SetBolusError.swift */; };
		43FB610720DDF19B002B996B /* PumpManagerError.swift in Sources */ = {isa = PBXBuildFile; fileRef = 43FB610620DDF19B002B996B /* PumpManagerError.swift */; };
		7D68A9AE1FE0A3D000522C49 /* Localizable.strings in Resources */ = {isa = PBXBuildFile; fileRef = 7D68A9B01FE0A3D000522C49 /* Localizable.strings */; };
		8907E35921A9D0EC00335852 /* GlucoseEntryTableViewController.swift in Sources */ = {isa = PBXBuildFile; fileRef = 8907E35821A9D0EC00335852 /* GlucoseEntryTableViewController.swift */; };
		89186C0524BEC9CA0003D0F3 /* SegmentedControlTableViewCell.swift in Sources */ = {isa = PBXBuildFile; fileRef = 89186C0424BEC9CA0003D0F3 /* SegmentedControlTableViewCell.swift */; };
		89186C0724BF7FC70003D0F3 /* Guardrail+UI.swift in Sources */ = {isa = PBXBuildFile; fileRef = 89186C0624BF7FC70003D0F3 /* Guardrail+UI.swift */; };
		89186C0B24BFD6DB0003D0F3 /* DurationPicker.swift in Sources */ = {isa = PBXBuildFile; fileRef = 89186C0A24BFD6DB0003D0F3 /* DurationPicker.swift */; };
		891A3FC72247268F00378B27 /* Math.swift in Sources */ = {isa = PBXBuildFile; fileRef = 891A3FC62247268F00378B27 /* Math.swift */; };
		891A3FD12249948A00378B27 /* TemporaryScheduleOverrideHistoryTests.swift in Sources */ = {isa = PBXBuildFile; fileRef = 891A3FD02249948A00378B27 /* TemporaryScheduleOverrideHistoryTests.swift */; };
		891A3FD32249990900378B27 /* DailyValueSchedule.swift in Sources */ = {isa = PBXBuildFile; fileRef = 891A3FD22249990900378B27 /* DailyValueSchedule.swift */; };
		891A3FD5224B047200378B27 /* DailyQuantitySchedule+Override.swift in Sources */ = {isa = PBXBuildFile; fileRef = 891A3FD4224B047200378B27 /* DailyQuantitySchedule+Override.swift */; };
		891A3FD7224BE62100378B27 /* DailyValueScheduleTests.swift in Sources */ = {isa = PBXBuildFile; fileRef = 891A3FD6224BE62100378B27 /* DailyValueScheduleTests.swift */; };
		891A3FD9224BEB4600378B27 /* EGPSchedule.swift in Sources */ = {isa = PBXBuildFile; fileRef = 891A3FD8224BEB4500378B27 /* EGPSchedule.swift */; };
		891A3FDB224BEC0D00378B27 /* CarbSensitivitySchedule.swift in Sources */ = {isa = PBXBuildFile; fileRef = 891A3FDA224BEC0D00378B27 /* CarbSensitivitySchedule.swift */; };
		892155132245C516009112BC /* SegmentedGaugeBarView.swift in Sources */ = {isa = PBXBuildFile; fileRef = 892155122245C516009112BC /* SegmentedGaugeBarView.swift */; };
		892155152245C57E009112BC /* SegmentedGaugeBarLayer.swift in Sources */ = {isa = PBXBuildFile; fileRef = 892155142245C57E009112BC /* SegmentedGaugeBarLayer.swift */; };
		892155182245FBEF009112BC /* InsulinSensitivityScalingTableViewCell.swift in Sources */ = {isa = PBXBuildFile; fileRef = 892155162245FBEF009112BC /* InsulinSensitivityScalingTableViewCell.swift */; };
		892155192245FBEF009112BC /* InsulinSensitivityScalingTableViewCell.xib in Resources */ = {isa = PBXBuildFile; fileRef = 892155172245FBEF009112BC /* InsulinSensitivityScalingTableViewCell.xib */; };
		892A5D28222EF567008961AB /* (null) in Sources */ = {isa = PBXBuildFile; };
		892A5D2E222EF69A008961AB /* MockHUDProvider.swift in Sources */ = {isa = PBXBuildFile; fileRef = 892A5D2D222EF69A008961AB /* MockHUDProvider.swift */; };
		892A5D46222F03CB008961AB /* LoopTestingKit.h in Headers */ = {isa = PBXBuildFile; fileRef = 892A5D36222F03CB008961AB /* LoopTestingKit.h */; settings = {ATTRIBUTES = (Public, ); }; };
		892A5D49222F03CC008961AB /* LoopTestingKit.framework in Frameworks */ = {isa = PBXBuildFile; fileRef = 892A5D34222F03CB008961AB /* LoopTestingKit.framework */; };
		892A5D4A222F03CC008961AB /* LoopTestingKit.framework in Embed Frameworks */ = {isa = PBXBuildFile; fileRef = 892A5D34222F03CB008961AB /* LoopTestingKit.framework */; settings = {ATTRIBUTES = (CodeSignOnCopy, RemoveHeadersOnCopy, ); }; };
		892A5D52222F03DB008961AB /* TestingDeviceManager.swift in Sources */ = {isa = PBXBuildFile; fileRef = 892A5D51222F03DB008961AB /* TestingDeviceManager.swift */; };
		892A5D54222F03F9008961AB /* TestingPumpManager.swift in Sources */ = {isa = PBXBuildFile; fileRef = 892A5D53222F03F9008961AB /* TestingPumpManager.swift */; };
		892A5D56222F0414008961AB /* TestingCGMManager.swift in Sources */ = {isa = PBXBuildFile; fileRef = 892A5D55222F0414008961AB /* TestingCGMManager.swift */; };
		892A5D57222F04E2008961AB /* LoopTestingKit.framework in Frameworks */ = {isa = PBXBuildFile; fileRef = 892A5D34222F03CB008961AB /* LoopTestingKit.framework */; };
		892A5D5C222F1210008961AB /* LoopKit.framework in Frameworks */ = {isa = PBXBuildFile; fileRef = 43D8FDCB1C728FDF0073BE78 /* LoopKit.framework */; };
		892A5D9A2231E0E4008961AB /* SettingsNavigationViewController.swift in Sources */ = {isa = PBXBuildFile; fileRef = 892A5D992231E0E3008961AB /* SettingsNavigationViewController.swift */; };
		892A5D9C2231E118008961AB /* UIAlertController.swift in Sources */ = {isa = PBXBuildFile; fileRef = 892A5D9B2231E118008961AB /* UIAlertController.swift */; };
		892A5D9E2231E122008961AB /* StateColorPalette.swift in Sources */ = {isa = PBXBuildFile; fileRef = 892A5D9D2231E122008961AB /* StateColorPalette.swift */; };
		892A5DA02231E130008961AB /* CompletionNotifying.swift in Sources */ = {isa = PBXBuildFile; fileRef = 892A5D9F2231E12F008961AB /* CompletionNotifying.swift */; };
		892A5DA22231E137008961AB /* HUDProvider.swift in Sources */ = {isa = PBXBuildFile; fileRef = 892A5DA12231E136008961AB /* HUDProvider.swift */; };
		892A5DAE2231E185008961AB /* HUDAssets.xcassets in Resources */ = {isa = PBXBuildFile; fileRef = 892A5DAD2231E185008961AB /* HUDAssets.xcassets */; };
		892A5DB22231E191008961AB /* LoadingTableViewCell.swift in Sources */ = {isa = PBXBuildFile; fileRef = 892A5DAF2231E191008961AB /* LoadingTableViewCell.swift */; };
		892A5DB32231E191008961AB /* LevelHUDView.swift in Sources */ = {isa = PBXBuildFile; fileRef = 892A5DB02231E191008961AB /* LevelHUDView.swift */; };
		892A5DB42231E191008961AB /* LevelMaskView.swift in Sources */ = {isa = PBXBuildFile; fileRef = 892A5DB12231E191008961AB /* LevelMaskView.swift */; };
		892A5DB72231E1A0008961AB /* ReservoirVolumeHUDView.xib in Resources */ = {isa = PBXBuildFile; fileRef = 892A5DB52231E19F008961AB /* ReservoirVolumeHUDView.xib */; };
		892A5DB82231E1A0008961AB /* ReservoirVolumeHUDView.swift in Sources */ = {isa = PBXBuildFile; fileRef = 892A5DB62231E19F008961AB /* ReservoirVolumeHUDView.swift */; };
		892A5DBC2231E20C008961AB /* Comparable.swift in Sources */ = {isa = PBXBuildFile; fileRef = 892A5DBB2231E20C008961AB /* Comparable.swift */; };
		892ADE002446C858007CE08C /* Card.swift in Sources */ = {isa = PBXBuildFile; fileRef = 892ADDFF2446C858007CE08C /* Card.swift */; };
		893C9F8C2447DBD900CD4185 /* CardBuilder.swift in Sources */ = {isa = PBXBuildFile; fileRef = 893C9F8B2447DBD900CD4185 /* CardBuilder.swift */; };
		895FE06E22011E9A00FCF18A /* OverrideEmojiDataSource.swift in Sources */ = {isa = PBXBuildFile; fileRef = 895FE06C22011E9900FCF18A /* OverrideEmojiDataSource.swift */; };
		895FE06F22011E9A00FCF18A /* OverrideSelectionViewController.storyboard in Resources */ = {isa = PBXBuildFile; fileRef = 895FE06D22011E9A00FCF18A /* OverrideSelectionViewController.storyboard */; };
		895FE07122011EDD00FCF18A /* EmojiInputController.storyboard in Resources */ = {isa = PBXBuildFile; fileRef = 895FE07022011EDD00FCF18A /* EmojiInputController.storyboard */; };
		895FE07F22011F0C00FCF18A /* DoubleRangeTableViewCell.xib in Resources */ = {isa = PBXBuildFile; fileRef = 895FE07222011F0B00FCF18A /* DoubleRangeTableViewCell.xib */; };
		895FE08022011F0C00FCF18A /* EmojiDataSource.swift in Sources */ = {isa = PBXBuildFile; fileRef = 895FE07322011F0B00FCF18A /* EmojiDataSource.swift */; };
		895FE08122011F0C00FCF18A /* OverridePresetCollectionViewCell.swift in Sources */ = {isa = PBXBuildFile; fileRef = 895FE07422011F0B00FCF18A /* OverridePresetCollectionViewCell.swift */; };
		895FE08222011F0C00FCF18A /* LabeledTextFieldTableViewCell.swift in Sources */ = {isa = PBXBuildFile; fileRef = 895FE07522011F0B00FCF18A /* LabeledTextFieldTableViewCell.swift */; };
		895FE08322011F0C00FCF18A /* OverrideSelectionFooterView.swift in Sources */ = {isa = PBXBuildFile; fileRef = 895FE07622011F0B00FCF18A /* OverrideSelectionFooterView.swift */; };
		895FE08622011F0C00FCF18A /* DecimalTextFieldTableViewCell.xib in Resources */ = {isa = PBXBuildFile; fileRef = 895FE07922011F0B00FCF18A /* DecimalTextFieldTableViewCell.xib */; };
		895FE08722011F0C00FCF18A /* EmojiInputCell.swift in Sources */ = {isa = PBXBuildFile; fileRef = 895FE07A22011F0C00FCF18A /* EmojiInputCell.swift */; };
		895FE08822011F0C00FCF18A /* DoubleRangeTableViewCell.swift in Sources */ = {isa = PBXBuildFile; fileRef = 895FE07B22011F0C00FCF18A /* DoubleRangeTableViewCell.swift */; };
		895FE08922011F0C00FCF18A /* OverrideSelectionHeaderView.swift in Sources */ = {isa = PBXBuildFile; fileRef = 895FE07C22011F0C00FCF18A /* OverrideSelectionHeaderView.swift */; };
		895FE08A22011F0C00FCF18A /* LabeledTextFieldTableViewCell.xib in Resources */ = {isa = PBXBuildFile; fileRef = 895FE07D22011F0C00FCF18A /* LabeledTextFieldTableViewCell.xib */; };
		895FE08B22011F0C00FCF18A /* EmojiInputHeaderView.swift in Sources */ = {isa = PBXBuildFile; fileRef = 895FE07E22011F0C00FCF18A /* EmojiInputHeaderView.swift */; };
		895FE09022011F4800FCF18A /* OverrideSelectionViewController.swift in Sources */ = {isa = PBXBuildFile; fileRef = 895FE08C22011F4800FCF18A /* OverrideSelectionViewController.swift */; };
		895FE09122011F4800FCF18A /* AddEditOverrideTableViewController.swift in Sources */ = {isa = PBXBuildFile; fileRef = 895FE08D22011F4800FCF18A /* AddEditOverrideTableViewController.swift */; };
		895FE09322011F4800FCF18A /* EmojiInputController.swift in Sources */ = {isa = PBXBuildFile; fileRef = 895FE08F22011F4800FCF18A /* EmojiInputController.swift */; };
		89627B16244115A400BEB424 /* CardList.swift in Sources */ = {isa = PBXBuildFile; fileRef = 89627B15244115A400BEB424 /* CardList.swift */; };
		89627B182441168900BEB424 /* ConfigurationPage.swift in Sources */ = {isa = PBXBuildFile; fileRef = 89627B172441168900BEB424 /* ConfigurationPage.swift */; };
		89653C802473527100E1BAA5 /* FractionalQuantityPicker.swift in Sources */ = {isa = PBXBuildFile; fileRef = 89653C7F2473527100E1BAA5 /* FractionalQuantityPicker.swift */; };
		89653C822473592600E1BAA5 /* CarbRatioScheduleEditor.swift in Sources */ = {isa = PBXBuildFile; fileRef = 89653C812473592600E1BAA5 /* CarbRatioScheduleEditor.swift */; };
		89653C8424738D2B00E1BAA5 /* BasalRateScheduleEditor.swift in Sources */ = {isa = PBXBuildFile; fileRef = 89653C8324738D2B00E1BAA5 /* BasalRateScheduleEditor.swift */; };
		8974AFC022120D7A0043F01B /* TemporaryScheduleOverrideTests.swift in Sources */ = {isa = PBXBuildFile; fileRef = 8974AFBF22120D7A0043F01B /* TemporaryScheduleOverrideTests.swift */; };
		8974B0682215FE460043F01B /* Collection.swift in Sources */ = {isa = PBXBuildFile; fileRef = 8974B0672215FE460043F01B /* Collection.swift */; };
		8974B0692215FE460043F01B /* Collection.swift in Sources */ = {isa = PBXBuildFile; fileRef = 8974B0672215FE460043F01B /* Collection.swift */; };
		898B4E75246CCAB50053C484 /* Binding.swift in Sources */ = {isa = PBXBuildFile; fileRef = 898B4E74246CCAB50053C484 /* Binding.swift */; };
		898B4E77246DAE280053C484 /* GlucoseRangePicker.swift in Sources */ = {isa = PBXBuildFile; fileRef = 898B4E76246DAE280053C484 /* GlucoseRangePicker.swift */; };
		898B4E7B246DC6A70053C484 /* CorrectionRangeScheduleEditor.swift in Sources */ = {isa = PBXBuildFile; fileRef = 898B4E7A246DC6A70053C484 /* CorrectionRangeScheduleEditor.swift */; };
		898B4E7E246DEB920053C484 /* GuardrailConstrainedQuantityRangeView.swift in Sources */ = {isa = PBXBuildFile; fileRef = 898B4E7D246DEB920053C484 /* GuardrailConstrainedQuantityRangeView.swift */; };
		898C896A24D4BF11002FA994 /* Guardrail+Settings.swift in Sources */ = {isa = PBXBuildFile; fileRef = 898C896924D4BF11002FA994 /* Guardrail+Settings.swift */; };
		898C896D24D4BF75002FA994 /* FloatingPoint.swift in Sources */ = {isa = PBXBuildFile; fileRef = 898C896C24D4BF75002FA994 /* FloatingPoint.swift */; };
		898C897124D4C0E4002FA994 /* GuardrailTests.swift in Sources */ = {isa = PBXBuildFile; fileRef = 898C897024D4C0E4002FA994 /* GuardrailTests.swift */; };
		898E6E5D2241783C0019E459 /* SetConstrainedScheduleEntryTableViewCell.swift in Sources */ = {isa = PBXBuildFile; fileRef = 892A5D63222F6B13008961AB /* SetConstrainedScheduleEntryTableViewCell.swift */; };
		898E6E67224179310019E459 /* BaseHUDView.swift in Sources */ = {isa = PBXBuildFile; fileRef = 898E6E64224179300019E459 /* BaseHUDView.swift */; };
		898E6E68224179310019E459 /* BatteryLevelHUDView.xib in Resources */ = {isa = PBXBuildFile; fileRef = 898E6E65224179300019E459 /* BatteryLevelHUDView.xib */; };
		898E6E69224179310019E459 /* BatteryLevelHUDView.swift in Sources */ = {isa = PBXBuildFile; fileRef = 898E6E66224179300019E459 /* BatteryLevelHUDView.swift */; };
		898E6E6A224179530019E459 /* BasalScheduleTableViewController.swift in Sources */ = {isa = PBXBuildFile; fileRef = 892A5D60222F6AF3008961AB /* BasalScheduleTableViewController.swift */; };
		898E6E6C224194060019E459 /* UIColor.swift in Sources */ = {isa = PBXBuildFile; fileRef = 898E6E6B224194050019E459 /* UIColor.swift */; };
		898E6E6E2241ED9F0019E459 /* SuspendResumeTableViewCell.swift in Sources */ = {isa = PBXBuildFile; fileRef = 898E6E6D2241ED9F0019E459 /* SuspendResumeTableViewCell.swift */; };
		898E6E702241EDB70019E459 /* PercentageTextFieldTableViewController.swift in Sources */ = {isa = PBXBuildFile; fileRef = 898E6E6F2241EDB70019E459 /* PercentageTextFieldTableViewController.swift */; };
		898E6E722241EDC10019E459 /* DateAndDurationTableViewController.swift in Sources */ = {isa = PBXBuildFile; fileRef = 898E6E712241EDC10019E459 /* DateAndDurationTableViewController.swift */; };
		898E6E732241EE000019E459 /* Comparable.swift in Sources */ = {isa = PBXBuildFile; fileRef = 892A5DBB2231E20C008961AB /* Comparable.swift */; };
		899012C1246F1D8F007B88BA /* ExpandableSetting.swift in Sources */ = {isa = PBXBuildFile; fileRef = 899012C0246F1D8F007B88BA /* ExpandableSetting.swift */; };
		89904032245B5CA500F1C0A2 /* Deletable.swift in Sources */ = {isa = PBXBuildFile; fileRef = 89904031245B5CA500F1C0A2 /* Deletable.swift */; };
		8992426521EC138000EA512B /* UIColor.swift in Sources */ = {isa = PBXBuildFile; fileRef = 8992426421EC138000EA512B /* UIColor.swift */; };
		8997B4F523727E8A00061132 /* CustomOverrideCollectionViewCell.swift in Sources */ = {isa = PBXBuildFile; fileRef = 8997B4F423727E8A00061132 /* CustomOverrideCollectionViewCell.swift */; };
		89AC9DCB24529927004A6B8A /* QuantityPicker.swift in Sources */ = {isa = PBXBuildFile; fileRef = 89AC9DCA24529927004A6B8A /* QuantityPicker.swift */; };
		89AC9DCD24529D9B004A6B8A /* TimePicker.swift in Sources */ = {isa = PBXBuildFile; fileRef = 89AC9DCC24529D9B004A6B8A /* TimePicker.swift */; };
		89ADE129226BDB280067222B /* TestingScenario.swift in Sources */ = {isa = PBXBuildFile; fileRef = 89ADE128226BDB280067222B /* TestingScenario.swift */; };
		89ADE12B226BDB730067222B /* DateRelativeCarbEntry.swift in Sources */ = {isa = PBXBuildFile; fileRef = 89ADE12A226BDB730067222B /* DateRelativeCarbEntry.swift */; };
		89ADE12D226BDD190067222B /* DateRelativeBasalEntry.swift in Sources */ = {isa = PBXBuildFile; fileRef = 89ADE12C226BDD190067222B /* DateRelativeBasalEntry.swift */; };
		89ADE12F226BDED40067222B /* DateRelativeBolusEntry.swift in Sources */ = {isa = PBXBuildFile; fileRef = 89ADE12E226BDED40067222B /* DateRelativeBolusEntry.swift */; };
		89ADE132226BE0590067222B /* HKUnit.swift in Sources */ = {isa = PBXBuildFile; fileRef = 43D8FDEE1C7290350073BE78 /* HKUnit.swift */; };
		89ADE134226BF0490067222B /* TestingScenarioInstance.swift in Sources */ = {isa = PBXBuildFile; fileRef = 89ADE133226BF0490067222B /* TestingScenarioInstance.swift */; };
		89ADE136226BF0BE0067222B /* DateRelativeGlucoseSample.swift in Sources */ = {isa = PBXBuildFile; fileRef = 89ADE135226BF0BE0067222B /* DateRelativeGlucoseSample.swift */; };
		89ADE138226BF51D0067222B /* NSData.swift in Sources */ = {isa = PBXBuildFile; fileRef = 434FB64B1D712449007B9C70 /* NSData.swift */; };
		89ADE139226BF51E0067222B /* NSData.swift in Sources */ = {isa = PBXBuildFile; fileRef = 434FB64B1D712449007B9C70 /* NSData.swift */; };
		89AE2226228BC54C00BDFD85 /* TemporaryScheduleOverridePreset.swift in Sources */ = {isa = PBXBuildFile; fileRef = 89AE221F228BC54C00BDFD85 /* TemporaryScheduleOverridePreset.swift */; };
		89AE2227228BC54C00BDFD85 /* TemporaryScheduleOverride.swift in Sources */ = {isa = PBXBuildFile; fileRef = 89AE2223228BC54C00BDFD85 /* TemporaryScheduleOverride.swift */; };
		89AE2228228BC54C00BDFD85 /* TemporaryScheduleOverrideSettings.swift in Sources */ = {isa = PBXBuildFile; fileRef = 89AE2224228BC54C00BDFD85 /* TemporaryScheduleOverrideSettings.swift */; };
		89AE2229228BC54C00BDFD85 /* TemporaryScheduleOverrideHistory.swift in Sources */ = {isa = PBXBuildFile; fileRef = 89AE2225228BC54C00BDFD85 /* TemporaryScheduleOverrideHistory.swift */; };
		89AE222B228BC56A00BDFD85 /* WeakSet.swift in Sources */ = {isa = PBXBuildFile; fileRef = 89AE222A228BC56A00BDFD85 /* WeakSet.swift */; };
		89AE222C228BC66E00BDFD85 /* Locked.swift in Sources */ = {isa = PBXBuildFile; fileRef = 89AC792E224C781200B8E9BA /* Locked.swift */; };
		89AE222D228BC66E00BDFD85 /* Locked.swift in Sources */ = {isa = PBXBuildFile; fileRef = 89AC792E224C781200B8E9BA /* Locked.swift */; };
		89AE222E228BC68000BDFD85 /* DoseProgressReporter.swift in Sources */ = {isa = PBXBuildFile; fileRef = 89AC792C224C781100B8E9BA /* DoseProgressReporter.swift */; };
		89AE222F228BC68000BDFD85 /* DoseProgressTimerEstimator.swift in Sources */ = {isa = PBXBuildFile; fileRef = 89AC792D224C781100B8E9BA /* DoseProgressTimerEstimator.swift */; };
		89AE2230228BC68100BDFD85 /* DoseProgressReporter.swift in Sources */ = {isa = PBXBuildFile; fileRef = 89AC792C224C781100B8E9BA /* DoseProgressReporter.swift */; };
		89AE2231228BC68100BDFD85 /* DoseProgressTimerEstimator.swift in Sources */ = {isa = PBXBuildFile; fileRef = 89AC792D224C781100B8E9BA /* DoseProgressTimerEstimator.swift */; };
		89AE2232228BC68600BDFD85 /* UnfairLock.swift in Sources */ = {isa = PBXBuildFile; fileRef = C1ABE38D2245CFCD00570E82 /* UnfairLock.swift */; };
		89AE2233228BC6A500BDFD85 /* MockDoseProgressEstimator.swift in Sources */ = {isa = PBXBuildFile; fileRef = 89AC7934224C783500B8E9BA /* MockDoseProgressEstimator.swift */; };
		89AE2235228BCAAB00BDFD85 /* CarbSensitivitySchedule.swift in Sources */ = {isa = PBXBuildFile; fileRef = 891A3FDA224BEC0D00378B27 /* CarbSensitivitySchedule.swift */; };
		89AE2236228BCAAB00BDFD85 /* DailyQuantitySchedule+Override.swift in Sources */ = {isa = PBXBuildFile; fileRef = 891A3FD4224B047200378B27 /* DailyQuantitySchedule+Override.swift */; };
		89AE2237228BCAAB00BDFD85 /* EGPSchedule.swift in Sources */ = {isa = PBXBuildFile; fileRef = 891A3FD8224BEB4500378B27 /* EGPSchedule.swift */; };
		89AE2238228BCAAB00BDFD85 /* TemporaryScheduleOverride.swift in Sources */ = {isa = PBXBuildFile; fileRef = 89AE2223228BC54C00BDFD85 /* TemporaryScheduleOverride.swift */; };
		89AE2239228BCAAB00BDFD85 /* TemporaryScheduleOverrideHistory.swift in Sources */ = {isa = PBXBuildFile; fileRef = 89AE2225228BC54C00BDFD85 /* TemporaryScheduleOverrideHistory.swift */; };
		89AE223A228BCAAB00BDFD85 /* TemporaryScheduleOverridePreset.swift in Sources */ = {isa = PBXBuildFile; fileRef = 89AE221F228BC54C00BDFD85 /* TemporaryScheduleOverridePreset.swift */; };
		89AE223B228BCAAB00BDFD85 /* TemporaryScheduleOverrideSettings.swift in Sources */ = {isa = PBXBuildFile; fileRef = 89AE2224228BC54C00BDFD85 /* TemporaryScheduleOverrideSettings.swift */; };
		89AE223C228BCAAB00BDFD85 /* WeakSet.swift in Sources */ = {isa = PBXBuildFile; fileRef = 89AE222A228BC56A00BDFD85 /* WeakSet.swift */; };
		89AE223D228BCB0B00BDFD85 /* Collection.swift in Sources */ = {isa = PBXBuildFile; fileRef = 8974B0672215FE460043F01B /* Collection.swift */; };
		89AE223E228BD3C400BDFD85 /* SetConstrainedScheduleEntryTableViewCell.xib in Resources */ = {isa = PBXBuildFile; fileRef = 892A5D62222F6B13008961AB /* SetConstrainedScheduleEntryTableViewCell.xib */; };
		89AE2245228D0B5C00BDFD85 /* TimeZone.swift in Sources */ = {isa = PBXBuildFile; fileRef = 4303C4901E2D664200ADEDC8 /* TimeZone.swift */; };
		89AF78C02447E285002B4FCC /* CardStackBuilder.swift in Sources */ = {isa = PBXBuildFile; fileRef = 89AF78BF2447E285002B4FCC /* CardStackBuilder.swift */; };
		89AF78C22447E353002B4FCC /* Splat.swift in Sources */ = {isa = PBXBuildFile; fileRef = 89AF78C12447E353002B4FCC /* Splat.swift */; };
		89AF78C624482269002B4FCC /* ActionButtonStyle.swift in Sources */ = {isa = PBXBuildFile; fileRef = 89AF78C524482268002B4FCC /* ActionButtonStyle.swift */; };
		89B0B2AA2453C0AB0063D4A7 /* GuardrailConstraintedQuantityView.swift in Sources */ = {isa = PBXBuildFile; fileRef = 89B0B2A92453C0AB0063D4A7 /* GuardrailConstraintedQuantityView.swift */; };
		89BE75C124649C2E00B145D9 /* ModalHeaderButtonBar.swift in Sources */ = {isa = PBXBuildFile; fileRef = 89BE75C024649C2E00B145D9 /* ModalHeaderButtonBar.swift */; };
		89BE75C324649C4C00B145D9 /* RoundedCorners.swift in Sources */ = {isa = PBXBuildFile; fileRef = 89BE75C224649C4C00B145D9 /* RoundedCorners.swift */; };
		89BE75C524649C8100B145D9 /* NewScheduleItemEditor.swift in Sources */ = {isa = PBXBuildFile; fileRef = 89BE75C424649C8100B145D9 /* NewScheduleItemEditor.swift */; };
		89BE75C72464B4A900B145D9 /* Environment+Dismiss.swift in Sources */ = {isa = PBXBuildFile; fileRef = 89BE75C62464B4A900B145D9 /* Environment+Dismiss.swift */; };
		89BE75CB2464BC2000B145D9 /* AlertContent.swift in Sources */ = {isa = PBXBuildFile; fileRef = 89BE75CA2464BC2000B145D9 /* AlertContent.swift */; };
		89CA2B35226D1624004D9350 /* MutableCollection.swift in Sources */ = {isa = PBXBuildFile; fileRef = 89CA2B33226D15E0004D9350 /* MutableCollection.swift */; };
		89CA2B36226D1627004D9350 /* MutableCollection.swift in Sources */ = {isa = PBXBuildFile; fileRef = 89CA2B33226D15E0004D9350 /* MutableCollection.swift */; };
		89CA2B38226D4456004D9350 /* DateRelativeQuantity.swift in Sources */ = {isa = PBXBuildFile; fileRef = 89CA2B37226D4456004D9350 /* DateRelativeQuantity.swift */; };
		89CAB36B24C9EC25009EE3CE /* DismissibleKeyboardTextField.swift in Sources */ = {isa = PBXBuildFile; fileRef = 89CAB36A24C9EC25009EE3CE /* DismissibleKeyboardTextField.swift */; };
		89CAB36D24C9EC98009EE3CE /* Keyboard.swift in Sources */ = {isa = PBXBuildFile; fileRef = 89CAB36C24C9EC98009EE3CE /* Keyboard.swift */; };
		89CAB36F24C9ECCA009EE3CE /* View+KeyboardAware.swift in Sources */ = {isa = PBXBuildFile; fileRef = 89CAB36E24C9ECCA009EE3CE /* View+KeyboardAware.swift */; };
		89CAB37124CB4DEC009EE3CE /* WarningView.swift in Sources */ = {isa = PBXBuildFile; fileRef = 89CAB37024CB4DEC009EE3CE /* WarningView.swift */; };
		89CC35D42403450E008FB633 /* ThumbView.swift in Sources */ = {isa = PBXBuildFile; fileRef = 89CC35D32403450E008FB633 /* ThumbView.swift */; };
		89D2048221CC7BD8001238CC /* MockKit.h in Headers */ = {isa = PBXBuildFile; fileRef = 89D2047421CC7BD7001238CC /* MockKit.h */; settings = {ATTRIBUTES = (Public, ); }; };
		89D2048921CC7BF7001238CC /* HealthKit.framework in Frameworks */ = {isa = PBXBuildFile; fileRef = 4301582C1C7ECD7A00B64B63 /* HealthKit.framework */; };
		89D2049F21CC7C13001238CC /* MockKitUI.h in Headers */ = {isa = PBXBuildFile; fileRef = 89D2049121CC7C13001238CC /* MockKitUI.h */; settings = {ATTRIBUTES = (Public, ); }; };
		89D204A621CC7C55001238CC /* LoopKit.framework in Frameworks */ = {isa = PBXBuildFile; fileRef = 43D8FDCB1C728FDF0073BE78 /* LoopKit.framework */; };
		89D204A721CC7C5C001238CC /* LoopKitUI.framework in Frameworks */ = {isa = PBXBuildFile; fileRef = 43BA7154201E484D0058961E /* LoopKitUI.framework */; };
		89D204A821CC7C60001238CC /* MockKit.framework in Frameworks */ = {isa = PBXBuildFile; fileRef = 89D2047221CC7BD7001238CC /* MockKit.framework */; };
		89D204A921CC7C8F001238CC /* MockPumpManager.swift in Sources */ = {isa = PBXBuildFile; fileRef = 89AB9EC621A4774500351324 /* MockPumpManager.swift */; };
		89D204AA21CC7C8F001238CC /* MockGlucoseProvider.swift in Sources */ = {isa = PBXBuildFile; fileRef = 89CCD4F721A8D5500068C3FB /* MockGlucoseProvider.swift */; };
		89D204AB21CC7C8F001238CC /* MockCGMDataSource.swift in Sources */ = {isa = PBXBuildFile; fileRef = 89CCD4F121A87D340068C3FB /* MockCGMDataSource.swift */; };
		89D204AC21CC7C8F001238CC /* MockCGMManager.swift in Sources */ = {isa = PBXBuildFile; fileRef = 89AB9EC821A4BC2400351324 /* MockCGMManager.swift */; };
		89D204B221CC7D93001238CC /* Collection.swift in Sources */ = {isa = PBXBuildFile; fileRef = 89DC540C21B75AE7005A1CE0 /* Collection.swift */; };
		89D204B421CC7E74001238CC /* MockCGMManager+UI.swift in Sources */ = {isa = PBXBuildFile; fileRef = 89CCD4F321A8A2B30068C3FB /* MockCGMManager+UI.swift */; };
		89D204B521CC7E74001238CC /* MockPumpManager+UI.swift in Sources */ = {isa = PBXBuildFile; fileRef = 89AB9ECA21A4C36200351324 /* MockPumpManager+UI.swift */; };
		89D204B721CC7F34001238CC /* MockPumpManagerSetupViewController.swift in Sources */ = {isa = PBXBuildFile; fileRef = 89AB9ECF21A4D2E500351324 /* MockPumpManagerSetupViewController.swift */; };
		89D204B821CC7F34001238CC /* MockPumpManagerSettingsSetupViewController.swift in Sources */ = {isa = PBXBuildFile; fileRef = 89AB9ED121A4D74000351324 /* MockPumpManagerSettingsSetupViewController.swift */; };
		89D204B921CC7F34001238CC /* MockPumpManager.storyboard in Resources */ = {isa = PBXBuildFile; fileRef = 89AB9ED321A4D8F000351324 /* MockPumpManager.storyboard */; };
		89D204BA21CC7F34001238CC /* MockPumpManagerSettingsViewController.swift in Sources */ = {isa = PBXBuildFile; fileRef = 89AB9ED521A4DE5F00351324 /* MockPumpManagerSettingsViewController.swift */; };
		89D204BB21CC7F34001238CC /* MockCGMManagerSettingsViewController.swift in Sources */ = {isa = PBXBuildFile; fileRef = 89CCD4F521A8A6A60068C3FB /* MockCGMManagerSettingsViewController.swift */; };
		89D204BC21CC7F34001238CC /* SineCurveParametersTableViewController.swift in Sources */ = {isa = PBXBuildFile; fileRef = 8907E35A21A9D1B200335852 /* SineCurveParametersTableViewController.swift */; };
		89D204BD21CC7F34001238CC /* RandomOutlierTableViewController.swift in Sources */ = {isa = PBXBuildFile; fileRef = 892F481A21AB2964004D313D /* RandomOutlierTableViewController.swift */; };
		89D204BE21CC7F34001238CC /* GlucoseTrendTableViewController.swift in Sources */ = {isa = PBXBuildFile; fileRef = 89D2046B21C83C3F001238CC /* GlucoseTrendTableViewController.swift */; };
		89D204BF21CC7FFB001238CC /* NSTimeInterval.swift in Sources */ = {isa = PBXBuildFile; fileRef = 43D8FDF21C7290350073BE78 /* NSTimeInterval.swift */; };
		89D204C121CC8005001238CC /* NibLoadable.swift in Sources */ = {isa = PBXBuildFile; fileRef = 43177D0D1D3737420006E908 /* NibLoadable.swift */; };
		89D204C221CC8008001238CC /* IdentifiableClass.swift in Sources */ = {isa = PBXBuildFile; fileRef = 434FF1DF1CF269D8000DB779 /* IdentifiableClass.swift */; };
		89D204C421CC803C001238CC /* HKUnit.swift in Sources */ = {isa = PBXBuildFile; fileRef = 43D8FDEE1C7290350073BE78 /* HKUnit.swift */; };
		89D204C521CC815E001238CC /* NSTimeInterval.swift in Sources */ = {isa = PBXBuildFile; fileRef = 43D8FDF21C7290350073BE78 /* NSTimeInterval.swift */; };
		89D204C621CC8165001238CC /* UITableViewCell.swift in Sources */ = {isa = PBXBuildFile; fileRef = 434FF1E31CF26A1E000DB779 /* UITableViewCell.swift */; };
		89D204CB21CC8228001238CC /* NumberFormatter.swift in Sources */ = {isa = PBXBuildFile; fileRef = 434C5F9D209938CD00B2FD1A /* NumberFormatter.swift */; };
		89D204CC21CC8236001238CC /* LocalizedString.swift in Sources */ = {isa = PBXBuildFile; fileRef = 1F5DAB1C2118C95700048054 /* LocalizedString.swift */; };
		89D204D221CC837A001238CC /* Assets.xcassets in Resources */ = {isa = PBXBuildFile; fileRef = 89D204D121CC837A001238CC /* Assets.xcassets */; };
		89E7E61024D11AB600591386 /* OrientationLock.swift in Sources */ = {isa = PBXBuildFile; fileRef = 89E7E60F24D11AB600591386 /* OrientationLock.swift */; };
		89ED164024A29BA300C9A105 /* Sequence.swift in Sources */ = {isa = PBXBuildFile; fileRef = 89ED163F24A29BA300C9A105 /* Sequence.swift */; };
		89ED164124A29BA300C9A105 /* Sequence.swift in Sources */ = {isa = PBXBuildFile; fileRef = 89ED163F24A29BA300C9A105 /* Sequence.swift */; };
		89ED164324A29BE400C9A105 /* ClosedRange.swift in Sources */ = {isa = PBXBuildFile; fileRef = 89ED164224A29BE400C9A105 /* ClosedRange.swift */; };
		89ED164424A29BE400C9A105 /* ClosedRange.swift in Sources */ = {isa = PBXBuildFile; fileRef = 89ED164224A29BE400C9A105 /* ClosedRange.swift */; };
		89F53E9422B4328E0024A67C /* MutableCollection.swift in Sources */ = {isa = PBXBuildFile; fileRef = 89CA2B33226D15E0004D9350 /* MutableCollection.swift */; };
		89F53E9522B437570024A67C /* MutableCollection.swift in Sources */ = {isa = PBXBuildFile; fileRef = 89CA2B33226D15E0004D9350 /* MutableCollection.swift */; };
		89F6E30D2449713600CB9E15 /* CardStack.swift in Sources */ = {isa = PBXBuildFile; fileRef = 89F6E30C2449713600CB9E15 /* CardStack.swift */; };
		89F6E30F244A1A5D00CB9E15 /* Guardrail.swift in Sources */ = {isa = PBXBuildFile; fileRef = 89F6E30E244A1A5D00CB9E15 /* Guardrail.swift */; };
		89F6E311244A1AAB00CB9E15 /* SettingDescription.swift in Sources */ = {isa = PBXBuildFile; fileRef = 89F6E310244A1AAB00CB9E15 /* SettingDescription.swift */; };
		89F6E314244A1AB600CB9E15 /* GuardrailWarning.swift in Sources */ = {isa = PBXBuildFile; fileRef = 89F6E312244A1AB500CB9E15 /* GuardrailWarning.swift */; };
		89F6E315244A1AB600CB9E15 /* GlucoseValuePicker.swift in Sources */ = {isa = PBXBuildFile; fileRef = 89F6E313244A1AB600CB9E15 /* GlucoseValuePicker.swift */; };
		89FC688F245A2D680075CF59 /* InsulinSensitivityScheduleEditor.swift in Sources */ = {isa = PBXBuildFile; fileRef = 89FC688A245A2D670075CF59 /* InsulinSensitivityScheduleEditor.swift */; };
		89FC6890245A2D680075CF59 /* QuantityScheduleEditor.swift in Sources */ = {isa = PBXBuildFile; fileRef = 89FC688B245A2D670075CF59 /* QuantityScheduleEditor.swift */; };
		89FC6891245A2D680075CF59 /* ScheduleItemPicker.swift in Sources */ = {isa = PBXBuildFile; fileRef = 89FC688C245A2D680075CF59 /* ScheduleItemPicker.swift */; };
		89FC6892245A2D680075CF59 /* ScheduleEditor.swift in Sources */ = {isa = PBXBuildFile; fileRef = 89FC688D245A2D680075CF59 /* ScheduleEditor.swift */; };
		89FC6893245A2D680075CF59 /* ScheduleItemView.swift in Sources */ = {isa = PBXBuildFile; fileRef = 89FC688E245A2D680075CF59 /* ScheduleItemView.swift */; };
		9E78433F236653F00016C583 /* ice_35_min_none_piecewiselinear_output.json in Resources */ = {isa = PBXBuildFile; fileRef = 9E78433E236653F00016C583 /* ice_35_min_none_piecewiselinear_output.json */; };
		9E784341236656770016C583 /* ice_35_min_partial_piecewiselinear_output.json in Resources */ = {isa = PBXBuildFile; fileRef = 9E784340236656770016C583 /* ice_35_min_partial_piecewiselinear_output.json */; };
		9E784343236659BD0016C583 /* ice_slow_absorption_piecewiselinear_output.json in Resources */ = {isa = PBXBuildFile; fileRef = 9E784342236659BD0016C583 /* ice_slow_absorption_piecewiselinear_output.json */; };
		9E78434523665B5A0016C583 /* ice_35_min_partial_piecewiselinear_adaptiverate_output.json in Resources */ = {isa = PBXBuildFile; fileRef = 9E78434423665B5A0016C583 /* ice_35_min_partial_piecewiselinear_adaptiverate_output.json */; };
		A912BE29245B9CD500CBE199 /* SettingsObject+CoreDataClass.swift in Sources */ = {isa = PBXBuildFile; fileRef = A912BE28245B9CD500CBE199 /* SettingsObject+CoreDataClass.swift */; };
		A912BE2B245B9E8600CBE199 /* SettingsObject+CoreDataProperties.swift in Sources */ = {isa = PBXBuildFile; fileRef = A912BE2A245B9E8600CBE199 /* SettingsObject+CoreDataProperties.swift */; };
		A912BE2C245B9E8600CBE199 /* SettingsObject+CoreDataProperties.swift in Sources */ = {isa = PBXBuildFile; fileRef = A912BE2A245B9E8600CBE199 /* SettingsObject+CoreDataProperties.swift */; };
		A912BE2D245B9F9800CBE199 /* SettingsObject+CoreDataClass.swift in Sources */ = {isa = PBXBuildFile; fileRef = A912BE28245B9CD500CBE199 /* SettingsObject+CoreDataClass.swift */; };
		A919889C2354E5EB00B75EEE /* SettingsStore.swift in Sources */ = {isa = PBXBuildFile; fileRef = A919889B2354E5EB00B75EEE /* SettingsStore.swift */; };
		A919889D2354E5EB00B75EEE /* SettingsStore.swift in Sources */ = {isa = PBXBuildFile; fileRef = A919889B2354E5EB00B75EEE /* SettingsStore.swift */; };
		A919889F2355016B00B75EEE /* DosingDecisionStore.swift in Sources */ = {isa = PBXBuildFile; fileRef = A919889E2355016B00B75EEE /* DosingDecisionStore.swift */; };
		A91988A02355016B00B75EEE /* DosingDecisionStore.swift in Sources */ = {isa = PBXBuildFile; fileRef = A919889E2355016B00B75EEE /* DosingDecisionStore.swift */; };
		A91A601A23CD023800C0E8A1 /* Modelv2.xcmappingmodel in Sources */ = {isa = PBXBuildFile; fileRef = A91A601923CD023800C0E8A1 /* Modelv2.xcmappingmodel */; };
		A91A601B23CD023800C0E8A1 /* Modelv2.xcmappingmodel in Sources */ = {isa = PBXBuildFile; fileRef = A91A601923CD023800C0E8A1 /* Modelv2.xcmappingmodel */; };
		A9498D6F23386C0B00DAA9B9 /* TempBasalRecommendation.swift in Sources */ = {isa = PBXBuildFile; fileRef = A9498D6E23386C0B00DAA9B9 /* TempBasalRecommendation.swift */; };
		A9498D7023386C0B00DAA9B9 /* TempBasalRecommendation.swift in Sources */ = {isa = PBXBuildFile; fileRef = A9498D6E23386C0B00DAA9B9 /* TempBasalRecommendation.swift */; };
		A9498D7823386C3300DAA9B9 /* LoggingService.swift in Sources */ = {isa = PBXBuildFile; fileRef = A9498D7123386C3200DAA9B9 /* LoggingService.swift */; };
		A9498D7923386C3300DAA9B9 /* LoggingService.swift in Sources */ = {isa = PBXBuildFile; fileRef = A9498D7123386C3200DAA9B9 /* LoggingService.swift */; };
		A9498D7C23386C3300DAA9B9 /* AnalyticsService.swift in Sources */ = {isa = PBXBuildFile; fileRef = A9498D7323386C3200DAA9B9 /* AnalyticsService.swift */; };
		A9498D7D23386C3300DAA9B9 /* AnalyticsService.swift in Sources */ = {isa = PBXBuildFile; fileRef = A9498D7323386C3200DAA9B9 /* AnalyticsService.swift */; };
		A9498D7E23386C3300DAA9B9 /* GlucoseThreshold.swift in Sources */ = {isa = PBXBuildFile; fileRef = A9498D7423386C3200DAA9B9 /* GlucoseThreshold.swift */; };
		A9498D7F23386C3300DAA9B9 /* GlucoseThreshold.swift in Sources */ = {isa = PBXBuildFile; fileRef = A9498D7423386C3200DAA9B9 /* GlucoseThreshold.swift */; };
		A9498D8023386C3300DAA9B9 /* RemoteDataService.swift in Sources */ = {isa = PBXBuildFile; fileRef = A9498D7523386C3300DAA9B9 /* RemoteDataService.swift */; };
		A9498D8123386C3300DAA9B9 /* RemoteDataService.swift in Sources */ = {isa = PBXBuildFile; fileRef = A9498D7523386C3300DAA9B9 /* RemoteDataService.swift */; };
		A9498D8223386C3300DAA9B9 /* Service.swift in Sources */ = {isa = PBXBuildFile; fileRef = A9498D7623386C3300DAA9B9 /* Service.swift */; };
		A9498D8323386C3300DAA9B9 /* Service.swift in Sources */ = {isa = PBXBuildFile; fileRef = A9498D7623386C3300DAA9B9 /* Service.swift */; };
		A9498D8423386C3300DAA9B9 /* DiagnosticLog.swift in Sources */ = {isa = PBXBuildFile; fileRef = A9498D7723386C3300DAA9B9 /* DiagnosticLog.swift */; };
		A9498D8523386C3300DAA9B9 /* DiagnosticLog.swift in Sources */ = {isa = PBXBuildFile; fileRef = A9498D7723386C3300DAA9B9 /* DiagnosticLog.swift */; };
		A9498D8823386CAF00DAA9B9 /* ServiceViewController.swift in Sources */ = {isa = PBXBuildFile; fileRef = A9498D8623386CAF00DAA9B9 /* ServiceViewController.swift */; };
		A9498D8B23386CC700DAA9B9 /* ServiceUI.swift in Sources */ = {isa = PBXBuildFile; fileRef = A9498D8A23386CC700DAA9B9 /* ServiceUI.swift */; };
		A9498D8D23386CD800DAA9B9 /* MockService.swift in Sources */ = {isa = PBXBuildFile; fileRef = A9498D8C23386CD700DAA9B9 /* MockService.swift */; };
		A9498D8F23386CE800DAA9B9 /* MockServiceTableViewController.swift in Sources */ = {isa = PBXBuildFile; fileRef = A9498D8E23386CE800DAA9B9 /* MockServiceTableViewController.swift */; };
		A9498D9123386D0800DAA9B9 /* MockService+UI.swift in Sources */ = {isa = PBXBuildFile; fileRef = A9498D9023386D0800DAA9B9 /* MockService+UI.swift */; };
		A95A1D7F2460BBC70079378D /* DosingDecisionObject+CoreDataClass.swift in Sources */ = {isa = PBXBuildFile; fileRef = A95A1D7E2460BBC70079378D /* DosingDecisionObject+CoreDataClass.swift */; };
		A95A1D802460BBC70079378D /* DosingDecisionObject+CoreDataClass.swift in Sources */ = {isa = PBXBuildFile; fileRef = A95A1D7E2460BBC70079378D /* DosingDecisionObject+CoreDataClass.swift */; };
		A95A1D822460BBDC0079378D /* DosingDecisionObject+CoreDataProperties.swift in Sources */ = {isa = PBXBuildFile; fileRef = A95A1D812460BBDC0079378D /* DosingDecisionObject+CoreDataProperties.swift */; };
		A95A1D832460BBDC0079378D /* DosingDecisionObject+CoreDataProperties.swift in Sources */ = {isa = PBXBuildFile; fileRef = A95A1D812460BBDC0079378D /* DosingDecisionObject+CoreDataProperties.swift */; };
		A95A1D852460CAD50079378D /* CarbValueTests.swift in Sources */ = {isa = PBXBuildFile; fileRef = A95A1D842460CAD50079378D /* CarbValueTests.swift */; };
		A95A1D872460F1250079378D /* GlucoseValueTests.swift in Sources */ = {isa = PBXBuildFile; fileRef = A95A1D862460F1250079378D /* GlucoseValueTests.swift */; };
		A95A1D892460F8930079378D /* PumpManagerStatusTests.swift in Sources */ = {isa = PBXBuildFile; fileRef = A95A1D882460F8930079378D /* PumpManagerStatusTests.swift */; };
		A95A1D8B2460FD620079378D /* BolusRecommendationTests.swift in Sources */ = {isa = PBXBuildFile; fileRef = A95A1D8A2460FD620079378D /* BolusRecommendationTests.swift */; };
		A95A1D8D246101760079378D /* DoseEntryTests.swift in Sources */ = {isa = PBXBuildFile; fileRef = A95A1D8C246101760079378D /* DoseEntryTests.swift */; };
		A971C89F23C68B030099BEFC /* GlucoseStoreTests.swift in Sources */ = {isa = PBXBuildFile; fileRef = A971C89E23C68B030099BEFC /* GlucoseStoreTests.swift */; };
		A971C8A023C69E0F0099BEFC /* NSData.swift in Sources */ = {isa = PBXBuildFile; fileRef = 434FB64B1D712449007B9C70 /* NSData.swift */; };
		A971C8A223C6B17D0099BEFC /* SettingsStoreTests.swift in Sources */ = {isa = PBXBuildFile; fileRef = A971C8A123C6B17D0099BEFC /* SettingsStoreTests.swift */; };
		A971C8A423C6B1890099BEFC /* DosingDecisionStoreTests.swift in Sources */ = {isa = PBXBuildFile; fileRef = A971C8A323C6B1890099BEFC /* DosingDecisionStoreTests.swift */; };
		A991161423426A0A00A4B2E9 /* ServiceSetupNotifying.swift in Sources */ = {isa = PBXBuildFile; fileRef = A991161323426A0A00A4B2E9 /* ServiceSetupNotifying.swift */; };
		A99C7373233990D400C80963 /* TempBasalRecommendationTests.swift in Sources */ = {isa = PBXBuildFile; fileRef = A99C7372233990D400C80963 /* TempBasalRecommendationTests.swift */; };
		A99C7375233993FE00C80963 /* DiagnosticLogTests.swift in Sources */ = {isa = PBXBuildFile; fileRef = A99C7374233993FE00C80963 /* DiagnosticLogTests.swift */; };
		A99C73772339A67A00C80963 /* GlucoseThresholdTests.swift in Sources */ = {isa = PBXBuildFile; fileRef = A99C73762339A67A00C80963 /* GlucoseThresholdTests.swift */; };
		A99C73792339ACDC00C80963 /* ServiceTests.swift in Sources */ = {isa = PBXBuildFile; fileRef = A99C73782339ACDC00C80963 /* ServiceTests.swift */; };
		A9BFA03E245CCCB9001E4AE3 /* DailyQuantityScheduleTests.swift in Sources */ = {isa = PBXBuildFile; fileRef = A9BFA03D245CCCB9001E4AE3 /* DailyQuantityScheduleTests.swift */; };
		A9D77A2F242E8BDE0009F62C /* BolusRecommendation.swift in Sources */ = {isa = PBXBuildFile; fileRef = A9D77A2E242E8BDE0009F62C /* BolusRecommendation.swift */; };
		A9D77A30242E8BDE0009F62C /* BolusRecommendation.swift in Sources */ = {isa = PBXBuildFile; fileRef = A9D77A2E242E8BDE0009F62C /* BolusRecommendation.swift */; };
		A9E6758222713F4700E25293 /* LoopNotificationCategory.swift in Sources */ = {isa = PBXBuildFile; fileRef = C1814B83225B9ED5008D2D8E /* LoopNotificationCategory.swift */; };
		A9E6758322713F4700E25293 /* HKUnit.swift in Sources */ = {isa = PBXBuildFile; fileRef = 43D8FDEE1C7290350073BE78 /* HKUnit.swift */; };
		A9E6758422713F4700E25293 /* NewCarbEntry.swift in Sources */ = {isa = PBXBuildFile; fileRef = 43D8FE5B1C7291D80073BE78 /* NewCarbEntry.swift */; };
		A9E6758522713F4700E25293 /* GlucoseMath.swift in Sources */ = {isa = PBXBuildFile; fileRef = 43D8FE861C72934C0073BE78 /* GlucoseMath.swift */; };
		A9E6758622713F4700E25293 /* Model.xcdatamodeld in Sources */ = {isa = PBXBuildFile; fileRef = 43D8FEE01C7294D50073BE78 /* Model.xcdatamodeld */; };
		A9E6758722713F4700E25293 /* CarbEntry.swift in Sources */ = {isa = PBXBuildFile; fileRef = 43D8FE4A1C7291BD0073BE78 /* CarbEntry.swift */; };
		A9E6758822713F4700E25293 /* HealthKitSampleStore.swift in Sources */ = {isa = PBXBuildFile; fileRef = 43D8FDED1C7290350073BE78 /* HealthKitSampleStore.swift */; };
		A9E6758A22713F4700E25293 /* DeletedCarbEntry.swift in Sources */ = {isa = PBXBuildFile; fileRef = 437AFEF12036A2D7008C4892 /* DeletedCarbEntry.swift */; };
		A9E6758B22713F4700E25293 /* OSLog.swift in Sources */ = {isa = PBXBuildFile; fileRef = 434570431FE605E30089C4DC /* OSLog.swift */; };
		A9E6758C22713F4700E25293 /* DoseType.swift in Sources */ = {isa = PBXBuildFile; fileRef = 43A0670E1F23CAC700E9E90F /* DoseType.swift */; };
		A9E6758D22713F4700E25293 /* CachedCarbObject+CoreDataClass.swift in Sources */ = {isa = PBXBuildFile; fileRef = 437AFEE92036A156008C4892 /* CachedCarbObject+CoreDataClass.swift */; };
		A9E6758E22713F4700E25293 /* DailyValueSchedule.swift in Sources */ = {isa = PBXBuildFile; fileRef = 43D8FDE81C7290350073BE78 /* DailyValueSchedule.swift */; };
		A9E6758F22713F4700E25293 /* NewPumpEvent.swift in Sources */ = {isa = PBXBuildFile; fileRef = 4302F4EA1D50670500F0FCAF /* NewPumpEvent.swift */; };
		A9E6759022713F4700E25293 /* CachedInsulinDeliveryObject+CoreDataClass.swift in Sources */ = {isa = PBXBuildFile; fileRef = 434113A820F171CB00D05747 /* CachedInsulinDeliveryObject+CoreDataClass.swift */; };
		A9E6759122713F4700E25293 /* GlucoseTrend.swift in Sources */ = {isa = PBXBuildFile; fileRef = 432CF86E20D76CCF0066B889 /* GlucoseTrend.swift */; };
		A9E6759222713F4700E25293 /* PumpManagerStatus.swift in Sources */ = {isa = PBXBuildFile; fileRef = 43FB60E820DCBE64002B996B /* PumpManagerStatus.swift */; };
		A9E6759322713F4700E25293 /* CarbMath.swift in Sources */ = {isa = PBXBuildFile; fileRef = 43D8FE4B1C7291BD0073BE78 /* CarbMath.swift */; };
		A9E6759522713F4700E25293 /* ExponentialInsulinModel.swift in Sources */ = {isa = PBXBuildFile; fileRef = C1DB55B21F2E964400C483A2 /* ExponentialInsulinModel.swift */; };
		A9E6759622713F4700E25293 /* NSTimeInterval.swift in Sources */ = {isa = PBXBuildFile; fileRef = 43D8FDF21C7290350073BE78 /* NSTimeInterval.swift */; };
		A9E6759722713F4700E25293 /* DailyQuantitySchedule.swift in Sources */ = {isa = PBXBuildFile; fileRef = 43D8FDE71C7290350073BE78 /* DailyQuantitySchedule.swift */; };
		A9E6759822713F4700E25293 /* CarbRatioSchedule.swift in Sources */ = {isa = PBXBuildFile; fileRef = 43D8FDE61C7290350073BE78 /* CarbRatioSchedule.swift */; };
		A9E6759922713F4700E25293 /* GlucoseSampleValue.swift in Sources */ = {isa = PBXBuildFile; fileRef = 43971A3F1C8CABFF0013154F /* GlucoseSampleValue.swift */; };
		A9E6759A22713F4700E25293 /* SensorDisplayable.swift in Sources */ = {isa = PBXBuildFile; fileRef = 432CF87020D76D5A0066B889 /* SensorDisplayable.swift */; };
		A9E6759B22713F4700E25293 /* PersistenceController.swift in Sources */ = {isa = PBXBuildFile; fileRef = 43D8FEE21C7294D50073BE78 /* PersistenceController.swift */; };
		A9E6759C22713F4700E25293 /* InsulinDeliveryStore.swift in Sources */ = {isa = PBXBuildFile; fileRef = 438207701F2AE9A300886C13 /* InsulinDeliveryStore.swift */; };
		A9E6759D22713F4700E25293 /* DeviceManager.swift in Sources */ = {isa = PBXBuildFile; fileRef = 4379CFE221102A4100AADC79 /* DeviceManager.swift */; };
		A9E6759E22713F4700E25293 /* DoseUnit.swift in Sources */ = {isa = PBXBuildFile; fileRef = 43C094451CAA1E98001F6403 /* DoseUnit.swift */; };
		A9E675A022713F4700E25293 /* HKQuantitySample.swift in Sources */ = {isa = PBXBuildFile; fileRef = 432762731D60505F0083215A /* HKQuantitySample.swift */; };
		A9E675A122713F4700E25293 /* Double.swift in Sources */ = {isa = PBXBuildFile; fileRef = 43D8FDE91C7290350073BE78 /* Double.swift */; };
		A9E675A222713F4700E25293 /* KeychainManager.swift in Sources */ = {isa = PBXBuildFile; fileRef = 43F5034A21051FCD009FA89A /* KeychainManager.swift */; };
		A9E675A322713F4700E25293 /* PumpManager.swift in Sources */ = {isa = PBXBuildFile; fileRef = 432CF87220D774220066B889 /* PumpManager.swift */; };
		A9E675A422713F4700E25293 /* SampleValue.swift in Sources */ = {isa = PBXBuildFile; fileRef = 43D8FDF31C7290350073BE78 /* SampleValue.swift */; };
		A9E675A522713F4700E25293 /* GlucoseValue.swift in Sources */ = {isa = PBXBuildFile; fileRef = 43D9888A1C87E47800DA4467 /* GlucoseValue.swift */; };
		A9E675A622713F4700E25293 /* BasalRateSchedule.swift in Sources */ = {isa = PBXBuildFile; fileRef = 43D8FDE51C7290340073BE78 /* BasalRateSchedule.swift */; };
		A9E675A722713F4700E25293 /* DoseStore.swift in Sources */ = {isa = PBXBuildFile; fileRef = 43D8FEDD1C7294D50073BE78 /* DoseStore.swift */; };
		A9E675A822713F4700E25293 /* TimeZone.swift in Sources */ = {isa = PBXBuildFile; fileRef = 4303C4901E2D664200ADEDC8 /* TimeZone.swift */; };
		A9E675A922713F4700E25293 /* PumpEvent+CoreDataProperties.swift in Sources */ = {isa = PBXBuildFile; fileRef = 43DFE27C1CB1D6A600EFBE95 /* PumpEvent+CoreDataProperties.swift */; };
		A9E675AA22713F4700E25293 /* ReservoirValue.swift in Sources */ = {isa = PBXBuildFile; fileRef = 4302F4E81D5066F400F0FCAF /* ReservoirValue.swift */; };
		A9E675AB22713F4700E25293 /* HKHealthStore.swift in Sources */ = {isa = PBXBuildFile; fileRef = 437AFF23203BE402008C4892 /* HKHealthStore.swift */; };
		A9E675AC22713F4700E25293 /* Reservoir.swift in Sources */ = {isa = PBXBuildFile; fileRef = 43D8FEE31C7294D50073BE78 /* Reservoir.swift */; };
		A9E675AD22713F4700E25293 /* DeletedCarbObject+CoreDataProperties.swift in Sources */ = {isa = PBXBuildFile; fileRef = 437AFEEC2036A156008C4892 /* DeletedCarbObject+CoreDataProperties.swift */; };
		A9E675AE22713F4700E25293 /* CarbValue.swift in Sources */ = {isa = PBXBuildFile; fileRef = 4378B64E1ED61C64000AE785 /* CarbValue.swift */; };
		A9E675AF22713F4700E25293 /* PumpEventType.swift in Sources */ = {isa = PBXBuildFile; fileRef = 43DFE27F1CB1E12D00EFBE95 /* PumpEventType.swift */; };
		A9E675B122713F4700E25293 /* NSData.swift in Sources */ = {isa = PBXBuildFile; fileRef = 434FB64B1D712449007B9C70 /* NSData.swift */; };
		A9E675B222713F4700E25293 /* GlucoseRangeSchedule.swift in Sources */ = {isa = PBXBuildFile; fileRef = 43D8FDEB1C7290350073BE78 /* GlucoseRangeSchedule.swift */; };
		A9E675B322713F4700E25293 /* PersistedPumpEvent.swift in Sources */ = {isa = PBXBuildFile; fileRef = 4302F4EC1D5068CE00F0FCAF /* PersistedPumpEvent.swift */; };
		A9E675B422713F4700E25293 /* CachedCarbObject+CoreDataProperties.swift in Sources */ = {isa = PBXBuildFile; fileRef = 437AFEEA2036A156008C4892 /* CachedCarbObject+CoreDataProperties.swift */; };
		A9E675B522713F4700E25293 /* AbsorbedCarbValue.swift in Sources */ = {isa = PBXBuildFile; fileRef = 4378B64C1ED61C22000AE785 /* AbsorbedCarbValue.swift */; };
		A9E675B622713F4700E25293 /* LocalizedString.swift in Sources */ = {isa = PBXBuildFile; fileRef = 1F5DAB1C2118C95700048054 /* LocalizedString.swift */; };
		A9E675B722713F4700E25293 /* NSManagedObjectContext.swift in Sources */ = {isa = PBXBuildFile; fileRef = 434113AC20F287DC00D05747 /* NSManagedObjectContext.swift */; };
		A9E675B822713F4700E25293 /* StoredCarbEntry.swift in Sources */ = {isa = PBXBuildFile; fileRef = 43D8FE4E1C7291BD0073BE78 /* StoredCarbEntry.swift */; };
		A9E675BA22713F4700E25293 /* InsulinValue.swift in Sources */ = {isa = PBXBuildFile; fileRef = 43DFE2811CB1FB8500EFBE95 /* InsulinValue.swift */; };
		A9E675BB22713F4700E25293 /* NumberFormatter.swift in Sources */ = {isa = PBXBuildFile; fileRef = 434C5F9D209938CD00B2FD1A /* NumberFormatter.swift */; };
		A9E675BC22713F4700E25293 /* DeletedCarbObject+CoreDataClass.swift in Sources */ = {isa = PBXBuildFile; fileRef = 437AFEEB2036A156008C4892 /* DeletedCarbObject+CoreDataClass.swift */; };
		A9E675BD22713F4700E25293 /* HKQuantitySample+InsulinKit.swift in Sources */ = {isa = PBXBuildFile; fileRef = 437B064D1F2EB35800D95237 /* HKQuantitySample+InsulinKit.swift */; };
		A9E675BE22713F4700E25293 /* InsulinModel.swift in Sources */ = {isa = PBXBuildFile; fileRef = C12EE16B1F2964B3007DB9F1 /* InsulinModel.swift */; };
		A9E675BF22713F4700E25293 /* QuantityFormatter.swift in Sources */ = {isa = PBXBuildFile; fileRef = 434C5F9B2098352500B2FD1A /* QuantityFormatter.swift */; };
		A9E675C022713F4700E25293 /* ServiceAuthentication.swift in Sources */ = {isa = PBXBuildFile; fileRef = 43F5035421059A8A009FA89A /* ServiceAuthentication.swift */; };
		A9E675C122713F4700E25293 /* NewGlucoseSample.swift in Sources */ = {isa = PBXBuildFile; fileRef = 433BC7A620523DB7000B1200 /* NewGlucoseSample.swift */; };
		A9E675C222713F4700E25293 /* InsulinMath.swift in Sources */ = {isa = PBXBuildFile; fileRef = 43D8FEDF1C7294D50073BE78 /* InsulinMath.swift */; };
		A9E675C322713F4700E25293 /* UnfairLock.swift in Sources */ = {isa = PBXBuildFile; fileRef = C1ABE38D2245CFCD00570E82 /* UnfairLock.swift */; };
		A9E675C422713F4700E25293 /* HealthStoreUnitCache.swift in Sources */ = {isa = PBXBuildFile; fileRef = 43B17C88208EEC0B00AC27E9 /* HealthStoreUnitCache.swift */; };
		A9E675C622713F4700E25293 /* CarbStatus.swift in Sources */ = {isa = PBXBuildFile; fileRef = 4378B6501ED62D8D000AE785 /* CarbStatus.swift */; };
		A9E675C722713F4700E25293 /* DoseEntry.swift in Sources */ = {isa = PBXBuildFile; fileRef = 43D8FEDC1C7294D50073BE78 /* DoseEntry.swift */; };
		A9E675C822713F4700E25293 /* NSUserActivity+CarbKit.swift in Sources */ = {isa = PBXBuildFile; fileRef = 43CB51B0211EB16C00DB9B4A /* NSUserActivity+CarbKit.swift */; };
		A9E675C922713F4700E25293 /* CachedInsulinDeliveryObject+CoreDataProperties.swift in Sources */ = {isa = PBXBuildFile; fileRef = 434113A920F171CB00D05747 /* CachedInsulinDeliveryObject+CoreDataProperties.swift */; };
		A9E675CA22713F4700E25293 /* UploadState.swift in Sources */ = {isa = PBXBuildFile; fileRef = 43CF0B3E2030FD0D002A66DE /* UploadState.swift */; };
		A9E675CB22713F4700E25293 /* StoredGlucoseSample.swift in Sources */ = {isa = PBXBuildFile; fileRef = 433BC7AC20538FCA000B1200 /* StoredGlucoseSample.swift */; };
		A9E675CC22713F4700E25293 /* GlucoseEffect.swift in Sources */ = {isa = PBXBuildFile; fileRef = 43D8FDEA1C7290350073BE78 /* GlucoseEffect.swift */; };
		A9E675CD22713F4700E25293 /* WeakSynchronizedSet.swift in Sources */ = {isa = PBXBuildFile; fileRef = 43CACE0D2247F89100F90AF5 /* WeakSynchronizedSet.swift */; };
		A9E675CE22713F4700E25293 /* LoopMath.swift in Sources */ = {isa = PBXBuildFile; fileRef = 43D8FDEF1C7290350073BE78 /* LoopMath.swift */; };
		A9E675CF22713F4700E25293 /* Date.swift in Sources */ = {isa = PBXBuildFile; fileRef = 43D8FDF01C7290350073BE78 /* Date.swift */; };
		A9E675D022713F4700E25293 /* GlucoseChange.swift in Sources */ = {isa = PBXBuildFile; fileRef = 43C9805B212D216A003B5D17 /* GlucoseChange.swift */; };
		A9E675D122713F4700E25293 /* GlucoseSchedule.swift in Sources */ = {isa = PBXBuildFile; fileRef = 43D8FDEC1C7290350073BE78 /* GlucoseSchedule.swift */; };
		A9E675D222713F4700E25293 /* NSUserDefaults.swift in Sources */ = {isa = PBXBuildFile; fileRef = 4346D1FB1C79481E00ABAFE3 /* NSUserDefaults.swift */; };
		A9E675D322713F4700E25293 /* CarbStore.swift in Sources */ = {isa = PBXBuildFile; fileRef = 43D8FE4C1C7291BD0073BE78 /* CarbStore.swift */; };
		A9E675D422713F4700E25293 /* CachedGlucoseObject+CoreDataClass.swift in Sources */ = {isa = PBXBuildFile; fileRef = 433BC7A820538D4C000B1200 /* CachedGlucoseObject+CoreDataClass.swift */; };
		A9E675D522713F4700E25293 /* WalshInsulinModel.swift in Sources */ = {isa = PBXBuildFile; fileRef = C1DB55B01F2E95FD00C483A2 /* WalshInsulinModel.swift */; };
		A9E675D622713F4700E25293 /* GlucoseEffectVelocity.swift in Sources */ = {isa = PBXBuildFile; fileRef = 4378B64A1ED61965000AE785 /* GlucoseEffectVelocity.swift */; };
		A9E675D722713F4700E25293 /* PumpEvent+CoreDataClass.swift in Sources */ = {isa = PBXBuildFile; fileRef = 43DFE27B1CB1D6A600EFBE95 /* PumpEvent+CoreDataClass.swift */; };
		A9E675D822713F4700E25293 /* UpdateSource.swift in Sources */ = {isa = PBXBuildFile; fileRef = 433BC7B020562705000B1200 /* UpdateSource.swift */; };
		A9E675D922713F4700E25293 /* Reservoir+CoreDataProperties.swift in Sources */ = {isa = PBXBuildFile; fileRef = 43D8FEE41C7294D50073BE78 /* Reservoir+CoreDataProperties.swift */; };
		A9E675DA22713F4700E25293 /* HKQuantitySample+CarbKit.swift in Sources */ = {isa = PBXBuildFile; fileRef = 43D8FE4D1C7291BD0073BE78 /* HKQuantitySample+CarbKit.swift */; };
		A9E675DB22713F4700E25293 /* HKQuantitySample+GlucoseKit.swift in Sources */ = {isa = PBXBuildFile; fileRef = 43FADDFA1C89679200DDE013 /* HKQuantitySample+GlucoseKit.swift */; };
		A9E675DC22713F4700E25293 /* CachedGlucoseObject+CoreDataProperties.swift in Sources */ = {isa = PBXBuildFile; fileRef = 433BC7A920538D4C000B1200 /* CachedGlucoseObject+CoreDataProperties.swift */; };
		A9E675DD22713F4700E25293 /* PumpManagerError.swift in Sources */ = {isa = PBXBuildFile; fileRef = 43FB610620DDF19B002B996B /* PumpManagerError.swift */; };
		A9E675DE22713F4700E25293 /* SetBolusError.swift in Sources */ = {isa = PBXBuildFile; fileRef = 43FB60EA20DDC868002B996B /* SetBolusError.swift */; };
		A9E675E022713F4700E25293 /* GlucoseStore.swift in Sources */ = {isa = PBXBuildFile; fileRef = 43D8FE871C72934C0073BE78 /* GlucoseStore.swift */; };
		A9E675E122713F4700E25293 /* WeakSynchronizedDelegate.swift in Sources */ = {isa = PBXBuildFile; fileRef = C1814B8B226371DF008D2D8E /* WeakSynchronizedDelegate.swift */; };
		A9E675E222713F4700E25293 /* CGMManager.swift in Sources */ = {isa = PBXBuildFile; fileRef = 4352A73B20DECF0600CAC200 /* CGMManager.swift */; };
		A9E675E322713F4700E25293 /* CarbStoreError.swift in Sources */ = {isa = PBXBuildFile; fileRef = 4353D16E203D104F007B4ECD /* CarbStoreError.swift */; };
		A9E675E422713F4700E25293 /* HKQuantity.swift in Sources */ = {isa = PBXBuildFile; fileRef = 43AF1FB11C926CDD00EA2F3D /* HKQuantity.swift */; };
		A9E675E922713F4700E25293 /* LoopKit.h in Headers */ = {isa = PBXBuildFile; fileRef = 43D8FDCE1C728FDF0073BE78 /* LoopKit.h */; settings = {ATTRIBUTES = (Public, ); }; };
		A9E675EC22713F4700E25293 /* Localizable.strings in Resources */ = {isa = PBXBuildFile; fileRef = 1F5DAB2B2118CE9300048054 /* Localizable.strings */; };
		A9E675F3227140D800E25293 /* CoreData.framework in Frameworks */ = {isa = PBXBuildFile; fileRef = A9E675F2227140D800E25293 /* CoreData.framework */; };
		A9E675F5227140DD00E25293 /* HealthKit.framework in Frameworks */ = {isa = PBXBuildFile; fileRef = A9E675F4227140DD00E25293 /* HealthKit.framework */; };
		B4102D3224ABB068005D460B /* DeviceLifecycleProgress.swift in Sources */ = {isa = PBXBuildFile; fileRef = B4102D3124ABB068005D460B /* DeviceLifecycleProgress.swift */; };
		B4102D3324ABB0D8005D460B /* DeviceLifecycleProgress.swift in Sources */ = {isa = PBXBuildFile; fileRef = B4102D3124ABB068005D460B /* DeviceLifecycleProgress.swift */; };
		B41A60AF23D1DB5B00636320 /* TableViewTitleLabel.swift in Sources */ = {isa = PBXBuildFile; fileRef = B41A60AE23D1DB5B00636320 /* TableViewTitleLabel.swift */; };
		B41A60B223D1DBC700636320 /* UIFont.swift in Sources */ = {isa = PBXBuildFile; fileRef = B41A60B123D1DBC700636320 /* UIFont.swift */; };
		B429D66C24BF7204003E1B4A /* GlucoseTrend.swift in Sources */ = {isa = PBXBuildFile; fileRef = B429D66B24BF7204003E1B4A /* GlucoseTrend.swift */; };
		B429D66E24BF7255003E1B4A /* UIImage.swift in Sources */ = {isa = PBXBuildFile; fileRef = B429D66D24BF7255003E1B4A /* UIImage.swift */; };
		B42A7472235885B600247B03 /* LoopNotificationUserInfoKey.swift in Sources */ = {isa = PBXBuildFile; fileRef = B42A7471235885B600247B03 /* LoopNotificationUserInfoKey.swift */; };
		B42C950E24A3BD4B00857C73 /* MeasurementFrequencyTableViewController.swift in Sources */ = {isa = PBXBuildFile; fileRef = B42C950C24A3BD4B00857C73 /* MeasurementFrequencyTableViewController.swift */; };
		B42C951924A508CE00857C73 /* DeviceStatusHighlight.swift in Sources */ = {isa = PBXBuildFile; fileRef = B42C94FD24A2A2B000857C73 /* DeviceStatusHighlight.swift */; };
		B42C951B24A63B8100857C73 /* DeviceStatusHighlight.swift in Sources */ = {isa = PBXBuildFile; fileRef = B42C94FD24A2A2B000857C73 /* DeviceStatusHighlight.swift */; };
		B43DA43F24D49AA400CAFF4E /* GuidanceColors.swift in Sources */ = {isa = PBXBuildFile; fileRef = B43DA43E24D49AA400CAFF4E /* GuidanceColors.swift */; };
		B43DA44224D9CD8500CAFF4E /* Environment+Colors.swift in Sources */ = {isa = PBXBuildFile; fileRef = B45AF6EF24D4355A00EEAA4D /* Environment+Colors.swift */; };
		B46B62A723FEFE4D001E69BA /* InstructionList.swift in Sources */ = {isa = PBXBuildFile; fileRef = B46B62A623FEFE4D001E69BA /* InstructionList.swift */; };
		B46B62A923FF05F8001E69BA /* LabeledNumberInput.swift in Sources */ = {isa = PBXBuildFile; fileRef = B46B62A823FF05F8001E69BA /* LabeledNumberInput.swift */; };
		B46B62AB23FF0822001E69BA /* LabeledValueView.swift in Sources */ = {isa = PBXBuildFile; fileRef = B46B62AA23FF0822001E69BA /* LabeledValueView.swift */; };
		B46B62AD23FF0A87001E69BA /* LabeledDateView.swift in Sources */ = {isa = PBXBuildFile; fileRef = B46B62AC23FF0A87001E69BA /* LabeledDateView.swift */; };
		B46B62AF23FF0BF6001E69BA /* SectionHeader.swift in Sources */ = {isa = PBXBuildFile; fileRef = B46B62AE23FF0BF6001E69BA /* SectionHeader.swift */; };
		B46B62B123FF0CA6001E69BA /* DescriptiveText.swift in Sources */ = {isa = PBXBuildFile; fileRef = B46B62B023FF0CA6001E69BA /* DescriptiveText.swift */; };
		B46B62B323FF0E62001E69BA /* SelectableLabel.swift in Sources */ = {isa = PBXBuildFile; fileRef = B46B62B223FF0E62001E69BA /* SelectableLabel.swift */; };
		B4A2AAB1240830A30066563F /* LabeledTextField.swift in Sources */ = {isa = PBXBuildFile; fileRef = B4A2AAB0240830A30066563F /* LabeledTextField.swift */; };
		B4A2AAB3240832350066563F /* MultipleSelectionList.swift in Sources */ = {isa = PBXBuildFile; fileRef = B4A2AAB2240832350066563F /* MultipleSelectionList.swift */; };
		B4AA27F224C1ECDC001B8AFA /* UIColor.swift in Sources */ = {isa = PBXBuildFile; fileRef = B4AA27F124C1ECDC001B8AFA /* UIColor.swift */; };
		B4B85FCD24A2312000A296A3 /* GlucoseValueType.swift in Sources */ = {isa = PBXBuildFile; fileRef = B4B85FCC24A2312000A296A3 /* GlucoseValueType.swift */; };
		B4B85FD024A2318A00A296A3 /* GlucoseValueType.swift in Sources */ = {isa = PBXBuildFile; fileRef = B4B85FCC24A2312000A296A3 /* GlucoseValueType.swift */; };
		B4C004D12416961300B40429 /* GuidePage.swift in Sources */ = {isa = PBXBuildFile; fileRef = B4C004B3241085DB00B40429 /* GuidePage.swift */; };
		B4C004D22416961300B40429 /* GuideNavigationButton.swift in Sources */ = {isa = PBXBuildFile; fileRef = B4C004B4241085DC00B40429 /* GuideNavigationButton.swift */; };
		B4C004D32416961300B40429 /* ActionButton.swift in Sources */ = {isa = PBXBuildFile; fileRef = B4C004B2241085DB00B40429 /* ActionButton.swift */; };
<<<<<<< HEAD
		B4C004D42416962600B40429 /* Color.swift in Sources */ = {isa = PBXBuildFile; fileRef = B4C004B8241085FE00B40429 /* Color.swift */; };
		C1390AAF246A541C002F3C3C /* TimeZone.swift in Sources */ = {isa = PBXBuildFile; fileRef = 4303C4901E2D664200ADEDC8 /* TimeZone.swift */; };
=======
>>>>>>> cf5bd084
		C164A56022F14C73000E3FA5 /* UnfinalizedDose.swift in Sources */ = {isa = PBXBuildFile; fileRef = C164A55F22F14C73000E3FA5 /* UnfinalizedDose.swift */; };
		C164A56422F21081000E3FA5 /* MockPumpManagerState.swift in Sources */ = {isa = PBXBuildFile; fileRef = C164A56322F21081000E3FA5 /* MockPumpManagerState.swift */; };
		C16DA83F22E8D88F008624C2 /* LoopPlugin.swift in Sources */ = {isa = PBXBuildFile; fileRef = C16DA83E22E8D88F008624C2 /* LoopPlugin.swift */; };
		C16DA84522E9330A008624C2 /* LoopUIPlugin.swift in Sources */ = {isa = PBXBuildFile; fileRef = C16DA84422E9330A008624C2 /* LoopUIPlugin.swift */; };
		C17F39C123CD24A000FA1113 /* DeviceLog.xcdatamodeld in Sources */ = {isa = PBXBuildFile; fileRef = C17F39BF23CD24A000FA1113 /* DeviceLog.xcdatamodeld */; };
		C17F39C723CD256000FA1113 /* PersistentDeviceLog.swift in Sources */ = {isa = PBXBuildFile; fileRef = C17F39C623CD256000FA1113 /* PersistentDeviceLog.swift */; };
		C17F39C923CD269200FA1113 /* DeviceLogEntryType.swift in Sources */ = {isa = PBXBuildFile; fileRef = C17F39C823CD269200FA1113 /* DeviceLogEntryType.swift */; };
		C17F39CA23CD2D2000FA1113 /* PersistentDeviceLog.swift in Sources */ = {isa = PBXBuildFile; fileRef = C17F39C623CD256000FA1113 /* PersistentDeviceLog.swift */; };
		C17F39CB23CD2D2F00FA1113 /* DeviceLogEntryType.swift in Sources */ = {isa = PBXBuildFile; fileRef = C17F39C823CD269200FA1113 /* DeviceLogEntryType.swift */; };
		C17F39CC23CD2D3E00FA1113 /* DeviceLog.xcdatamodeld in Sources */ = {isa = PBXBuildFile; fileRef = C17F39BF23CD24A000FA1113 /* DeviceLog.xcdatamodeld */; };
		C17F39D023CE34B100FA1113 /* StoredDeviceLogEntry.swift in Sources */ = {isa = PBXBuildFile; fileRef = C17F39CF23CE34B100FA1113 /* StoredDeviceLogEntry.swift */; };
		C17F39D123CE34FD00FA1113 /* StoredDeviceLogEntry.swift in Sources */ = {isa = PBXBuildFile; fileRef = C17F39CF23CE34B100FA1113 /* StoredDeviceLogEntry.swift */; };
		C1814B84225B9ED5008D2D8E /* LoopNotificationCategory.swift in Sources */ = {isa = PBXBuildFile; fileRef = C1814B83225B9ED5008D2D8E /* LoopNotificationCategory.swift */; };
		C1814B8C226371DF008D2D8E /* WeakSynchronizedDelegate.swift in Sources */ = {isa = PBXBuildFile; fileRef = C1814B8B226371DF008D2D8E /* WeakSynchronizedDelegate.swift */; };
		C188B83422CC16AC0051760A /* InsulinSensitivityScheduleViewController.swift in Sources */ = {isa = PBXBuildFile; fileRef = C188B83322CC16AC0051760A /* InsulinSensitivityScheduleViewController.swift */; };
		C1A174EC23DEAD670034DF11 /* DeviceLogEntry+CoreDataClass.swift in Sources */ = {isa = PBXBuildFile; fileRef = C1F8403723DB84B700673141 /* DeviceLogEntry+CoreDataClass.swift */; };
		C1A174ED23DEAD6A0034DF11 /* DeviceLogEntry+CoreDataProperties.swift in Sources */ = {isa = PBXBuildFile; fileRef = C1F8403823DB84B700673141 /* DeviceLogEntry+CoreDataProperties.swift */; };
		C1A3F5BE24AA6EE200329152 /* NSTimeInterval.swift in Sources */ = {isa = PBXBuildFile; fileRef = 43D8FDF21C7290350073BE78 /* NSTimeInterval.swift */; };
		C1E4B305242E98E900E70CCB /* ProgressView.swift in Sources */ = {isa = PBXBuildFile; fileRef = C1E4B303242E98E900E70CCB /* ProgressView.swift */; };
		C1E4B306242E98E900E70CCB /* ProgressIndicatorView.swift in Sources */ = {isa = PBXBuildFile; fileRef = C1E4B304242E98E900E70CCB /* ProgressIndicatorView.swift */; };
		C1E4B308242E995200E70CCB /* ActivityIndicator.swift in Sources */ = {isa = PBXBuildFile; fileRef = C1E4B307242E995200E70CCB /* ActivityIndicator.swift */; };
		C1E4B30A242E99A800E70CCB /* Image.swift in Sources */ = {isa = PBXBuildFile; fileRef = C1E4B309242E99A800E70CCB /* Image.swift */; };
		C1F8403923DB84B700673141 /* DeviceLogEntry+CoreDataClass.swift in Sources */ = {isa = PBXBuildFile; fileRef = C1F8403723DB84B700673141 /* DeviceLogEntry+CoreDataClass.swift */; };
		C1F8403A23DB84B700673141 /* DeviceLogEntry+CoreDataProperties.swift in Sources */ = {isa = PBXBuildFile; fileRef = C1F8403823DB84B700673141 /* DeviceLogEntry+CoreDataProperties.swift */; };
		C1F8B1E2223C3CC000DD66CF /* TimeZone.swift in Sources */ = {isa = PBXBuildFile; fileRef = 4303C4901E2D664200ADEDC8 /* TimeZone.swift */; };
		E9077D2724ACD59F0066A88D /* InformationView.swift in Sources */ = {isa = PBXBuildFile; fileRef = E9077D2624ACD59F0066A88D /* InformationView.swift */; };
		E9077D2A24ACDE2C0066A88D /* CorrectionRangeInformationView.swift in Sources */ = {isa = PBXBuildFile; fileRef = E9077D2924ACDE2C0066A88D /* CorrectionRangeInformationView.swift */; };
		E9086B2924B39EDC0062F5C8 /* ChartsTableViewController.swift in Sources */ = {isa = PBXBuildFile; fileRef = E9086B2824B39EDC0062F5C8 /* ChartsTableViewController.swift */; };
		E9086B2D24B3A4AC0062F5C8 /* ChartsManager.swift in Sources */ = {isa = PBXBuildFile; fileRef = E9086B2C24B3A4AC0062F5C8 /* ChartsManager.swift */; };
		E9086B2F24B3A5080062F5C8 /* ChartColorPalette.swift in Sources */ = {isa = PBXBuildFile; fileRef = E9086B2E24B3A5080062F5C8 /* ChartColorPalette.swift */; };
		E9086B3124B3A7270062F5C8 /* ChartTableViewCell.swift in Sources */ = {isa = PBXBuildFile; fileRef = E9086B3024B3A7270062F5C8 /* ChartTableViewCell.swift */; };
		E9086B3524B3A8820062F5C8 /* ChartContainerView.swift in Sources */ = {isa = PBXBuildFile; fileRef = E9086B3424B3A8820062F5C8 /* ChartContainerView.swift */; };
		E9086B3924B3CB4B0062F5C8 /* TherapySettings.swift in Sources */ = {isa = PBXBuildFile; fileRef = E9086B3824B3CB4B0062F5C8 /* TherapySettings.swift */; };
		E9086B3B24B3CFFD0062F5C8 /* TherapySettings.swift in Sources */ = {isa = PBXBuildFile; fileRef = E9086B3824B3CB4B0062F5C8 /* TherapySettings.swift */; };
		E9086B4524B53CC50062F5C8 /* GlucoseChart.swift in Sources */ = {isa = PBXBuildFile; fileRef = E9086B4424B53CC50062F5C8 /* GlucoseChart.swift */; };
		E9086B4824B5405E0062F5C8 /* ChartAxisValueDoubleUnit.swift in Sources */ = {isa = PBXBuildFile; fileRef = E9086B4724B5405E0062F5C8 /* ChartAxisValueDoubleUnit.swift */; };
		E9086B4A24B540B70062F5C8 /* DateFormatter.swift in Sources */ = {isa = PBXBuildFile; fileRef = E9086B4924B540B70062F5C8 /* DateFormatter.swift */; };
		E916F56924AD32F000BE3547 /* CorrectionRangeOverridesEditor.swift in Sources */ = {isa = PBXBuildFile; fileRef = E916F56824AD32F000BE3547 /* CorrectionRangeOverridesEditor.swift */; };
		E916F56F24AE2FFE00BE3547 /* CorrectionRangeOverrideInformationView.swift in Sources */ = {isa = PBXBuildFile; fileRef = E916F56E24AE2FFE00BE3547 /* CorrectionRangeOverrideInformationView.swift */; };
		E93BA06624A39DBC00C5D7E6 /* DismissibleHostingController.swift in Sources */ = {isa = PBXBuildFile; fileRef = E93BA06524A39DBC00C5D7E6 /* DismissibleHostingController.swift */; };
		E93C86A024C8F6E00073089B /* InsulinModelSelection.swift in Sources */ = {isa = PBXBuildFile; fileRef = E93C869F24C8F6E00073089B /* InsulinModelSelection.swift */; };
		E93C86A224C8F7550073089B /* InsulinModelChart.swift in Sources */ = {isa = PBXBuildFile; fileRef = E93C86A124C8F7550073089B /* InsulinModelChart.swift */; };
		E93C86A424C8F79C0073089B /* ChartLineModel+LoopKitUI.swift in Sources */ = {isa = PBXBuildFile; fileRef = E93C86A324C8F79C0073089B /* ChartLineModel+LoopKitUI.swift */; };
		E93C86A624C8F7D90073089B /* ChartSettings+LoopKitUI.swift in Sources */ = {isa = PBXBuildFile; fileRef = E93C86A524C8F7D90073089B /* ChartSettings+LoopKitUI.swift */; };
		E93C86A824C8F7F70073089B /* InsulinModelChartView.swift in Sources */ = {isa = PBXBuildFile; fileRef = E93C86A724C8F7F60073089B /* InsulinModelChartView.swift */; };
		E93C86B024CF7C470073089B /* TherapySettingsTests.swift in Sources */ = {isa = PBXBuildFile; fileRef = E93C86AF24CF7C470073089B /* TherapySettingsTests.swift */; };
		E93C86B224D080E00073089B /* CarbRatioInformationView.swift in Sources */ = {isa = PBXBuildFile; fileRef = E93C86B124D080E00073089B /* CarbRatioInformationView.swift */; };
		E93C86B624D08CAD0073089B /* InsulinSensitivityInformationView.swift in Sources */ = {isa = PBXBuildFile; fileRef = E93C86B524D08CAD0073089B /* InsulinSensitivityInformationView.swift */; };
		E93E865A24DC744300FF40C8 /* effect_from_basal_output_exponential.json in Resources */ = {isa = PBXBuildFile; fileRef = E93E865924DC744300FF40C8 /* effect_from_basal_output_exponential.json */; };
		E93E865C24DC75EF00FF40C8 /* basal_dose_with_expired.json in Resources */ = {isa = PBXBuildFile; fileRef = E93E865B24DC75EF00FF40C8 /* basal_dose_with_expired.json */; };
		E93E865E24DC797A00FF40C8 /* basal_dose_with_delivered.json in Resources */ = {isa = PBXBuildFile; fileRef = E93E865D24DC797A00FF40C8 /* basal_dose_with_delivered.json */; };
		E93E866024DC82A600FF40C8 /* dose_history_with_delivered_units.json in Resources */ = {isa = PBXBuildFile; fileRef = E93E865F24DC82A500FF40C8 /* dose_history_with_delivered_units.json */; };
		E93E866224DC87AE00FF40C8 /* effect_from_history_exponential_delivered_units_output.json in Resources */ = {isa = PBXBuildFile; fileRef = E93E866124DC87AE00FF40C8 /* effect_from_history_exponential_delivered_units_output.json */; };
		E94141CE24C8F2950096C326 /* ExponentialInsulinModelPreset.swift in Sources */ = {isa = PBXBuildFile; fileRef = 1D096C0024C24C220078B6B5 /* ExponentialInsulinModelPreset.swift */; };
		E94141D024C8F31C0096C326 /* DeliveryLimitsEditor.swift in Sources */ = {isa = PBXBuildFile; fileRef = E94141CF24C8F31C0096C326 /* DeliveryLimitsEditor.swift */; };
		E949E38924AFC82F00024DA0 /* DeliveryLimitsInformationView.swift in Sources */ = {isa = PBXBuildFile; fileRef = E949E38824AFC82F00024DA0 /* DeliveryLimitsInformationView.swift */; };
		E949E38F24B3711E00024DA0 /* InsulinModelInformationView.swift in Sources */ = {isa = PBXBuildFile; fileRef = E949E38E24B3711E00024DA0 /* InsulinModelInformationView.swift */; };
		E96175AE24B7BE38008E5080 /* Dictionary.swift in Sources */ = {isa = PBXBuildFile; fileRef = E96175AD24B7BE38008E5080 /* Dictionary.swift */; };
		E96DCB5824AEF50F007117BC /* SuspendThresholdInformationView.swift in Sources */ = {isa = PBXBuildFile; fileRef = E96DCB5724AEF50F007117BC /* SuspendThresholdInformationView.swift */; };
		E96DCB5A24AF74AC007117BC /* SuspendThresholdEditor.swift in Sources */ = {isa = PBXBuildFile; fileRef = E96DCB5924AF74AC007117BC /* SuspendThresholdEditor.swift */; };
		E96DCB5E24AF7DC7007117BC /* BasalRatesInformationView.swift in Sources */ = {isa = PBXBuildFile; fileRef = E96DCB5D24AF7DC7007117BC /* BasalRatesInformationView.swift */; };
		E9D95F6524C7BC400079F47D /* PresentationMode.swift in Sources */ = {isa = PBXBuildFile; fileRef = E9D95F6424C7BC400079F47D /* PresentationMode.swift */; };
		E9DFB92524E43CF500468917 /* ExpandableDatePicker.swift in Sources */ = {isa = PBXBuildFile; fileRef = E9DFB92424E43CF500468917 /* ExpandableDatePicker.swift */; };
		E9E5E56524D362E900B5DFFE /* dynamic_glucose_effect_none_observed_output.json in Resources */ = {isa = PBXBuildFile; fileRef = E9E5E56124D362E800B5DFFE /* dynamic_glucose_effect_none_observed_output.json */; };
		E9E5E56624D362E900B5DFFE /* dynamic_glucose_effect_never_fully_observed_output.json in Resources */ = {isa = PBXBuildFile; fileRef = E9E5E56224D362E800B5DFFE /* dynamic_glucose_effect_never_fully_observed_output.json */; };
		E9E5E56724D362E900B5DFFE /* dynamic_glucose_effect_partially_observed_output.json in Resources */ = {isa = PBXBuildFile; fileRef = E9E5E56324D362E800B5DFFE /* dynamic_glucose_effect_partially_observed_output.json */; };
		E9E5E56824D362E900B5DFFE /* dynamic_glucose_effect_fully_observed_output.json in Resources */ = {isa = PBXBuildFile; fileRef = E9E5E56424D362E900B5DFFE /* dynamic_glucose_effect_fully_observed_output.json */; };
/* End PBXBuildFile section */

/* Begin PBXContainerItemProxy section */
		1DEE226A24A676A300693C32 /* PBXContainerItemProxy */ = {
			isa = PBXContainerItemProxy;
			containerPortal = 43D8FDC21C728FDF0073BE78 /* Project object */;
			proxyType = 1;
			remoteGlobalIDString = 43D8FDCA1C728FDF0073BE78;
			remoteInfo = LoopKit;
		};
		1DEE230324A6774900693C32 /* PBXContainerItemProxy */ = {
			isa = PBXContainerItemProxy;
			containerPortal = 43D8FDC21C728FDF0073BE78 /* Project object */;
			proxyType = 1;
			remoteGlobalIDString = 430157F61C7EC03B00B64B63;
			remoteInfo = "LoopKit Example";
		};
		4301581B1C7ECB5E00B64B63 /* PBXContainerItemProxy */ = {
			isa = PBXContainerItemProxy;
			containerPortal = 43D8FDC21C728FDF0073BE78 /* Project object */;
			proxyType = 1;
			remoteGlobalIDString = 43D8FDCA1C728FDF0073BE78;
			remoteInfo = LoopKit;
		};
		43BA7159201E484D0058961E /* PBXContainerItemProxy */ = {
			isa = PBXContainerItemProxy;
			containerPortal = 43D8FDC21C728FDF0073BE78 /* Project object */;
			proxyType = 1;
			remoteGlobalIDString = 43BA7153201E484D0058961E;
			remoteInfo = LoopKitUI;
		};
		43CACE0F22483AC500F90AF5 /* PBXContainerItemProxy */ = {
			isa = PBXContainerItemProxy;
			containerPortal = 43D8FDC21C728FDF0073BE78 /* Project object */;
			proxyType = 1;
			remoteGlobalIDString = 89D2047121CC7BD7001238CC;
			remoteInfo = MockKit;
		};
		43CACE1122483AC500F90AF5 /* PBXContainerItemProxy */ = {
			isa = PBXContainerItemProxy;
			containerPortal = 43D8FDC21C728FDF0073BE78 /* Project object */;
			proxyType = 1;
			remoteGlobalIDString = 89D2048E21CC7C12001238CC;
			remoteInfo = MockKitUI;
		};
		43CACE1322483B6100F90AF5 /* PBXContainerItemProxy */ = {
			isa = PBXContainerItemProxy;
			containerPortal = 43D8FDC21C728FDF0073BE78 /* Project object */;
			proxyType = 1;
			remoteGlobalIDString = 43D8FDCA1C728FDF0073BE78;
			remoteInfo = LoopKit;
		};
		43CACE1522483B6100F90AF5 /* PBXContainerItemProxy */ = {
			isa = PBXContainerItemProxy;
			containerPortal = 43D8FDC21C728FDF0073BE78 /* Project object */;
			proxyType = 1;
			remoteGlobalIDString = 892A5D33222F03CB008961AB;
			remoteInfo = LoopTestingKit;
		};
		43CACE1722483B7200F90AF5 /* PBXContainerItemProxy */ = {
			isa = PBXContainerItemProxy;
			containerPortal = 43D8FDC21C728FDF0073BE78 /* Project object */;
			proxyType = 1;
			remoteGlobalIDString = 43D8FDCA1C728FDF0073BE78;
			remoteInfo = LoopKit;
		};
		43D8FDD71C728FDF0073BE78 /* PBXContainerItemProxy */ = {
			isa = PBXContainerItemProxy;
			containerPortal = 43D8FDC21C728FDF0073BE78 /* Project object */;
			proxyType = 1;
			remoteGlobalIDString = 43D8FDCA1C728FDF0073BE78;
			remoteInfo = LoopKit;
		};
		892A5D47222F03CB008961AB /* PBXContainerItemProxy */ = {
			isa = PBXContainerItemProxy;
			containerPortal = 43D8FDC21C728FDF0073BE78 /* Project object */;
			proxyType = 1;
			remoteGlobalIDString = 892A5D33222F03CB008961AB;
			remoteInfo = LoopTestingKit;
		};
		A9E6757A22713C3F00E25293 /* PBXContainerItemProxy */ = {
			isa = PBXContainerItemProxy;
			containerPortal = 43D8FDC21C728FDF0073BE78 /* Project object */;
			proxyType = 1;
			remoteGlobalIDString = 43BA7153201E484D0058961E;
			remoteInfo = LoopKitUI;
		};
		A9E6757C22713C3F00E25293 /* PBXContainerItemProxy */ = {
			isa = PBXContainerItemProxy;
			containerPortal = 43D8FDC21C728FDF0073BE78 /* Project object */;
			proxyType = 1;
			remoteGlobalIDString = 89D2047121CC7BD7001238CC;
			remoteInfo = MockKit;
		};
		A9E6757E22713C5300E25293 /* PBXContainerItemProxy */ = {
			isa = PBXContainerItemProxy;
			containerPortal = 43D8FDC21C728FDF0073BE78 /* Project object */;
			proxyType = 1;
			remoteGlobalIDString = 43D8FDCA1C728FDF0073BE78;
			remoteInfo = LoopKit;
		};
/* End PBXContainerItemProxy section */

/* Begin PBXCopyFilesBuildPhase section */
		4301581D1C7ECB5E00B64B63 /* Embed Frameworks */ = {
			isa = PBXCopyFilesBuildPhase;
			buildActionMask = 2147483647;
			dstPath = "";
			dstSubfolderSpec = 10;
			files = (
				892A5D4A222F03CC008961AB /* LoopTestingKit.framework in Embed Frameworks */,
				4301581A1C7ECB5E00B64B63 /* LoopKit.framework in Embed Frameworks */,
				43BA715C201E484D0058961E /* LoopKitUI.framework in Embed Frameworks */,
			);
			name = "Embed Frameworks";
			runOnlyForDeploymentPostprocessing = 0;
		};
/* End PBXCopyFilesBuildPhase section */

/* Begin PBXFileReference section */
		1D096BF924C242300078B6B5 /* CheckmarkListItem.swift */ = {isa = PBXFileReference; lastKnownFileType = sourcecode.swift; path = CheckmarkListItem.swift; sourceTree = "<group>"; };
		1D096BFF24C24C220078B6B5 /* InsulinModelSettings.swift */ = {isa = PBXFileReference; fileEncoding = 4; lastKnownFileType = sourcecode.swift; path = InsulinModelSettings.swift; sourceTree = "<group>"; };
		1D096C0024C24C220078B6B5 /* ExponentialInsulinModelPreset.swift */ = {isa = PBXFileReference; fileEncoding = 4; lastKnownFileType = sourcecode.swift; path = ExponentialInsulinModelPreset.swift; sourceTree = "<group>"; };
		1D096C0424C624F70078B6B5 /* InsulinModelSettings+LoopKitUI.swift */ = {isa = PBXFileReference; fileEncoding = 4; lastKnownFileType = sourcecode.swift; path = "InsulinModelSettings+LoopKitUI.swift"; sourceTree = "<group>"; };
		1D1A019D24B678BF0077D86E /* TherapySettingsView.swift */ = {isa = PBXFileReference; fileEncoding = 4; lastKnownFileType = sourcecode.swift; path = TherapySettingsView.swift; sourceTree = "<group>"; };
		1D1FCE2224BD13A2000300A8 /* CorrectionRangeOverridesExpandableSetting.swift */ = {isa = PBXFileReference; lastKnownFileType = sourcecode.swift; path = CorrectionRangeOverridesExpandableSetting.swift; sourceTree = "<group>"; };
		1D1FCE2424BD42EF000300A8 /* TherapySettingsViewModel.swift */ = {isa = PBXFileReference; lastKnownFileType = sourcecode.swift; path = TherapySettingsViewModel.swift; sourceTree = "<group>"; };
		1D1FCE2624BE4DE2000300A8 /* CorrectionRangeOverrides.swift */ = {isa = PBXFileReference; lastKnownFileType = sourcecode.swift; path = CorrectionRangeOverrides.swift; sourceTree = "<group>"; };
		1D1FCE2824BE4F11000300A8 /* TherapySetting.swift */ = {isa = PBXFileReference; lastKnownFileType = sourcecode.swift; path = TherapySetting.swift; sourceTree = "<group>"; };
		1D1FCE2A24BE704A000300A8 /* TherapySetting+Settings.swift */ = {isa = PBXFileReference; lastKnownFileType = sourcecode.swift; path = "TherapySetting+Settings.swift"; sourceTree = "<group>"; };
		1D24A8D424C896E100AB8DB9 /* Prescription.swift */ = {isa = PBXFileReference; lastKnownFileType = sourcecode.swift; path = Prescription.swift; sourceTree = "<group>"; };
		1D25C22D246A2A1A00E87FA0 /* critical.caf */ = {isa = PBXFileReference; lastKnownFileType = file; path = critical.caf; sourceTree = "<group>"; };
		1D498E4624D892B0000627F2 /* Environment+Authenticate.swift */ = {isa = PBXFileReference; lastKnownFileType = sourcecode.swift; path = "Environment+Authenticate.swift"; sourceTree = "<group>"; };
		1D60355D24D39ED10095DC2A /* Environment+AppName.swift */ = {isa = PBXFileReference; fileEncoding = 4; lastKnownFileType = sourcecode.swift; path = "Environment+AppName.swift"; sourceTree = "<group>"; };
		1D640FF524524284008F9755 /* sub.caf */ = {isa = PBXFileReference; lastKnownFileType = file; path = sub.caf; sourceTree = "<group>"; };
		1D6EAB9024C12C090081249D /* PumpSupportedIncrements.swift */ = {isa = PBXFileReference; lastKnownFileType = sourcecode.swift; path = PumpSupportedIncrements.swift; sourceTree = "<group>"; };
		1D841AAC24577EE10069DBFF /* AlertSoundPlayer.swift */ = {isa = PBXFileReference; fileEncoding = 4; lastKnownFileType = sourcecode.swift; path = AlertSoundPlayer.swift; sourceTree = "<group>"; };
		1DA649AA2445174400F61E75 /* Alert.swift */ = {isa = PBXFileReference; fileEncoding = 4; lastKnownFileType = sourcecode.swift; path = Alert.swift; sourceTree = "<group>"; };
		1DABAD392453615200ACF708 /* IssueAlertTableViewController.swift */ = {isa = PBXFileReference; lastKnownFileType = sourcecode.swift; path = IssueAlertTableViewController.swift; sourceTree = "<group>"; };
		1DC64C7B24BF6BFD004A63A1 /* CorrectionRangeOverridesExtension.swift */ = {isa = PBXFileReference; lastKnownFileType = sourcecode.swift; path = CorrectionRangeOverridesExtension.swift; sourceTree = "<group>"; };
		1DC64C7D24BF6EBC004A63A1 /* DeliveryLimits.swift */ = {isa = PBXFileReference; lastKnownFileType = sourcecode.swift; path = DeliveryLimits.swift; sourceTree = "<group>"; };
		1DD1964D248AE88000420876 /* HorizontalSizeClassOverride.swift */ = {isa = PBXFileReference; lastKnownFileType = sourcecode.swift; path = HorizontalSizeClassOverride.swift; sourceTree = "<group>"; };
		1DE35E7924ABEC720086F9AE /* DeviceManagerUI.swift */ = {isa = PBXFileReference; lastKnownFileType = sourcecode.swift; path = DeviceManagerUI.swift; sourceTree = "<group>"; };
		1DEE226024A6642300693C32 /* GlucoseStoreHKFilterTests.swift */ = {isa = PBXFileReference; fileEncoding = 4; lastKnownFileType = sourcecode.swift; path = GlucoseStoreHKFilterTests.swift; sourceTree = "<group>"; };
		1DEE226124A6642300693C32 /* DoseStoreHKFilterTests.swift */ = {isa = PBXFileReference; fileEncoding = 4; lastKnownFileType = sourcecode.swift; path = DoseStoreHKFilterTests.swift; sourceTree = "<group>"; };
		1DEE226224A6642400693C32 /* CarbStoreHKFilterTests.swift */ = {isa = PBXFileReference; fileEncoding = 4; lastKnownFileType = sourcecode.swift; path = CarbStoreHKFilterTests.swift; sourceTree = "<group>"; };
		1DEE230124A676A300693C32 /* LoopKitHostedTests.xctest */ = {isa = PBXFileReference; explicitFileType = wrapper.cfbundle; includeInIndex = 0; path = LoopKitHostedTests.xctest; sourceTree = BUILT_PRODUCTS_DIR; };
		1DEE230224A676A300693C32 /* LoopKitHostedTests.plist */ = {isa = PBXFileReference; lastKnownFileType = text.plist.xml; name = LoopKitHostedTests.plist; path = /Users/rick/code/LoopWorkspace/Common/LoopKit/LoopKitHostedTests/LoopKitHostedTests.plist; sourceTree = "<absolute>"; };
		1DEF977424C62F8400D630CB /* SupportedInsulinModelSettings.swift */ = {isa = PBXFileReference; lastKnownFileType = sourcecode.swift; path = SupportedInsulinModelSettings.swift; sourceTree = "<group>"; };
		1DFB99D5245CB2E900DCC8C9 /* AlertTests.swift */ = {isa = PBXFileReference; lastKnownFileType = sourcecode.swift; path = AlertTests.swift; sourceTree = "<group>"; };
		1F50C321212B20D300C18FAB /* pl */ = {isa = PBXFileReference; lastKnownFileType = text.plist.strings; name = pl; path = pl.lproj/CarbKit.strings; sourceTree = "<group>"; };
		1F50C322212B20D300C18FAB /* pl */ = {isa = PBXFileReference; lastKnownFileType = text.plist.strings; name = pl; path = pl.lproj/InsulinKit.strings; sourceTree = "<group>"; };
		1F50C324212B20D300C18FAB /* pl */ = {isa = PBXFileReference; lastKnownFileType = text.plist.strings; name = pl; path = pl.lproj/Localizable.strings; sourceTree = "<group>"; };
		1F50C326212B20D400C18FAB /* pl */ = {isa = PBXFileReference; lastKnownFileType = text.plist.strings; name = pl; path = pl.lproj/Localizable.strings; sourceTree = "<group>"; };
		1F50C329212B20D400C18FAB /* pl */ = {isa = PBXFileReference; lastKnownFileType = text.plist.strings; name = pl; path = pl.lproj/Localizable.strings; sourceTree = "<group>"; };
		1F5DAB1C2118C95700048054 /* LocalizedString.swift */ = {isa = PBXFileReference; lastKnownFileType = sourcecode.swift; path = LocalizedString.swift; sourceTree = "<group>"; };
		1F5DAB2C2118CE9300048054 /* es */ = {isa = PBXFileReference; lastKnownFileType = text.plist.strings; name = es; path = es.lproj/Localizable.strings; sourceTree = "<group>"; };
		1F5DAB2E2118CE9300048054 /* es */ = {isa = PBXFileReference; lastKnownFileType = text.plist.strings; name = es; path = es.lproj/CarbKit.strings; sourceTree = "<group>"; };
		1F5DAB322118D2A700048054 /* ru */ = {isa = PBXFileReference; lastKnownFileType = text.plist.strings; name = ru; path = ru.lproj/Localizable.strings; sourceTree = "<group>"; };
		1F5DAB332118D2A700048054 /* ru */ = {isa = PBXFileReference; lastKnownFileType = text.plist.strings; name = ru; path = ru.lproj/CarbKit.strings; sourceTree = "<group>"; };
		1F5DAB362118D5A200048054 /* de */ = {isa = PBXFileReference; lastKnownFileType = text.plist.strings; name = de; path = de.lproj/CarbKit.strings; sourceTree = "<group>"; };
		1F5DAB372118D5A200048054 /* de */ = {isa = PBXFileReference; lastKnownFileType = text.plist.strings; name = de; path = de.lproj/InsulinKit.strings; sourceTree = "<group>"; };
		1F5DAB392118D5A200048054 /* de */ = {isa = PBXFileReference; lastKnownFileType = text.plist.strings; name = de; path = de.lproj/Localizable.strings; sourceTree = "<group>"; };
		1F5DAB3B2118D5A300048054 /* de */ = {isa = PBXFileReference; lastKnownFileType = text.plist.strings; name = de; path = de.lproj/Localizable.strings; sourceTree = "<group>"; };
		1F5DAB3E2118D5A300048054 /* de */ = {isa = PBXFileReference; lastKnownFileType = text.plist.strings; name = de; path = de.lproj/Localizable.strings; sourceTree = "<group>"; };
		1F5DAB402118D5D500048054 /* en */ = {isa = PBXFileReference; lastKnownFileType = text.plist.strings; name = en; path = en.lproj/Localizable.strings; sourceTree = "<group>"; };
		1F5DAB432118F14600048054 /* fr */ = {isa = PBXFileReference; lastKnownFileType = text.plist.strings; name = fr; path = fr.lproj/CarbKit.strings; sourceTree = "<group>"; };
		1F5DAB442118F14600048054 /* fr */ = {isa = PBXFileReference; lastKnownFileType = text.plist.strings; name = fr; path = fr.lproj/InsulinKit.strings; sourceTree = "<group>"; };
		1F5DAB462118F14600048054 /* fr */ = {isa = PBXFileReference; lastKnownFileType = text.plist.strings; name = fr; path = fr.lproj/Localizable.strings; sourceTree = "<group>"; };
		1F5DAB482118F14700048054 /* fr */ = {isa = PBXFileReference; lastKnownFileType = text.plist.strings; name = fr; path = fr.lproj/Localizable.strings; sourceTree = "<group>"; };
		1F5DAB4B2118F14700048054 /* fr */ = {isa = PBXFileReference; lastKnownFileType = text.plist.strings; name = fr; path = fr.lproj/Localizable.strings; sourceTree = "<group>"; };
		1F5DAB4D2118F18E00048054 /* en */ = {isa = PBXFileReference; lastKnownFileType = text.plist.strings; name = en; path = en.lproj/Localizable.strings; sourceTree = "<group>"; };
		1F5DAB532118F2C700048054 /* zh-Hans */ = {isa = PBXFileReference; lastKnownFileType = text.plist.strings; name = "zh-Hans"; path = "zh-Hans.lproj/CarbKit.strings"; sourceTree = "<group>"; };
		1F5DAB542118F2C700048054 /* zh-Hans */ = {isa = PBXFileReference; lastKnownFileType = text.plist.strings; name = "zh-Hans"; path = "zh-Hans.lproj/InsulinKit.strings"; sourceTree = "<group>"; };
		1F5DAB562118F2C700048054 /* zh-Hans */ = {isa = PBXFileReference; lastKnownFileType = text.plist.strings; name = "zh-Hans"; path = "zh-Hans.lproj/Localizable.strings"; sourceTree = "<group>"; };
		1F5DAB582118F2C700048054 /* zh-Hans */ = {isa = PBXFileReference; lastKnownFileType = text.plist.strings; name = "zh-Hans"; path = "zh-Hans.lproj/Localizable.strings"; sourceTree = "<group>"; };
		1F5DAB5B2118F2C700048054 /* zh-Hans */ = {isa = PBXFileReference; lastKnownFileType = text.plist.strings; name = "zh-Hans"; path = "zh-Hans.lproj/Localizable.strings"; sourceTree = "<group>"; };
		1F5DAB5F2118F33000048054 /* it */ = {isa = PBXFileReference; lastKnownFileType = text.plist.strings; name = it; path = it.lproj/CarbKit.strings; sourceTree = "<group>"; };
		1F5DAB602118F33000048054 /* it */ = {isa = PBXFileReference; lastKnownFileType = text.plist.strings; name = it; path = it.lproj/InsulinKit.strings; sourceTree = "<group>"; };
		1F5DAB622118F33000048054 /* it */ = {isa = PBXFileReference; lastKnownFileType = text.plist.strings; name = it; path = it.lproj/Localizable.strings; sourceTree = "<group>"; };
		1F5DAB642118F33000048054 /* it */ = {isa = PBXFileReference; lastKnownFileType = text.plist.strings; name = it; path = it.lproj/Localizable.strings; sourceTree = "<group>"; };
		1F5DAB672118F33100048054 /* it */ = {isa = PBXFileReference; lastKnownFileType = text.plist.strings; name = it; path = it.lproj/Localizable.strings; sourceTree = "<group>"; };
		1F5DAB6B2118F3C200048054 /* nl */ = {isa = PBXFileReference; lastKnownFileType = text.plist.strings; name = nl; path = nl.lproj/CarbKit.strings; sourceTree = "<group>"; };
		1F5DAB6C2118F3C200048054 /* nl */ = {isa = PBXFileReference; lastKnownFileType = text.plist.strings; name = nl; path = nl.lproj/InsulinKit.strings; sourceTree = "<group>"; };
		1F5DAB6E2118F3C200048054 /* nl */ = {isa = PBXFileReference; lastKnownFileType = text.plist.strings; name = nl; path = nl.lproj/Localizable.strings; sourceTree = "<group>"; };
		1F5DAB702118F3C200048054 /* nl */ = {isa = PBXFileReference; lastKnownFileType = text.plist.strings; name = nl; path = nl.lproj/Localizable.strings; sourceTree = "<group>"; };
		1F5DAB732118F3C300048054 /* nl */ = {isa = PBXFileReference; lastKnownFileType = text.plist.strings; name = nl; path = nl.lproj/Localizable.strings; sourceTree = "<group>"; };
		1F5DAB772118F3FB00048054 /* nb */ = {isa = PBXFileReference; lastKnownFileType = text.plist.strings; name = nb; path = nb.lproj/CarbKit.strings; sourceTree = "<group>"; };
		1F5DAB782118F3FB00048054 /* nb */ = {isa = PBXFileReference; lastKnownFileType = text.plist.strings; name = nb; path = nb.lproj/InsulinKit.strings; sourceTree = "<group>"; };
		1F5DAB7A2118F3FB00048054 /* nb */ = {isa = PBXFileReference; lastKnownFileType = text.plist.strings; name = nb; path = nb.lproj/Localizable.strings; sourceTree = "<group>"; };
		1F5DAB7C2118F3FC00048054 /* nb */ = {isa = PBXFileReference; lastKnownFileType = text.plist.strings; name = nb; path = nb.lproj/Localizable.strings; sourceTree = "<group>"; };
		1F5DAB7F2118F3FC00048054 /* nb */ = {isa = PBXFileReference; lastKnownFileType = text.plist.strings; name = nb; path = nb.lproj/Localizable.strings; sourceTree = "<group>"; };
		1FE58790211CFBB7004F24ED /* Base */ = {isa = PBXFileReference; lastKnownFileType = text.plist.strings; name = Base; path = Base.lproj/Localizable.strings; sourceTree = "<group>"; };
		1FE58794211D0967004F24ED /* Base */ = {isa = PBXFileReference; lastKnownFileType = text.plist.strings; name = Base; path = Base.lproj/Localizable.strings; sourceTree = "<group>"; };
		2FD1A6AF1E4A76CC0042EF39 /* CarbEntryValidationNavigationDelegate.swift */ = {isa = PBXFileReference; fileEncoding = 4; lastKnownFileType = sourcecode.swift; path = CarbEntryValidationNavigationDelegate.swift; sourceTree = "<group>"; };
		430157F71C7EC03B00B64B63 /* LoopKit Example.app */ = {isa = PBXFileReference; explicitFileType = wrapper.application; includeInIndex = 0; path = "LoopKit Example.app"; sourceTree = BUILT_PRODUCTS_DIR; };
		430157F91C7EC03B00B64B63 /* AppDelegate.swift */ = {isa = PBXFileReference; lastKnownFileType = sourcecode.swift; path = AppDelegate.swift; sourceTree = "<group>"; };
		430157FB1C7EC03B00B64B63 /* MasterViewController.swift */ = {isa = PBXFileReference; lastKnownFileType = sourcecode.swift; lineEnding = 0; path = MasterViewController.swift; sourceTree = "<group>"; xcLanguageSpecificationIdentifier = xcode.lang.swift; };
		430158001C7EC03B00B64B63 /* Base */ = {isa = PBXFileReference; lastKnownFileType = file.storyboard; name = Base; path = Base.lproj/Main.storyboard; sourceTree = "<group>"; };
		430158021C7EC03B00B64B63 /* Assets.xcassets */ = {isa = PBXFileReference; lastKnownFileType = folder.assetcatalog; path = Assets.xcassets; sourceTree = "<group>"; };
		430158051C7EC03B00B64B63 /* Base */ = {isa = PBXFileReference; lastKnownFileType = file.storyboard; name = Base; path = Base.lproj/LaunchScreen.storyboard; sourceTree = "<group>"; };
		430158071C7EC03B00B64B63 /* Info.plist */ = {isa = PBXFileReference; lastKnownFileType = text.plist.xml; path = Info.plist; sourceTree = "<group>"; };
		4301582A1C7ECCEF00B64B63 /* LoopKitExample.entitlements */ = {isa = PBXFileReference; fileEncoding = 4; lastKnownFileType = text.xml; path = LoopKitExample.entitlements; sourceTree = "<group>"; };
		4301582C1C7ECD7A00B64B63 /* HealthKit.framework */ = {isa = PBXFileReference; lastKnownFileType = wrapper.framework; name = HealthKit.framework; path = System/Library/Frameworks/HealthKit.framework; sourceTree = SDKROOT; };
		43026D632132404900A332E2 /* ice_minus_flat_carb_effect_output.json */ = {isa = PBXFileReference; fileEncoding = 4; lastKnownFileType = text.json; path = ice_minus_flat_carb_effect_output.json; sourceTree = "<group>"; };
		4302F4DC1D4DCED000F0FCAF /* InsulinDeliveryTableViewController.swift */ = {isa = PBXFileReference; fileEncoding = 4; lastKnownFileType = sourcecode.swift; lineEnding = 0; path = InsulinDeliveryTableViewController.swift; sourceTree = "<group>"; xcLanguageSpecificationIdentifier = xcode.lang.swift; };
		4302F4DE1D4E607B00F0FCAF /* InsulinDeliveryTableViewController.swift */ = {isa = PBXFileReference; fileEncoding = 4; lastKnownFileType = sourcecode.swift; path = InsulinDeliveryTableViewController.swift; sourceTree = "<group>"; };
		4302F4E81D5066F400F0FCAF /* ReservoirValue.swift */ = {isa = PBXFileReference; fileEncoding = 4; lastKnownFileType = sourcecode.swift; path = ReservoirValue.swift; sourceTree = "<group>"; };
		4302F4EA1D50670500F0FCAF /* NewPumpEvent.swift */ = {isa = PBXFileReference; fileEncoding = 4; lastKnownFileType = sourcecode.swift; path = NewPumpEvent.swift; sourceTree = "<group>"; };
		4302F4EC1D5068CE00F0FCAF /* PersistedPumpEvent.swift */ = {isa = PBXFileReference; fileEncoding = 4; lastKnownFileType = sourcecode.swift; path = PersistedPumpEvent.swift; sourceTree = "<group>"; };
		4303C48B1E29DD4200ADEDC8 /* momentum_effect_duplicate_glucose_input.json */ = {isa = PBXFileReference; fileEncoding = 4; lastKnownFileType = text.json; path = momentum_effect_duplicate_glucose_input.json; sourceTree = "<group>"; };
		4303C4901E2D664200ADEDC8 /* TimeZone.swift */ = {isa = PBXFileReference; fileEncoding = 4; lastKnownFileType = sourcecode.swift; path = TimeZone.swift; sourceTree = "<group>"; };
		43177D031D372A7F0006E908 /* CarbEntryTableViewController.swift */ = {isa = PBXFileReference; fileEncoding = 4; lastKnownFileType = sourcecode.swift; path = CarbEntryTableViewController.swift; sourceTree = "<group>"; };
		43177D071D37306D0006E908 /* GlucoseRangeOverrideTableViewCell.xib */ = {isa = PBXFileReference; fileEncoding = 4; lastKnownFileType = file.xib; path = GlucoseRangeOverrideTableViewCell.xib; sourceTree = "<group>"; };
		43177D091D3732C70006E908 /* Assets.xcassets */ = {isa = PBXFileReference; lastKnownFileType = folder.assetcatalog; path = Assets.xcassets; sourceTree = "<group>"; };
		43177D0B1D3734040006E908 /* GlucoseRangeOverrideTableViewCell.swift */ = {isa = PBXFileReference; fileEncoding = 4; lastKnownFileType = sourcecode.swift; path = GlucoseRangeOverrideTableViewCell.swift; sourceTree = "<group>"; };
		43177D0D1D3737420006E908 /* NibLoadable.swift */ = {isa = PBXFileReference; fileEncoding = 4; lastKnownFileType = sourcecode.swift; path = NibLoadable.swift; sourceTree = "<group>"; };
		43260F6D21C4BF7A00DD6837 /* UUID.swift */ = {isa = PBXFileReference; lastKnownFileType = sourcecode.swift; path = UUID.swift; sourceTree = "<group>"; };
		432711371EDE826A00171F6A /* CustomInputTextField.swift */ = {isa = PBXFileReference; fileEncoding = 4; lastKnownFileType = sourcecode.swift; path = CustomInputTextField.swift; sourceTree = "<group>"; };
		432762731D60505F0083215A /* HKQuantitySample.swift */ = {isa = PBXFileReference; fileEncoding = 4; lastKnownFileType = sourcecode.swift; path = HKQuantitySample.swift; sourceTree = "<group>"; };
		432CF86420D7692E0066B889 /* DeliveryLimitSettingsTableViewController.swift */ = {isa = PBXFileReference; lastKnownFileType = sourcecode.swift; path = DeliveryLimitSettingsTableViewController.swift; sourceTree = "<group>"; };
		432CF86620D76AB90066B889 /* SettingsTableViewCell.swift */ = {isa = PBXFileReference; lastKnownFileType = sourcecode.swift; path = SettingsTableViewCell.swift; sourceTree = "<group>"; };
		432CF86820D76B320066B889 /* SetupButton.swift */ = {isa = PBXFileReference; lastKnownFileType = sourcecode.swift; path = SetupButton.swift; sourceTree = "<group>"; };
		432CF86A20D76B9C0066B889 /* SetupIndicatorView.swift */ = {isa = PBXFileReference; lastKnownFileType = sourcecode.swift; path = SetupIndicatorView.swift; sourceTree = "<group>"; };
		432CF86C20D76C470066B889 /* SwitchTableViewCell.swift */ = {isa = PBXFileReference; lastKnownFileType = sourcecode.swift; path = SwitchTableViewCell.swift; sourceTree = "<group>"; };
		432CF86E20D76CCF0066B889 /* GlucoseTrend.swift */ = {isa = PBXFileReference; lastKnownFileType = sourcecode.swift; path = GlucoseTrend.swift; sourceTree = "<group>"; };
		432CF87020D76D5A0066B889 /* SensorDisplayable.swift */ = {isa = PBXFileReference; lastKnownFileType = sourcecode.swift; path = SensorDisplayable.swift; sourceTree = "<group>"; };
		432CF87220D774220066B889 /* PumpManager.swift */ = {isa = PBXFileReference; lastKnownFileType = sourcecode.swift; path = PumpManager.swift; sourceTree = "<group>"; };
		4333931E1F32E31C009466DC /* doses_overlay_basal_profile_output.json */ = {isa = PBXFileReference; fileEncoding = 4; lastKnownFileType = text.json; path = doses_overlay_basal_profile_output.json; sourceTree = "<group>"; };
		433BC7A620523DB7000B1200 /* NewGlucoseSample.swift */ = {isa = PBXFileReference; lastKnownFileType = sourcecode.swift; path = NewGlucoseSample.swift; sourceTree = "<group>"; };
		433BC7A820538D4C000B1200 /* CachedGlucoseObject+CoreDataClass.swift */ = {isa = PBXFileReference; lastKnownFileType = sourcecode.swift; path = "CachedGlucoseObject+CoreDataClass.swift"; sourceTree = "<group>"; };
		433BC7A920538D4C000B1200 /* CachedGlucoseObject+CoreDataProperties.swift */ = {isa = PBXFileReference; lastKnownFileType = sourcecode.swift; path = "CachedGlucoseObject+CoreDataProperties.swift"; sourceTree = "<group>"; };
		433BC7AC20538FCA000B1200 /* StoredGlucoseSample.swift */ = {isa = PBXFileReference; lastKnownFileType = sourcecode.swift; path = StoredGlucoseSample.swift; sourceTree = "<group>"; };
		433BC7B020562705000B1200 /* UpdateSource.swift */ = {isa = PBXFileReference; lastKnownFileType = sourcecode.swift; path = UpdateSource.swift; sourceTree = "<group>"; };
		433D705D1EFB29700004EB9F /* FoodTypeShortcutCell.swift */ = {isa = PBXFileReference; fileEncoding = 4; lastKnownFileType = sourcecode.swift; path = FoodTypeShortcutCell.swift; sourceTree = "<group>"; };
		434113A820F171CB00D05747 /* CachedInsulinDeliveryObject+CoreDataClass.swift */ = {isa = PBXFileReference; lastKnownFileType = sourcecode.swift; path = "CachedInsulinDeliveryObject+CoreDataClass.swift"; sourceTree = "<group>"; };
		434113A920F171CB00D05747 /* CachedInsulinDeliveryObject+CoreDataProperties.swift */ = {isa = PBXFileReference; lastKnownFileType = sourcecode.swift; path = "CachedInsulinDeliveryObject+CoreDataProperties.swift"; sourceTree = "<group>"; };
		434113AC20F287DC00D05747 /* NSManagedObjectContext.swift */ = {isa = PBXFileReference; lastKnownFileType = sourcecode.swift; path = NSManagedObjectContext.swift; sourceTree = "<group>"; };
		434113B220F2890800D05747 /* PersistenceControllerTests.swift */ = {isa = PBXFileReference; lastKnownFileType = sourcecode.swift; path = PersistenceControllerTests.swift; sourceTree = "<group>"; };
		434113B420F2BDB500D05747 /* CachedInsulinDeliveryObjectTests.swift */ = {isa = PBXFileReference; lastKnownFileType = sourcecode.swift; path = CachedInsulinDeliveryObjectTests.swift; sourceTree = "<group>"; };
		434113B720F2BDE800D05747 /* PersistenceControllerTestCase.swift */ = {isa = PBXFileReference; lastKnownFileType = sourcecode.swift; path = PersistenceControllerTestCase.swift; sourceTree = "<group>"; };
		434113B920F2C41C00D05747 /* DeletedCarbObjectTests.swift */ = {isa = PBXFileReference; lastKnownFileType = sourcecode.swift; path = DeletedCarbObjectTests.swift; sourceTree = "<group>"; };
		434113BB20F2C56100D05747 /* CachedGlucoseObjectTests.swift */ = {isa = PBXFileReference; lastKnownFileType = sourcecode.swift; path = CachedGlucoseObjectTests.swift; sourceTree = "<group>"; };
		434113BD20F2C72000D05747 /* CachedCarbObjectTests.swift */ = {isa = PBXFileReference; lastKnownFileType = sourcecode.swift; path = CachedCarbObjectTests.swift; sourceTree = "<group>"; };
		4343951E205EED1F0056DC37 /* counteraction_effect_falling_glucose_output.json */ = {isa = PBXFileReference; fileEncoding = 4; lastKnownFileType = text.json; path = counteraction_effect_falling_glucose_output.json; sourceTree = "<group>"; };
		43439520205F2D910056DC37 /* counteraction_effect_falling_glucose_input.json */ = {isa = PBXFileReference; fileEncoding = 4; lastKnownFileType = text.json; path = counteraction_effect_falling_glucose_input.json; sourceTree = "<group>"; };
		434570431FE605E30089C4DC /* OSLog.swift */ = {isa = PBXFileReference; lastKnownFileType = sourcecode.swift; path = OSLog.swift; sourceTree = "<group>"; };
		4346D1FB1C79481E00ABAFE3 /* NSUserDefaults.swift */ = {isa = PBXFileReference; fileEncoding = 4; lastKnownFileType = sourcecode.swift; path = NSUserDefaults.swift; sourceTree = "<group>"; };
		434872781CB6256500E55D75 /* reconcile_history_input.json */ = {isa = PBXFileReference; fileEncoding = 4; lastKnownFileType = text.json; path = reconcile_history_input.json; sourceTree = "<group>"; };
		4348727C1CB626E500E55D75 /* reconcile_history_output.json */ = {isa = PBXFileReference; fileEncoding = 4; lastKnownFileType = text.json; path = reconcile_history_output.json; sourceTree = "<group>"; };
		434A01CF1F019D9100938125 /* DateAndDurationTableViewCell.xib */ = {isa = PBXFileReference; fileEncoding = 4; lastKnownFileType = file.xib; path = DateAndDurationTableViewCell.xib; sourceTree = "<group>"; };
		434C5F9B2098352500B2FD1A /* QuantityFormatter.swift */ = {isa = PBXFileReference; lastKnownFileType = sourcecode.swift; path = QuantityFormatter.swift; sourceTree = "<group>"; };
		434C5F9D209938CD00B2FD1A /* NumberFormatter.swift */ = {isa = PBXFileReference; lastKnownFileType = sourcecode.swift; path = NumberFormatter.swift; sourceTree = "<group>"; };
		434C5F9F209ABD4700B2FD1A /* QuantityFormatterTests.swift */ = {isa = PBXFileReference; lastKnownFileType = sourcecode.swift; path = QuantityFormatterTests.swift; sourceTree = "<group>"; };
		434FB6471D70096A007B9C70 /* reservoir_history_with_continuity_holes.json */ = {isa = PBXFileReference; fileEncoding = 4; lastKnownFileType = text.json; path = reservoir_history_with_continuity_holes.json; sourceTree = "<group>"; };
		434FB6491D712158007B9C70 /* CommandResponseViewController.swift */ = {isa = PBXFileReference; fileEncoding = 4; lastKnownFileType = sourcecode.swift; path = CommandResponseViewController.swift; sourceTree = "<group>"; };
		434FB64B1D712449007B9C70 /* NSData.swift */ = {isa = PBXFileReference; fileEncoding = 4; lastKnownFileType = sourcecode.swift; path = NSData.swift; sourceTree = "<group>"; };
		434FF1DF1CF269D8000DB779 /* IdentifiableClass.swift */ = {isa = PBXFileReference; fileEncoding = 4; lastKnownFileType = sourcecode.swift; path = IdentifiableClass.swift; sourceTree = "<group>"; };
		434FF1E31CF26A1E000DB779 /* UITableViewCell.swift */ = {isa = PBXFileReference; fileEncoding = 4; lastKnownFileType = sourcecode.swift; path = UITableViewCell.swift; sourceTree = "<group>"; };
		434FF1EF1CF29451000DB779 /* TextFieldTableViewCell.xib */ = {isa = PBXFileReference; fileEncoding = 4; lastKnownFileType = file.xib; path = TextFieldTableViewCell.xib; sourceTree = "<group>"; };
		434FF1F01CF29451000DB779 /* TextFieldTableViewCell.swift */ = {isa = PBXFileReference; fileEncoding = 4; lastKnownFileType = sourcecode.swift; path = TextFieldTableViewCell.swift; sourceTree = "<group>"; };
		434FF1F31CF294A9000DB779 /* TextFieldTableViewController.swift */ = {isa = PBXFileReference; fileEncoding = 4; lastKnownFileType = sourcecode.swift; path = TextFieldTableViewController.swift; sourceTree = "<group>"; };
		4352A73B20DECF0600CAC200 /* CGMManager.swift */ = {isa = PBXFileReference; fileEncoding = 4; lastKnownFileType = sourcecode.swift; path = CGMManager.swift; sourceTree = "<group>"; };
		4353D16E203D104F007B4ECD /* CarbStoreError.swift */ = {isa = PBXFileReference; lastKnownFileType = sourcecode.swift; path = CarbStoreError.swift; sourceTree = "<group>"; };
		4353D172203D3E7E007B4ECD /* CoreData.framework */ = {isa = PBXFileReference; lastKnownFileType = wrapper.framework; name = CoreData.framework; path = System/Library/Frameworks/CoreData.framework; sourceTree = SDKROOT; };
		4359E74D1EEA1FBC0022EF0C /* FoodEmojiDataSource.swift */ = {isa = PBXFileReference; fileEncoding = 4; lastKnownFileType = sourcecode.swift; path = FoodEmojiDataSource.swift; sourceTree = "<group>"; };
		4359E74F1EED04330022EF0C /* ice_35_min_partial_output.json */ = {isa = PBXFileReference; fileEncoding = 4; lastKnownFileType = text.json; path = ice_35_min_partial_output.json; sourceTree = "<group>"; };
		435D2924205F3A670026F401 /* counteraction_effect_falling_glucose_almost_duplicates_input.json */ = {isa = PBXFileReference; fileEncoding = 4; lastKnownFileType = text.json; path = counteraction_effect_falling_glucose_almost_duplicates_input.json; sourceTree = "<group>"; };
		435D2926205F3C750026F401 /* counteraction_effect_falling_glucose_double_entries._input.json */ = {isa = PBXFileReference; fileEncoding = 4; lastKnownFileType = text.json; path = counteraction_effect_falling_glucose_double_entries._input.json; sourceTree = "<group>"; };
		435D2927205F3C750026F401 /* momentum_effect_rising_glucose_double_entries_input.json */ = {isa = PBXFileReference; fileEncoding = 4; lastKnownFileType = text.json; path = momentum_effect_rising_glucose_double_entries_input.json; sourceTree = "<group>"; };
		435D292A205F46180026F401 /* counteraction_effect_falling_glucose_almost_duplicates_output.json */ = {isa = PBXFileReference; fileEncoding = 4; lastKnownFileType = text.json; path = counteraction_effect_falling_glucose_almost_duplicates_output.json; sourceTree = "<group>"; };
		435D292C205F48750026F401 /* counteraction_effect_falling_glucose_insulin.json */ = {isa = PBXFileReference; fileEncoding = 4; lastKnownFileType = text.json; path = counteraction_effect_falling_glucose_insulin.json; sourceTree = "<group>"; };
		435F355D1C9CD16A00C204D2 /* NSUserDefaults.swift */ = {isa = PBXFileReference; fileEncoding = 4; lastKnownFileType = sourcecode.swift; path = NSUserDefaults.swift; sourceTree = "<group>"; };
		435F35601C9CD25F00C204D2 /* DeviceDataManager.swift */ = {isa = PBXFileReference; fileEncoding = 4; lastKnownFileType = sourcecode.swift; path = DeviceDataManager.swift; sourceTree = "<group>"; };
		4369F08E208859E6000E3E45 /* PaddedTextField.swift */ = {isa = PBXFileReference; lastKnownFileType = sourcecode.swift; path = PaddedTextField.swift; sourceTree = "<group>"; };
		4369F091208B0DFF000E3E45 /* DateAndDurationTableViewCell.swift */ = {isa = PBXFileReference; lastKnownFileType = sourcecode.swift; path = DateAndDurationTableViewCell.swift; sourceTree = "<group>"; };
		4369F093208BA001000E3E45 /* TextButtonTableViewCell.swift */ = {isa = PBXFileReference; lastKnownFileType = sourcecode.swift; path = TextButtonTableViewCell.swift; sourceTree = "<group>"; };
		4378B6421ED55E81000AE785 /* suspend_dose.json */ = {isa = PBXFileReference; fileEncoding = 4; lastKnownFileType = text.json; path = suspend_dose.json; sourceTree = "<group>"; };
		4378B6441ED55F8C000AE785 /* suspend_dose_reconciled_normalized_iob.json */ = {isa = PBXFileReference; fileEncoding = 4; lastKnownFileType = text.json; path = suspend_dose_reconciled_normalized_iob.json; sourceTree = "<group>"; };
		4378B6451ED55F8C000AE785 /* suspend_dose_reconciled_normalized.json */ = {isa = PBXFileReference; fileEncoding = 4; lastKnownFileType = text.json; path = suspend_dose_reconciled_normalized.json; sourceTree = "<group>"; };
		4378B6461ED55F8C000AE785 /* suspend_dose_reconciled.json */ = {isa = PBXFileReference; fileEncoding = 4; lastKnownFileType = text.json; path = suspend_dose_reconciled.json; sourceTree = "<group>"; };
		4378B64A1ED61965000AE785 /* GlucoseEffectVelocity.swift */ = {isa = PBXFileReference; fileEncoding = 4; lastKnownFileType = sourcecode.swift; path = GlucoseEffectVelocity.swift; sourceTree = "<group>"; };
		4378B64C1ED61C22000AE785 /* AbsorbedCarbValue.swift */ = {isa = PBXFileReference; fileEncoding = 4; lastKnownFileType = sourcecode.swift; path = AbsorbedCarbValue.swift; sourceTree = "<group>"; };
		4378B64E1ED61C64000AE785 /* CarbValue.swift */ = {isa = PBXFileReference; fileEncoding = 4; lastKnownFileType = sourcecode.swift; path = CarbValue.swift; sourceTree = "<group>"; };
		4378B6501ED62D8D000AE785 /* CarbStatus.swift */ = {isa = PBXFileReference; fileEncoding = 4; lastKnownFileType = sourcecode.swift; path = CarbStatus.swift; sourceTree = "<group>"; };
		4379CFE221102A4100AADC79 /* DeviceManager.swift */ = {isa = PBXFileReference; lastKnownFileType = sourcecode.swift; path = DeviceManager.swift; sourceTree = "<group>"; };
		437AFEE92036A156008C4892 /* CachedCarbObject+CoreDataClass.swift */ = {isa = PBXFileReference; lastKnownFileType = sourcecode.swift; path = "CachedCarbObject+CoreDataClass.swift"; sourceTree = "<group>"; };
		437AFEEA2036A156008C4892 /* CachedCarbObject+CoreDataProperties.swift */ = {isa = PBXFileReference; lastKnownFileType = sourcecode.swift; path = "CachedCarbObject+CoreDataProperties.swift"; sourceTree = "<group>"; };
		437AFEEB2036A156008C4892 /* DeletedCarbObject+CoreDataClass.swift */ = {isa = PBXFileReference; lastKnownFileType = sourcecode.swift; path = "DeletedCarbObject+CoreDataClass.swift"; sourceTree = "<group>"; };
		437AFEEC2036A156008C4892 /* DeletedCarbObject+CoreDataProperties.swift */ = {isa = PBXFileReference; lastKnownFileType = sourcecode.swift; path = "DeletedCarbObject+CoreDataProperties.swift"; sourceTree = "<group>"; };
		437AFEF12036A2D7008C4892 /* DeletedCarbEntry.swift */ = {isa = PBXFileReference; lastKnownFileType = sourcecode.swift; path = DeletedCarbEntry.swift; sourceTree = "<group>"; };
		437AFF192039F149008C4892 /* CarbStoreTests.swift */ = {isa = PBXFileReference; lastKnownFileType = sourcecode.swift; path = CarbStoreTests.swift; sourceTree = "<group>"; };
		437AFF1C203A45DB008C4892 /* CacheStore.swift */ = {isa = PBXFileReference; lastKnownFileType = sourcecode.swift; path = CacheStore.swift; sourceTree = "<group>"; };
		437AFF1E203A763F008C4892 /* HKHealthStoreMock.swift */ = {isa = PBXFileReference; lastKnownFileType = sourcecode.swift; path = HKHealthStoreMock.swift; sourceTree = "<group>"; };
		437AFF20203AA740008C4892 /* NSManagedObjectContext.swift */ = {isa = PBXFileReference; lastKnownFileType = sourcecode.swift; path = NSManagedObjectContext.swift; sourceTree = "<group>"; };
		437AFF23203BE402008C4892 /* HKHealthStore.swift */ = {isa = PBXFileReference; lastKnownFileType = sourcecode.swift; path = HKHealthStore.swift; sourceTree = "<group>"; };
		437B064D1F2EB35800D95237 /* HKQuantitySample+InsulinKit.swift */ = {isa = PBXFileReference; lastKnownFileType = sourcecode.swift; path = "HKQuantitySample+InsulinKit.swift"; sourceTree = "<group>"; };
		438207701F2AE9A300886C13 /* InsulinDeliveryStore.swift */ = {isa = PBXFileReference; lastKnownFileType = sourcecode.swift; path = InsulinDeliveryStore.swift; sourceTree = "<group>"; };
		439706E822D2E94800C81566 /* BoundSwitchTableViewCell.swift */ = {isa = PBXFileReference; lastKnownFileType = sourcecode.swift; path = BoundSwitchTableViewCell.swift; sourceTree = "<group>"; };
		43971A3F1C8CABFF0013154F /* GlucoseSampleValue.swift */ = {isa = PBXFileReference; fileEncoding = 4; lastKnownFileType = sourcecode.swift; path = GlucoseSampleValue.swift; sourceTree = "<group>"; };
		43971A411C8CAEF20013154F /* momentum_effect_display_only_glucose_input.json */ = {isa = PBXFileReference; fileEncoding = 4; lastKnownFileType = text.json; path = momentum_effect_display_only_glucose_input.json; sourceTree = "<group>"; };
		439BCD8D1EEDD22900100EAA /* ice_35_min_none_output.json */ = {isa = PBXFileReference; fileEncoding = 4; lastKnownFileType = text.json; path = ice_35_min_none_output.json; sourceTree = "<group>"; };
		439BCD8F1EEDD2AD00100EAA /* ice_1_hour_output.json */ = {isa = PBXFileReference; fileEncoding = 4; lastKnownFileType = text.json; path = ice_1_hour_output.json; sourceTree = "<group>"; };
		439BCD911EEDD33F00100EAA /* ice_slow_absorption_output.json */ = {isa = PBXFileReference; fileEncoding = 4; lastKnownFileType = text.json; path = ice_slow_absorption_output.json; sourceTree = "<group>"; };
		43A0670E1F23CAC700E9E90F /* DoseType.swift */ = {isa = PBXFileReference; fileEncoding = 4; lastKnownFileType = sourcecode.swift; path = DoseType.swift; sourceTree = "<group>"; };
		43A067121F245A2F00E9E90F /* DoseStoreTests.swift */ = {isa = PBXFileReference; fileEncoding = 4; lastKnownFileType = sourcecode.swift; path = DoseStoreTests.swift; sourceTree = "<group>"; };
		43A8EC3B210CEEA500A81379 /* CGMManagerUI.swift */ = {isa = PBXFileReference; fileEncoding = 4; lastKnownFileType = sourcecode.swift; path = CGMManagerUI.swift; sourceTree = "<group>"; };
		43AF1FB11C926CDD00EA2F3D /* HKQuantity.swift */ = {isa = PBXFileReference; fileEncoding = 4; lastKnownFileType = sourcecode.swift; path = HKQuantity.swift; sourceTree = "<group>"; };
		43B17C88208EEC0B00AC27E9 /* HealthStoreUnitCache.swift */ = {isa = PBXFileReference; lastKnownFileType = sourcecode.swift; path = HealthStoreUnitCache.swift; sourceTree = "<group>"; };
		43B99AFB1C744CE300D050F5 /* bolus_dose.json */ = {isa = PBXFileReference; fileEncoding = 4; lastKnownFileType = text.json; path = bolus_dose.json; sourceTree = "<group>"; };
		43B99AFD1C744E5F00D050F5 /* effect_from_bolus_output.json */ = {isa = PBXFileReference; fileEncoding = 4; lastKnownFileType = text.json; path = effect_from_bolus_output.json; sourceTree = "<group>"; };
		43B99AFF1C7450EE00D050F5 /* effect_from_history_output.json */ = {isa = PBXFileReference; fileEncoding = 4; lastKnownFileType = text.json; path = effect_from_history_output.json; sourceTree = "<group>"; };
		43B99B011C7451E500D050F5 /* normalized_doses.json */ = {isa = PBXFileReference; fileEncoding = 4; lastKnownFileType = text.json; path = normalized_doses.json; sourceTree = "<group>"; };
		43B99B031C74538D00D050F5 /* short_basal_dose.json */ = {isa = PBXFileReference; fileEncoding = 4; lastKnownFileType = text.json; path = short_basal_dose.json; sourceTree = "<group>"; };
		43B99B051C74552300D050F5 /* basal_dose.json */ = {isa = PBXFileReference; fileEncoding = 4; lastKnownFileType = text.json; path = basal_dose.json; sourceTree = "<group>"; };
		43B99B071C74553900D050F5 /* effect_from_basal_output.json */ = {isa = PBXFileReference; fileEncoding = 4; lastKnownFileType = text.json; path = effect_from_basal_output.json; sourceTree = "<group>"; };
		43BA7154201E484D0058961E /* LoopKitUI.framework */ = {isa = PBXFileReference; explicitFileType = wrapper.framework; includeInIndex = 0; path = LoopKitUI.framework; sourceTree = BUILT_PRODUCTS_DIR; };
		43BA7156201E484D0058961E /* LoopKitUI.h */ = {isa = PBXFileReference; lastKnownFileType = sourcecode.c.h; path = LoopKitUI.h; sourceTree = "<group>"; };
		43BA7157201E484D0058961E /* Info.plist */ = {isa = PBXFileReference; lastKnownFileType = text.plist.xml; path = Info.plist; sourceTree = "<group>"; };
		43BA719820203EF30058961E /* Base */ = {isa = PBXFileReference; lastKnownFileType = file.storyboard; name = Base; path = Base.lproj/CarbKit.storyboard; sourceTree = "<group>"; };
		43BDD7E71F804ED5005BA15C /* reconcile_resume_before_rewind_input.json */ = {isa = PBXFileReference; lastKnownFileType = text.json; path = reconcile_resume_before_rewind_input.json; sourceTree = "<group>"; };
		43BDD7E91F8050C3005BA15C /* reconcile_resume_before_rewind_output.json */ = {isa = PBXFileReference; fileEncoding = 4; lastKnownFileType = text.json; path = reconcile_resume_before_rewind_output.json; sourceTree = "<group>"; };
		43C094451CAA1E98001F6403 /* DoseUnit.swift */ = {isa = PBXFileReference; fileEncoding = 4; lastKnownFileType = sourcecode.swift; path = DoseUnit.swift; sourceTree = "<group>"; };
		43C27D921E3C4E7D00613CE1 /* momentum_effect_mixed_provenance_glucose_input.json */ = {isa = PBXFileReference; fileEncoding = 4; lastKnownFileType = text.json; path = momentum_effect_mixed_provenance_glucose_input.json; sourceTree = "<group>"; };
		43C98059212BDEE4003B5D17 /* ice_minus_carb_effect_with_gaps_output.json */ = {isa = PBXFileReference; fileEncoding = 4; lastKnownFileType = text.json; path = ice_minus_carb_effect_with_gaps_output.json; sourceTree = "<group>"; };
		43C9805B212D216A003B5D17 /* GlucoseChange.swift */ = {isa = PBXFileReference; lastKnownFileType = sourcecode.swift; path = GlucoseChange.swift; sourceTree = "<group>"; };
		43CACE0D2247F89100F90AF5 /* WeakSynchronizedSet.swift */ = {isa = PBXFileReference; lastKnownFileType = sourcecode.swift; path = WeakSynchronizedSet.swift; sourceTree = "<group>"; };
		43CB51B0211EB16C00DB9B4A /* NSUserActivity+CarbKit.swift */ = {isa = PBXFileReference; lastKnownFileType = sourcecode.swift; path = "NSUserActivity+CarbKit.swift"; sourceTree = "<group>"; };
		43CE7CDF1CA9E8B0003CC1B0 /* iob_from_bolus_240min_output.json */ = {isa = PBXFileReference; fileEncoding = 4; lastKnownFileType = text.json; path = iob_from_bolus_240min_output.json; sourceTree = "<group>"; };
		43CE7CE11CA9EA1A003CC1B0 /* iob_from_bolus_120min_output.json */ = {isa = PBXFileReference; fileEncoding = 4; lastKnownFileType = text.json; path = iob_from_bolus_120min_output.json; sourceTree = "<group>"; };
		43CE7CE31CA9EB1E003CC1B0 /* iob_from_bolus_180min_output.json */ = {isa = PBXFileReference; fileEncoding = 4; lastKnownFileType = text.json; path = iob_from_bolus_180min_output.json; sourceTree = "<group>"; };
		43CE7CE51CA9EBD2003CC1B0 /* iob_from_bolus_300min_output.json */ = {isa = PBXFileReference; fileEncoding = 4; lastKnownFileType = text.json; path = iob_from_bolus_300min_output.json; sourceTree = "<group>"; };
		43CE7CE71CA9EC1F003CC1B0 /* iob_from_bolus_312min_output.json */ = {isa = PBXFileReference; fileEncoding = 4; lastKnownFileType = text.json; path = iob_from_bolus_312min_output.json; sourceTree = "<group>"; };
		43CE7CE91CA9EC50003CC1B0 /* iob_from_bolus_360min_output.json */ = {isa = PBXFileReference; fileEncoding = 4; lastKnownFileType = text.json; path = iob_from_bolus_360min_output.json; sourceTree = "<group>"; };
		43CE7CEB1CA9EC88003CC1B0 /* iob_from_bolus_420min_output.json */ = {isa = PBXFileReference; fileEncoding = 4; lastKnownFileType = text.json; path = iob_from_bolus_420min_output.json; sourceTree = "<group>"; };
		43CE7CED1CA9F2CF003CC1B0 /* normalize_edge_case_doses_input.json */ = {isa = PBXFileReference; fileEncoding = 4; lastKnownFileType = text.json; path = normalize_edge_case_doses_input.json; sourceTree = "<group>"; };
		43CE7CEF1CA9F32C003CC1B0 /* normalize_edge_case_doses_output.json */ = {isa = PBXFileReference; fileEncoding = 4; lastKnownFileType = text.json; path = normalize_edge_case_doses_output.json; sourceTree = "<group>"; };
		43CF0B3E2030FD0D002A66DE /* UploadState.swift */ = {isa = PBXFileReference; lastKnownFileType = sourcecode.swift; path = UploadState.swift; sourceTree = "<group>"; };
		43D8FDCB1C728FDF0073BE78 /* LoopKit.framework */ = {isa = PBXFileReference; explicitFileType = wrapper.framework; includeInIndex = 0; path = LoopKit.framework; sourceTree = BUILT_PRODUCTS_DIR; };
		43D8FDCE1C728FDF0073BE78 /* LoopKit.h */ = {isa = PBXFileReference; lastKnownFileType = sourcecode.c.h; path = LoopKit.h; sourceTree = "<group>"; };
		43D8FDD01C728FDF0073BE78 /* Info.plist */ = {isa = PBXFileReference; lastKnownFileType = text.plist.xml; path = Info.plist; sourceTree = "<group>"; };
		43D8FDD51C728FDF0073BE78 /* LoopKitTests.xctest */ = {isa = PBXFileReference; explicitFileType = wrapper.cfbundle; includeInIndex = 0; path = LoopKitTests.xctest; sourceTree = BUILT_PRODUCTS_DIR; };
		43D8FDDA1C728FDF0073BE78 /* LoopKitTests.swift */ = {isa = PBXFileReference; lastKnownFileType = sourcecode.swift; path = LoopKitTests.swift; sourceTree = "<group>"; };
		43D8FDDC1C728FDF0073BE78 /* Info.plist */ = {isa = PBXFileReference; lastKnownFileType = text.plist.xml; path = Info.plist; sourceTree = "<group>"; };
		43D8FDE51C7290340073BE78 /* BasalRateSchedule.swift */ = {isa = PBXFileReference; fileEncoding = 4; lastKnownFileType = sourcecode.swift; path = BasalRateSchedule.swift; sourceTree = "<group>"; };
		43D8FDE61C7290350073BE78 /* CarbRatioSchedule.swift */ = {isa = PBXFileReference; fileEncoding = 4; lastKnownFileType = sourcecode.swift; path = CarbRatioSchedule.swift; sourceTree = "<group>"; };
		43D8FDE71C7290350073BE78 /* DailyQuantitySchedule.swift */ = {isa = PBXFileReference; fileEncoding = 4; lastKnownFileType = sourcecode.swift; path = DailyQuantitySchedule.swift; sourceTree = "<group>"; };
		43D8FDE81C7290350073BE78 /* DailyValueSchedule.swift */ = {isa = PBXFileReference; fileEncoding = 4; lastKnownFileType = sourcecode.swift; path = DailyValueSchedule.swift; sourceTree = "<group>"; };
		43D8FDE91C7290350073BE78 /* Double.swift */ = {isa = PBXFileReference; fileEncoding = 4; lastKnownFileType = sourcecode.swift; path = Double.swift; sourceTree = "<group>"; };
		43D8FDEA1C7290350073BE78 /* GlucoseEffect.swift */ = {isa = PBXFileReference; fileEncoding = 4; lastKnownFileType = sourcecode.swift; path = GlucoseEffect.swift; sourceTree = "<group>"; };
		43D8FDEB1C7290350073BE78 /* GlucoseRangeSchedule.swift */ = {isa = PBXFileReference; fileEncoding = 4; lastKnownFileType = sourcecode.swift; path = GlucoseRangeSchedule.swift; sourceTree = "<group>"; };
		43D8FDEC1C7290350073BE78 /* GlucoseSchedule.swift */ = {isa = PBXFileReference; fileEncoding = 4; lastKnownFileType = sourcecode.swift; path = GlucoseSchedule.swift; sourceTree = "<group>"; };
		43D8FDED1C7290350073BE78 /* HealthKitSampleStore.swift */ = {isa = PBXFileReference; fileEncoding = 4; lastKnownFileType = sourcecode.swift; path = HealthKitSampleStore.swift; sourceTree = "<group>"; };
		43D8FDEE1C7290350073BE78 /* HKUnit.swift */ = {isa = PBXFileReference; fileEncoding = 4; lastKnownFileType = sourcecode.swift; path = HKUnit.swift; sourceTree = "<group>"; };
		43D8FDEF1C7290350073BE78 /* LoopMath.swift */ = {isa = PBXFileReference; fileEncoding = 4; lastKnownFileType = sourcecode.swift; path = LoopMath.swift; sourceTree = "<group>"; };
		43D8FDF01C7290350073BE78 /* Date.swift */ = {isa = PBXFileReference; fileEncoding = 4; lastKnownFileType = sourcecode.swift; path = Date.swift; sourceTree = "<group>"; };
		43D8FDF11C7290350073BE78 /* NSDateFormatter.swift */ = {isa = PBXFileReference; fileEncoding = 4; lastKnownFileType = sourcecode.swift; path = NSDateFormatter.swift; sourceTree = "<group>"; };
		43D8FDF21C7290350073BE78 /* NSTimeInterval.swift */ = {isa = PBXFileReference; fileEncoding = 4; lastKnownFileType = sourcecode.swift; path = NSTimeInterval.swift; sourceTree = "<group>"; };
		43D8FDF31C7290350073BE78 /* SampleValue.swift */ = {isa = PBXFileReference; fileEncoding = 4; lastKnownFileType = sourcecode.swift; path = SampleValue.swift; sourceTree = "<group>"; };
		43D8FE041C7290530073BE78 /* DailyQuantityScheduleTableViewController.swift */ = {isa = PBXFileReference; fileEncoding = 4; lastKnownFileType = sourcecode.swift; path = DailyQuantityScheduleTableViewController.swift; sourceTree = "<group>"; };
		43D8FE051C7290530073BE78 /* DailyValueScheduleTableViewController.swift */ = {isa = PBXFileReference; fileEncoding = 4; lastKnownFileType = sourcecode.swift; lineEnding = 0; path = DailyValueScheduleTableViewController.swift; sourceTree = "<group>"; xcLanguageSpecificationIdentifier = xcode.lang.swift; };
		43D8FE061C7290530073BE78 /* GlucoseRangeScheduleTableViewController.swift */ = {isa = PBXFileReference; fileEncoding = 4; lastKnownFileType = sourcecode.swift; lineEnding = 0; path = GlucoseRangeScheduleTableViewController.swift; sourceTree = "<group>"; xcLanguageSpecificationIdentifier = xcode.lang.swift; };
		43D8FE071C7290530073BE78 /* GlucoseRangeTableViewCell.swift */ = {isa = PBXFileReference; fileEncoding = 4; lastKnownFileType = sourcecode.swift; path = GlucoseRangeTableViewCell.swift; sourceTree = "<group>"; };
		43D8FE081C7290530073BE78 /* GlucoseRangeTableViewCell.xib */ = {isa = PBXFileReference; fileEncoding = 4; lastKnownFileType = file.xib; path = GlucoseRangeTableViewCell.xib; sourceTree = "<group>"; };
		43D8FE0A1C7290530073BE78 /* RepeatingScheduleValueTableViewCell.swift */ = {isa = PBXFileReference; fileEncoding = 4; lastKnownFileType = sourcecode.swift; path = RepeatingScheduleValueTableViewCell.swift; sourceTree = "<group>"; };
		43D8FE0B1C7290530073BE78 /* RepeatingScheduleValueTableViewCell.xib */ = {isa = PBXFileReference; fileEncoding = 4; lastKnownFileType = file.xib; path = RepeatingScheduleValueTableViewCell.xib; sourceTree = "<group>"; };
		43D8FE0C1C7290530073BE78 /* SingleValueScheduleTableViewController.swift */ = {isa = PBXFileReference; fileEncoding = 4; lastKnownFileType = sourcecode.swift; lineEnding = 0; path = SingleValueScheduleTableViewController.swift; sourceTree = "<group>"; xcLanguageSpecificationIdentifier = xcode.lang.swift; };
		43D8FE1A1C72906E0073BE78 /* BasalRateScheduleTests.swift */ = {isa = PBXFileReference; fileEncoding = 4; lastKnownFileType = sourcecode.swift; path = BasalRateScheduleTests.swift; sourceTree = "<group>"; };
		43D8FE1B1C72906E0073BE78 /* NSDateTests.swift */ = {isa = PBXFileReference; fileEncoding = 4; lastKnownFileType = sourcecode.swift; path = NSDateTests.swift; sourceTree = "<group>"; };
		43D8FE1C1C72906E0073BE78 /* QuantityScheduleTests.swift */ = {isa = PBXFileReference; fileEncoding = 4; lastKnownFileType = sourcecode.swift; path = QuantityScheduleTests.swift; sourceTree = "<group>"; };
		43D8FE411C7291900073BE78 /* CarbMathTests.swift */ = {isa = PBXFileReference; fileEncoding = 4; lastKnownFileType = sourcecode.swift; path = CarbMathTests.swift; sourceTree = "<group>"; };
		43D8FE441C7291A60073BE78 /* carb_effect_from_history_input.json */ = {isa = PBXFileReference; fileEncoding = 4; lastKnownFileType = text.json; path = carb_effect_from_history_input.json; sourceTree = "<group>"; };
		43D8FE451C7291A60073BE78 /* carb_effect_from_history_output.json */ = {isa = PBXFileReference; fileEncoding = 4; lastKnownFileType = text.json; path = carb_effect_from_history_output.json; sourceTree = "<group>"; };
		43D8FE461C7291A60073BE78 /* carbs_on_board_output.json */ = {isa = PBXFileReference; fileEncoding = 4; lastKnownFileType = text.json; path = carbs_on_board_output.json; sourceTree = "<group>"; };
		43D8FE4A1C7291BD0073BE78 /* CarbEntry.swift */ = {isa = PBXFileReference; fileEncoding = 4; lastKnownFileType = sourcecode.swift; path = CarbEntry.swift; sourceTree = "<group>"; };
		43D8FE4B1C7291BD0073BE78 /* CarbMath.swift */ = {isa = PBXFileReference; fileEncoding = 4; lastKnownFileType = sourcecode.swift; path = CarbMath.swift; sourceTree = "<group>"; };
		43D8FE4C1C7291BD0073BE78 /* CarbStore.swift */ = {isa = PBXFileReference; fileEncoding = 4; lastKnownFileType = sourcecode.swift; path = CarbStore.swift; sourceTree = "<group>"; };
		43D8FE4D1C7291BD0073BE78 /* HKQuantitySample+CarbKit.swift */ = {isa = PBXFileReference; fileEncoding = 4; lastKnownFileType = sourcecode.swift; path = "HKQuantitySample+CarbKit.swift"; sourceTree = "<group>"; };
		43D8FE4E1C7291BD0073BE78 /* StoredCarbEntry.swift */ = {isa = PBXFileReference; fileEncoding = 4; lastKnownFileType = sourcecode.swift; path = StoredCarbEntry.swift; sourceTree = "<group>"; };
		43D8FE561C7291D80073BE78 /* CarbEntryEditViewController.swift */ = {isa = PBXFileReference; fileEncoding = 4; lastKnownFileType = sourcecode.swift; lineEnding = 0; path = CarbEntryEditViewController.swift; sourceTree = "<group>"; xcLanguageSpecificationIdentifier = xcode.lang.swift; };
		43D8FE571C7291D80073BE78 /* CarbEntryTableViewController.swift */ = {isa = PBXFileReference; fileEncoding = 4; lastKnownFileType = sourcecode.swift; lineEnding = 0; path = CarbEntryTableViewController.swift; sourceTree = "<group>"; xcLanguageSpecificationIdentifier = xcode.lang.swift; };
		43D8FE591C7291D80073BE78 /* DatePickerTableViewCell.swift */ = {isa = PBXFileReference; fileEncoding = 4; lastKnownFileType = sourcecode.swift; path = DatePickerTableViewCell.swift; sourceTree = "<group>"; };
		43D8FE5A1C7291D80073BE78 /* DecimalTextFieldTableViewCell.swift */ = {isa = PBXFileReference; fileEncoding = 4; lastKnownFileType = sourcecode.swift; path = DecimalTextFieldTableViewCell.swift; sourceTree = "<group>"; };
		43D8FE5B1C7291D80073BE78 /* NewCarbEntry.swift */ = {isa = PBXFileReference; fileEncoding = 4; lastKnownFileType = sourcecode.swift; path = NewCarbEntry.swift; sourceTree = "<group>"; };
		43D8FE661C7292950073BE78 /* read_carb_ratios.json */ = {isa = PBXFileReference; fileEncoding = 4; lastKnownFileType = text.json; path = read_carb_ratios.json; sourceTree = "<group>"; };
		43D8FE861C72934C0073BE78 /* GlucoseMath.swift */ = {isa = PBXFileReference; fileEncoding = 4; lastKnownFileType = sourcecode.swift; path = GlucoseMath.swift; sourceTree = "<group>"; };
		43D8FE871C72934C0073BE78 /* GlucoseStore.swift */ = {isa = PBXFileReference; fileEncoding = 4; lastKnownFileType = sourcecode.swift; path = GlucoseStore.swift; sourceTree = "<group>"; };
		43D8FE991C7293D00073BE78 /* GlucoseMathTests.swift */ = {isa = PBXFileReference; fileEncoding = 4; lastKnownFileType = sourcecode.swift; path = GlucoseMathTests.swift; sourceTree = "<group>"; };
		43D8FE9C1C7293FA0073BE78 /* momentum_effect_bouncing_glucose_input.json */ = {isa = PBXFileReference; fileEncoding = 4; lastKnownFileType = text.json; path = momentum_effect_bouncing_glucose_input.json; sourceTree = "<group>"; };
		43D8FE9D1C7293FA0073BE78 /* momentum_effect_bouncing_glucose_output.json */ = {isa = PBXFileReference; fileEncoding = 4; lastKnownFileType = text.json; path = momentum_effect_bouncing_glucose_output.json; sourceTree = "<group>"; };
		43D8FE9E1C7293FA0073BE78 /* momentum_effect_falling_glucose_input.json */ = {isa = PBXFileReference; fileEncoding = 4; lastKnownFileType = text.json; path = momentum_effect_falling_glucose_input.json; sourceTree = "<group>"; };
		43D8FE9F1C7293FA0073BE78 /* momentum_effect_falling_glucose_output.json */ = {isa = PBXFileReference; fileEncoding = 4; lastKnownFileType = text.json; path = momentum_effect_falling_glucose_output.json; sourceTree = "<group>"; };
		43D8FEA01C7293FA0073BE78 /* momentum_effect_rising_glucose_input.json */ = {isa = PBXFileReference; fileEncoding = 4; lastKnownFileType = text.json; path = momentum_effect_rising_glucose_input.json; sourceTree = "<group>"; };
		43D8FEA11C7293FA0073BE78 /* momentum_effect_rising_glucose_output.json */ = {isa = PBXFileReference; fileEncoding = 4; lastKnownFileType = text.json; path = momentum_effect_rising_glucose_output.json; sourceTree = "<group>"; };
		43D8FEA21C7293FA0073BE78 /* momentum_effect_stable_glucose_input.json */ = {isa = PBXFileReference; fileEncoding = 4; lastKnownFileType = text.json; path = momentum_effect_stable_glucose_input.json; sourceTree = "<group>"; };
		43D8FEA31C7293FA0073BE78 /* momentum_effect_stable_glucose_output.json */ = {isa = PBXFileReference; fileEncoding = 4; lastKnownFileType = text.json; path = momentum_effect_stable_glucose_output.json; sourceTree = "<group>"; };
		43D8FEC81C7294640073BE78 /* InsulinMathTests.swift */ = {isa = PBXFileReference; fileEncoding = 4; lastKnownFileType = sourcecode.swift; path = InsulinMathTests.swift; sourceTree = "<group>"; };
		43D8FECE1C7294B80073BE78 /* iob_from_doses_output.json */ = {isa = PBXFileReference; fileEncoding = 4; lastKnownFileType = text.json; path = iob_from_doses_output.json; sourceTree = "<group>"; };
		43D8FECF1C7294B80073BE78 /* iob_from_reservoir_output.json */ = {isa = PBXFileReference; fileEncoding = 4; lastKnownFileType = text.json; path = iob_from_reservoir_output.json; sourceTree = "<group>"; };
		43D8FED01C7294B80073BE78 /* normalized_reservoir_history_output.json */ = {isa = PBXFileReference; fileEncoding = 4; lastKnownFileType = text.json; path = normalized_reservoir_history_output.json; sourceTree = "<group>"; };
		43D8FED11C7294B80073BE78 /* reservoir_history_with_rewind_and_prime_input.json */ = {isa = PBXFileReference; fileEncoding = 4; lastKnownFileType = text.json; path = reservoir_history_with_rewind_and_prime_input.json; sourceTree = "<group>"; };
		43D8FED21C7294B80073BE78 /* reservoir_history_with_rewind_and_prime_output.json */ = {isa = PBXFileReference; fileEncoding = 4; lastKnownFileType = text.json; path = reservoir_history_with_rewind_and_prime_output.json; sourceTree = "<group>"; };
		43D8FEDC1C7294D50073BE78 /* DoseEntry.swift */ = {isa = PBXFileReference; fileEncoding = 4; lastKnownFileType = sourcecode.swift; path = DoseEntry.swift; sourceTree = "<group>"; };
		43D8FEDD1C7294D50073BE78 /* DoseStore.swift */ = {isa = PBXFileReference; fileEncoding = 4; lastKnownFileType = sourcecode.swift; path = DoseStore.swift; sourceTree = "<group>"; };
		43D8FEDF1C7294D50073BE78 /* InsulinMath.swift */ = {isa = PBXFileReference; fileEncoding = 4; lastKnownFileType = sourcecode.swift; path = InsulinMath.swift; sourceTree = "<group>"; };
		43D8FEE11C7294D50073BE78 /* Model.xcdatamodel */ = {isa = PBXFileReference; lastKnownFileType = wrapper.xcdatamodel; path = Model.xcdatamodel; sourceTree = "<group>"; };
		43D8FEE21C7294D50073BE78 /* PersistenceController.swift */ = {isa = PBXFileReference; fileEncoding = 4; lastKnownFileType = sourcecode.swift; path = PersistenceController.swift; sourceTree = "<group>"; };
		43D8FEE31C7294D50073BE78 /* Reservoir.swift */ = {isa = PBXFileReference; fileEncoding = 4; lastKnownFileType = sourcecode.swift; path = Reservoir.swift; sourceTree = "<group>"; };
		43D8FEE41C7294D50073BE78 /* Reservoir+CoreDataProperties.swift */ = {isa = PBXFileReference; fileEncoding = 4; lastKnownFileType = sourcecode.swift; path = "Reservoir+CoreDataProperties.swift"; sourceTree = "<group>"; };
		43D8FEEE1C7294E90073BE78 /* Base */ = {isa = PBXFileReference; lastKnownFileType = file.storyboard; name = Base; path = Base.lproj/InsulinKit.storyboard; sourceTree = "<group>"; };
		43D8FEEF1C7294E90073BE78 /* ErrorBackgroundView.swift */ = {isa = PBXFileReference; fileEncoding = 4; lastKnownFileType = sourcecode.swift; path = ErrorBackgroundView.swift; sourceTree = "<group>"; };
		43D8FEF41C7295490073BE78 /* basal.json */ = {isa = PBXFileReference; fileEncoding = 4; lastKnownFileType = text.json; path = basal.json; sourceTree = "<group>"; };
		43D9888A1C87E47800DA4467 /* GlucoseValue.swift */ = {isa = PBXFileReference; fileEncoding = 4; lastKnownFileType = sourcecode.swift; path = GlucoseValue.swift; sourceTree = "<group>"; };
		43D9888C1C87EBE400DA4467 /* LoopMathTests.swift */ = {isa = PBXFileReference; fileEncoding = 4; lastKnownFileType = sourcecode.swift; path = LoopMathTests.swift; sourceTree = "<group>"; };
		43D988921C87FFA300DA4467 /* glucose_from_effects_no_momentum_output.json */ = {isa = PBXFileReference; fileEncoding = 4; lastKnownFileType = text.json; path = glucose_from_effects_no_momentum_output.json; sourceTree = "<group>"; };
		43D988931C87FFA300DA4467 /* glucose_from_effects_momentum_up_output.json */ = {isa = PBXFileReference; fileEncoding = 4; lastKnownFileType = text.json; path = glucose_from_effects_momentum_up_output.json; sourceTree = "<group>"; };
		43D988941C87FFA300DA4467 /* glucose_from_effects_momentum_up_input.json */ = {isa = PBXFileReference; fileEncoding = 4; lastKnownFileType = text.json; path = glucose_from_effects_momentum_up_input.json; sourceTree = "<group>"; };
		43D988951C87FFA300DA4467 /* glucose_from_effects_momentum_flat_output.json */ = {isa = PBXFileReference; fileEncoding = 4; lastKnownFileType = text.json; path = glucose_from_effects_momentum_flat_output.json; sourceTree = "<group>"; };
		43D988961C87FFA300DA4467 /* glucose_from_effects_momentum_flat_input.json */ = {isa = PBXFileReference; fileEncoding = 4; lastKnownFileType = text.json; path = glucose_from_effects_momentum_flat_input.json; sourceTree = "<group>"; };
		43D988971C87FFA300DA4467 /* glucose_from_effects_momentum_flat_glucose_input.json */ = {isa = PBXFileReference; fileEncoding = 4; lastKnownFileType = text.json; path = glucose_from_effects_momentum_flat_glucose_input.json; sourceTree = "<group>"; };
		43D988981C87FFA300DA4467 /* glucose_from_effects_momentum_down_output.json */ = {isa = PBXFileReference; fileEncoding = 4; lastKnownFileType = text.json; path = glucose_from_effects_momentum_down_output.json; sourceTree = "<group>"; };
		43D988991C87FFA300DA4467 /* glucose_from_effects_momentum_down_input.json */ = {isa = PBXFileReference; fileEncoding = 4; lastKnownFileType = text.json; path = glucose_from_effects_momentum_down_input.json; sourceTree = "<group>"; };
		43D9889A1C87FFA300DA4467 /* glucose_from_effects_momentum_blend_output.json */ = {isa = PBXFileReference; fileEncoding = 4; lastKnownFileType = text.json; path = glucose_from_effects_momentum_blend_output.json; sourceTree = "<group>"; };
		43D9889B1C87FFA300DA4467 /* glucose_from_effects_momentum_blend_momentum_input.json */ = {isa = PBXFileReference; fileEncoding = 4; lastKnownFileType = text.json; path = glucose_from_effects_momentum_blend_momentum_input.json; sourceTree = "<group>"; };
		43D9889C1C87FFA300DA4467 /* glucose_from_effects_momentum_blend_insulin_effect_input.json */ = {isa = PBXFileReference; fileEncoding = 4; lastKnownFileType = text.json; path = glucose_from_effects_momentum_blend_insulin_effect_input.json; sourceTree = "<group>"; };
		43D9889D1C87FFA300DA4467 /* glucose_from_effects_momentum_blend_glucose_input.json */ = {isa = PBXFileReference; fileEncoding = 4; lastKnownFileType = text.json; path = glucose_from_effects_momentum_blend_glucose_input.json; sourceTree = "<group>"; };
		43D9889E1C87FFA300DA4467 /* glucose_from_effects_insulin_effect_input.json */ = {isa = PBXFileReference; fileEncoding = 4; lastKnownFileType = text.json; path = glucose_from_effects_insulin_effect_input.json; sourceTree = "<group>"; };
		43D9889F1C87FFA300DA4467 /* glucose_from_effects_glucose_input.json */ = {isa = PBXFileReference; fileEncoding = 4; lastKnownFileType = text.json; path = glucose_from_effects_glucose_input.json; sourceTree = "<group>"; };
		43D988A01C87FFA300DA4467 /* glucose_from_effects_carb_effect_input.json */ = {isa = PBXFileReference; fileEncoding = 4; lastKnownFileType = text.json; path = glucose_from_effects_carb_effect_input.json; sourceTree = "<group>"; };
		43DC87B51C8A9567005BC30D /* momentum_effect_incomplete_glucose_input.json */ = {isa = PBXFileReference; fileEncoding = 4; lastKnownFileType = text.json; path = momentum_effect_incomplete_glucose_input.json; sourceTree = "<group>"; };
		43DC87B71C8AD058005BC30D /* glucose_from_effects_non_zero_glucose_input.json */ = {isa = PBXFileReference; fileEncoding = 4; lastKnownFileType = text.json; path = glucose_from_effects_non_zero_glucose_input.json; sourceTree = "<group>"; };
		43DC87B91C8AD0ED005BC30D /* glucose_from_effects_non_zero_insulin_input.json */ = {isa = PBXFileReference; fileEncoding = 4; lastKnownFileType = text.json; path = glucose_from_effects_non_zero_insulin_input.json; sourceTree = "<group>"; };
		43DC87BA1C8AD0ED005BC30D /* glucose_from_effects_non_zero_carb_input.json */ = {isa = PBXFileReference; fileEncoding = 4; lastKnownFileType = text.json; path = glucose_from_effects_non_zero_carb_input.json; sourceTree = "<group>"; };
		43DC87BD1C8AD41D005BC30D /* glucose_from_effects_non_zero_output.json */ = {isa = PBXFileReference; fileEncoding = 4; lastKnownFileType = text.json; path = glucose_from_effects_non_zero_output.json; sourceTree = "<group>"; };
		43DFE27B1CB1D6A600EFBE95 /* PumpEvent+CoreDataClass.swift */ = {isa = PBXFileReference; fileEncoding = 4; lastKnownFileType = sourcecode.swift; path = "PumpEvent+CoreDataClass.swift"; sourceTree = "<group>"; };
		43DFE27C1CB1D6A600EFBE95 /* PumpEvent+CoreDataProperties.swift */ = {isa = PBXFileReference; fileEncoding = 4; lastKnownFileType = sourcecode.swift; path = "PumpEvent+CoreDataProperties.swift"; sourceTree = "<group>"; };
		43DFE27F1CB1E12D00EFBE95 /* PumpEventType.swift */ = {isa = PBXFileReference; fileEncoding = 4; lastKnownFileType = sourcecode.swift; path = PumpEventType.swift; sourceTree = "<group>"; };
		43DFE2811CB1FB8500EFBE95 /* InsulinValue.swift */ = {isa = PBXFileReference; fileEncoding = 4; lastKnownFileType = sourcecode.swift; path = InsulinValue.swift; sourceTree = "<group>"; };
		43EBE4471EAC77290073A0B5 /* grouped_by_overlapping_absorption_times_input.json */ = {isa = PBXFileReference; fileEncoding = 4; lastKnownFileType = text.json; path = grouped_by_overlapping_absorption_times_input.json; sourceTree = "<group>"; };
		43EBE4481EAC77290073A0B5 /* grouped_by_overlapping_absorption_times_output.json */ = {isa = PBXFileReference; fileEncoding = 4; lastKnownFileType = text.json; path = grouped_by_overlapping_absorption_times_output.json; sourceTree = "<group>"; };
		43EBE44B1EAC7F0C0073A0B5 /* grouped_by_overlapping_absorption_times_border_case_output.json */ = {isa = PBXFileReference; fileEncoding = 4; lastKnownFileType = text.json; path = grouped_by_overlapping_absorption_times_border_case_output.json; sourceTree = "<group>"; };
		43EBE44C1EAC7F0C0073A0B5 /* grouped_by_overlapping_absorption_times_border_case_input.json */ = {isa = PBXFileReference; fileEncoding = 4; lastKnownFileType = text.json; path = grouped_by_overlapping_absorption_times_border_case_input.json; sourceTree = "<group>"; };
		43F5034A21051FCD009FA89A /* KeychainManager.swift */ = {isa = PBXFileReference; fileEncoding = 4; lastKnownFileType = sourcecode.swift; path = KeychainManager.swift; sourceTree = "<group>"; };
		43F5034C210599CC009FA89A /* AuthenticationViewController.swift */ = {isa = PBXFileReference; fileEncoding = 4; lastKnownFileType = sourcecode.swift; path = AuthenticationViewController.swift; sourceTree = "<group>"; };
		43F5034E210599DF009FA89A /* ValidatingIndicatorView.swift */ = {isa = PBXFileReference; fileEncoding = 4; lastKnownFileType = sourcecode.swift; path = ValidatingIndicatorView.swift; sourceTree = "<group>"; };
		43F5035421059A8A009FA89A /* ServiceAuthentication.swift */ = {isa = PBXFileReference; fileEncoding = 4; lastKnownFileType = sourcecode.swift; path = ServiceAuthentication.swift; sourceTree = "<group>"; };
		43F5035521059A8A009FA89A /* ServiceCredential.swift */ = {isa = PBXFileReference; fileEncoding = 4; lastKnownFileType = sourcecode.swift; path = ServiceCredential.swift; sourceTree = "<group>"; };
		43F5035821059AF7009FA89A /* AuthenticationTableViewCell.swift */ = {isa = PBXFileReference; fileEncoding = 4; lastKnownFileType = sourcecode.swift; path = AuthenticationTableViewCell.swift; sourceTree = "<group>"; };
		43F5035921059AF7009FA89A /* AuthenticationTableViewCell.xib */ = {isa = PBXFileReference; fileEncoding = 4; lastKnownFileType = file.xib; path = AuthenticationTableViewCell.xib; sourceTree = "<group>"; };
		43F503622106C761009FA89A /* ServiceAuthenticationUI.swift */ = {isa = PBXFileReference; lastKnownFileType = sourcecode.swift; path = ServiceAuthenticationUI.swift; sourceTree = "<group>"; };
		43F89C9E22BDFB10006BB54E /* UIActivityIndicatorView.swift */ = {isa = PBXFileReference; lastKnownFileType = sourcecode.swift; path = UIActivityIndicatorView.swift; sourceTree = "<group>"; };
		43FADDFA1C89679200DDE013 /* HKQuantitySample+GlucoseKit.swift */ = {isa = PBXFileReference; fileEncoding = 4; lastKnownFileType = sourcecode.swift; path = "HKQuantitySample+GlucoseKit.swift"; sourceTree = "<group>"; };
		43FB60E220DCB9E0002B996B /* PumpManagerUI.swift */ = {isa = PBXFileReference; fileEncoding = 4; lastKnownFileType = sourcecode.swift; path = PumpManagerUI.swift; sourceTree = "<group>"; };
		43FB60E420DCBA02002B996B /* SetupTableViewController.swift */ = {isa = PBXFileReference; fileEncoding = 4; lastKnownFileType = sourcecode.swift; path = SetupTableViewController.swift; sourceTree = "<group>"; };
		43FB60E620DCBC55002B996B /* RadioSelectionTableViewController.swift */ = {isa = PBXFileReference; lastKnownFileType = sourcecode.swift; path = RadioSelectionTableViewController.swift; sourceTree = "<group>"; };
		43FB60E820DCBE64002B996B /* PumpManagerStatus.swift */ = {isa = PBXFileReference; lastKnownFileType = sourcecode.swift; path = PumpManagerStatus.swift; sourceTree = "<group>"; };
		43FB60EA20DDC868002B996B /* SetBolusError.swift */ = {isa = PBXFileReference; lastKnownFileType = sourcecode.swift; path = SetBolusError.swift; sourceTree = "<group>"; };
		43FB610620DDF19B002B996B /* PumpManagerError.swift */ = {isa = PBXFileReference; lastKnownFileType = sourcecode.swift; path = PumpManagerError.swift; sourceTree = "<group>"; };
		7D68A9AF1FE0A3D000522C49 /* es */ = {isa = PBXFileReference; lastKnownFileType = text.plist.strings; name = es; path = es.lproj/Localizable.strings; sourceTree = "<group>"; };
		7D68A9CA1FE0A3D200522C49 /* es */ = {isa = PBXFileReference; lastKnownFileType = text.plist.strings; name = es; path = es.lproj/InsulinKit.strings; sourceTree = "<group>"; };
		7D68A9E21FE0A3D300522C49 /* es */ = {isa = PBXFileReference; lastKnownFileType = text.plist.strings; name = es; path = es.lproj/Localizable.strings; sourceTree = "<group>"; };
		7D68AAB91FE31A2800522C49 /* ru */ = {isa = PBXFileReference; lastKnownFileType = text.plist.strings; name = ru; path = ru.lproj/InsulinKit.strings; sourceTree = "<group>"; };
		7D68AABC1FE31BE700522C49 /* ru */ = {isa = PBXFileReference; lastKnownFileType = text.plist.strings; name = ru; path = ru.lproj/Localizable.strings; sourceTree = "<group>"; };
		7D68AAC61FE31BE900522C49 /* ru */ = {isa = PBXFileReference; lastKnownFileType = text.plist.strings; name = ru; path = ru.lproj/Localizable.strings; sourceTree = "<group>"; };
		8907E35821A9D0EC00335852 /* GlucoseEntryTableViewController.swift */ = {isa = PBXFileReference; fileEncoding = 4; lastKnownFileType = sourcecode.swift; path = GlucoseEntryTableViewController.swift; sourceTree = "<group>"; };
		8907E35A21A9D1B200335852 /* SineCurveParametersTableViewController.swift */ = {isa = PBXFileReference; lastKnownFileType = sourcecode.swift; path = SineCurveParametersTableViewController.swift; sourceTree = "<group>"; };
		89186C0424BEC9CA0003D0F3 /* SegmentedControlTableViewCell.swift */ = {isa = PBXFileReference; lastKnownFileType = sourcecode.swift; path = SegmentedControlTableViewCell.swift; sourceTree = "<group>"; };
		89186C0624BF7FC70003D0F3 /* Guardrail+UI.swift */ = {isa = PBXFileReference; lastKnownFileType = sourcecode.swift; path = "Guardrail+UI.swift"; sourceTree = "<group>"; };
		89186C0A24BFD6DB0003D0F3 /* DurationPicker.swift */ = {isa = PBXFileReference; lastKnownFileType = sourcecode.swift; path = DurationPicker.swift; sourceTree = "<group>"; };
		891A3FC62247268F00378B27 /* Math.swift */ = {isa = PBXFileReference; lastKnownFileType = sourcecode.swift; path = Math.swift; sourceTree = "<group>"; };
		891A3FD02249948A00378B27 /* TemporaryScheduleOverrideHistoryTests.swift */ = {isa = PBXFileReference; lastKnownFileType = sourcecode.swift; path = TemporaryScheduleOverrideHistoryTests.swift; sourceTree = "<group>"; };
		891A3FD22249990900378B27 /* DailyValueSchedule.swift */ = {isa = PBXFileReference; lastKnownFileType = sourcecode.swift; path = DailyValueSchedule.swift; sourceTree = "<group>"; };
		891A3FD4224B047200378B27 /* DailyQuantitySchedule+Override.swift */ = {isa = PBXFileReference; lastKnownFileType = sourcecode.swift; path = "DailyQuantitySchedule+Override.swift"; sourceTree = "<group>"; };
		891A3FD6224BE62100378B27 /* DailyValueScheduleTests.swift */ = {isa = PBXFileReference; lastKnownFileType = sourcecode.swift; path = DailyValueScheduleTests.swift; sourceTree = "<group>"; };
		891A3FD8224BEB4500378B27 /* EGPSchedule.swift */ = {isa = PBXFileReference; lastKnownFileType = sourcecode.swift; path = EGPSchedule.swift; sourceTree = "<group>"; };
		891A3FDA224BEC0D00378B27 /* CarbSensitivitySchedule.swift */ = {isa = PBXFileReference; lastKnownFileType = sourcecode.swift; path = CarbSensitivitySchedule.swift; sourceTree = "<group>"; };
		892155122245C516009112BC /* SegmentedGaugeBarView.swift */ = {isa = PBXFileReference; lastKnownFileType = sourcecode.swift; path = SegmentedGaugeBarView.swift; sourceTree = "<group>"; };
		892155142245C57E009112BC /* SegmentedGaugeBarLayer.swift */ = {isa = PBXFileReference; lastKnownFileType = sourcecode.swift; path = SegmentedGaugeBarLayer.swift; sourceTree = "<group>"; };
		892155162245FBEF009112BC /* InsulinSensitivityScalingTableViewCell.swift */ = {isa = PBXFileReference; lastKnownFileType = sourcecode.swift; path = InsulinSensitivityScalingTableViewCell.swift; sourceTree = "<group>"; };
		892155172245FBEF009112BC /* InsulinSensitivityScalingTableViewCell.xib */ = {isa = PBXFileReference; lastKnownFileType = file.xib; path = InsulinSensitivityScalingTableViewCell.xib; sourceTree = "<group>"; };
		892A5D2D222EF69A008961AB /* MockHUDProvider.swift */ = {isa = PBXFileReference; lastKnownFileType = sourcecode.swift; path = MockHUDProvider.swift; sourceTree = "<group>"; };
		892A5D34222F03CB008961AB /* LoopTestingKit.framework */ = {isa = PBXFileReference; explicitFileType = wrapper.framework; includeInIndex = 0; path = LoopTestingKit.framework; sourceTree = BUILT_PRODUCTS_DIR; };
		892A5D36222F03CB008961AB /* LoopTestingKit.h */ = {isa = PBXFileReference; lastKnownFileType = sourcecode.c.h; path = LoopTestingKit.h; sourceTree = "<group>"; };
		892A5D37222F03CB008961AB /* Info.plist */ = {isa = PBXFileReference; lastKnownFileType = text.plist.xml; path = Info.plist; sourceTree = "<group>"; };
		892A5D51222F03DB008961AB /* TestingDeviceManager.swift */ = {isa = PBXFileReference; lastKnownFileType = sourcecode.swift; path = TestingDeviceManager.swift; sourceTree = "<group>"; };
		892A5D53222F03F9008961AB /* TestingPumpManager.swift */ = {isa = PBXFileReference; lastKnownFileType = sourcecode.swift; path = TestingPumpManager.swift; sourceTree = "<group>"; };
		892A5D55222F0414008961AB /* TestingCGMManager.swift */ = {isa = PBXFileReference; lastKnownFileType = sourcecode.swift; path = TestingCGMManager.swift; sourceTree = "<group>"; };
		892A5D60222F6AF3008961AB /* BasalScheduleTableViewController.swift */ = {isa = PBXFileReference; fileEncoding = 4; lastKnownFileType = sourcecode.swift; path = BasalScheduleTableViewController.swift; sourceTree = "<group>"; };
		892A5D62222F6B13008961AB /* SetConstrainedScheduleEntryTableViewCell.xib */ = {isa = PBXFileReference; fileEncoding = 4; lastKnownFileType = file.xib; path = SetConstrainedScheduleEntryTableViewCell.xib; sourceTree = "<group>"; };
		892A5D63222F6B13008961AB /* SetConstrainedScheduleEntryTableViewCell.swift */ = {isa = PBXFileReference; fileEncoding = 4; lastKnownFileType = sourcecode.swift; path = SetConstrainedScheduleEntryTableViewCell.swift; sourceTree = "<group>"; };
		892A5D992231E0E3008961AB /* SettingsNavigationViewController.swift */ = {isa = PBXFileReference; fileEncoding = 4; lastKnownFileType = sourcecode.swift; path = SettingsNavigationViewController.swift; sourceTree = "<group>"; };
		892A5D9B2231E118008961AB /* UIAlertController.swift */ = {isa = PBXFileReference; fileEncoding = 4; lastKnownFileType = sourcecode.swift; path = UIAlertController.swift; sourceTree = "<group>"; };
		892A5D9D2231E122008961AB /* StateColorPalette.swift */ = {isa = PBXFileReference; fileEncoding = 4; lastKnownFileType = sourcecode.swift; path = StateColorPalette.swift; sourceTree = "<group>"; };
		892A5D9F2231E12F008961AB /* CompletionNotifying.swift */ = {isa = PBXFileReference; fileEncoding = 4; lastKnownFileType = sourcecode.swift; path = CompletionNotifying.swift; sourceTree = "<group>"; };
		892A5DA12231E136008961AB /* HUDProvider.swift */ = {isa = PBXFileReference; fileEncoding = 4; lastKnownFileType = sourcecode.swift; path = HUDProvider.swift; sourceTree = "<group>"; };
		892A5DAD2231E185008961AB /* HUDAssets.xcassets */ = {isa = PBXFileReference; lastKnownFileType = folder.assetcatalog; path = HUDAssets.xcassets; sourceTree = "<group>"; };
		892A5DAF2231E191008961AB /* LoadingTableViewCell.swift */ = {isa = PBXFileReference; fileEncoding = 4; lastKnownFileType = sourcecode.swift; path = LoadingTableViewCell.swift; sourceTree = "<group>"; };
		892A5DB02231E191008961AB /* LevelHUDView.swift */ = {isa = PBXFileReference; fileEncoding = 4; lastKnownFileType = sourcecode.swift; path = LevelHUDView.swift; sourceTree = "<group>"; };
		892A5DB12231E191008961AB /* LevelMaskView.swift */ = {isa = PBXFileReference; fileEncoding = 4; lastKnownFileType = sourcecode.swift; path = LevelMaskView.swift; sourceTree = "<group>"; };
		892A5DB52231E19F008961AB /* ReservoirVolumeHUDView.xib */ = {isa = PBXFileReference; fileEncoding = 4; lastKnownFileType = file.xib; path = ReservoirVolumeHUDView.xib; sourceTree = "<group>"; };
		892A5DB62231E19F008961AB /* ReservoirVolumeHUDView.swift */ = {isa = PBXFileReference; fileEncoding = 4; lastKnownFileType = sourcecode.swift; path = ReservoirVolumeHUDView.swift; sourceTree = "<group>"; };
		892A5DBB2231E20C008961AB /* Comparable.swift */ = {isa = PBXFileReference; fileEncoding = 4; lastKnownFileType = sourcecode.swift; path = Comparable.swift; sourceTree = "<group>"; };
		892ADDFF2446C858007CE08C /* Card.swift */ = {isa = PBXFileReference; lastKnownFileType = sourcecode.swift; path = Card.swift; sourceTree = "<group>"; };
		892F481A21AB2964004D313D /* RandomOutlierTableViewController.swift */ = {isa = PBXFileReference; lastKnownFileType = sourcecode.swift; path = RandomOutlierTableViewController.swift; sourceTree = "<group>"; };
		893C9F8B2447DBD900CD4185 /* CardBuilder.swift */ = {isa = PBXFileReference; lastKnownFileType = sourcecode.swift; path = CardBuilder.swift; sourceTree = "<group>"; };
		895695F521AA413B00828067 /* DateAndDurationTableViewController.swift */ = {isa = PBXFileReference; lastKnownFileType = sourcecode.swift; path = DateAndDurationTableViewController.swift; sourceTree = "<group>"; };
		895FE06C22011E9900FCF18A /* OverrideEmojiDataSource.swift */ = {isa = PBXFileReference; fileEncoding = 4; lastKnownFileType = sourcecode.swift; path = OverrideEmojiDataSource.swift; sourceTree = "<group>"; };
		895FE06D22011E9A00FCF18A /* OverrideSelectionViewController.storyboard */ = {isa = PBXFileReference; fileEncoding = 4; lastKnownFileType = file.storyboard; path = OverrideSelectionViewController.storyboard; sourceTree = "<group>"; };
		895FE07022011EDD00FCF18A /* EmojiInputController.storyboard */ = {isa = PBXFileReference; fileEncoding = 4; lastKnownFileType = file.storyboard; path = EmojiInputController.storyboard; sourceTree = "<group>"; };
		895FE07222011F0B00FCF18A /* DoubleRangeTableViewCell.xib */ = {isa = PBXFileReference; fileEncoding = 4; lastKnownFileType = file.xib; path = DoubleRangeTableViewCell.xib; sourceTree = "<group>"; };
		895FE07322011F0B00FCF18A /* EmojiDataSource.swift */ = {isa = PBXFileReference; fileEncoding = 4; lastKnownFileType = sourcecode.swift; path = EmojiDataSource.swift; sourceTree = "<group>"; };
		895FE07422011F0B00FCF18A /* OverridePresetCollectionViewCell.swift */ = {isa = PBXFileReference; fileEncoding = 4; lastKnownFileType = sourcecode.swift; path = OverridePresetCollectionViewCell.swift; sourceTree = "<group>"; };
		895FE07522011F0B00FCF18A /* LabeledTextFieldTableViewCell.swift */ = {isa = PBXFileReference; fileEncoding = 4; lastKnownFileType = sourcecode.swift; path = LabeledTextFieldTableViewCell.swift; sourceTree = "<group>"; };
		895FE07622011F0B00FCF18A /* OverrideSelectionFooterView.swift */ = {isa = PBXFileReference; fileEncoding = 4; lastKnownFileType = sourcecode.swift; path = OverrideSelectionFooterView.swift; sourceTree = "<group>"; };
		895FE07922011F0B00FCF18A /* DecimalTextFieldTableViewCell.xib */ = {isa = PBXFileReference; fileEncoding = 4; lastKnownFileType = file.xib; path = DecimalTextFieldTableViewCell.xib; sourceTree = "<group>"; };
		895FE07A22011F0C00FCF18A /* EmojiInputCell.swift */ = {isa = PBXFileReference; fileEncoding = 4; lastKnownFileType = sourcecode.swift; path = EmojiInputCell.swift; sourceTree = "<group>"; };
		895FE07B22011F0C00FCF18A /* DoubleRangeTableViewCell.swift */ = {isa = PBXFileReference; fileEncoding = 4; lastKnownFileType = sourcecode.swift; path = DoubleRangeTableViewCell.swift; sourceTree = "<group>"; };
		895FE07C22011F0C00FCF18A /* OverrideSelectionHeaderView.swift */ = {isa = PBXFileReference; fileEncoding = 4; lastKnownFileType = sourcecode.swift; path = OverrideSelectionHeaderView.swift; sourceTree = "<group>"; };
		895FE07D22011F0C00FCF18A /* LabeledTextFieldTableViewCell.xib */ = {isa = PBXFileReference; fileEncoding = 4; lastKnownFileType = file.xib; path = LabeledTextFieldTableViewCell.xib; sourceTree = "<group>"; };
		895FE07E22011F0C00FCF18A /* EmojiInputHeaderView.swift */ = {isa = PBXFileReference; fileEncoding = 4; lastKnownFileType = sourcecode.swift; path = EmojiInputHeaderView.swift; sourceTree = "<group>"; };
		895FE08C22011F4800FCF18A /* OverrideSelectionViewController.swift */ = {isa = PBXFileReference; fileEncoding = 4; lastKnownFileType = sourcecode.swift; path = OverrideSelectionViewController.swift; sourceTree = "<group>"; };
		895FE08D22011F4800FCF18A /* AddEditOverrideTableViewController.swift */ = {isa = PBXFileReference; fileEncoding = 4; lastKnownFileType = sourcecode.swift; path = AddEditOverrideTableViewController.swift; sourceTree = "<group>"; };
		895FE08F22011F4800FCF18A /* EmojiInputController.swift */ = {isa = PBXFileReference; fileEncoding = 4; lastKnownFileType = sourcecode.swift; path = EmojiInputController.swift; sourceTree = "<group>"; };
		89627B15244115A400BEB424 /* CardList.swift */ = {isa = PBXFileReference; lastKnownFileType = sourcecode.swift; path = CardList.swift; sourceTree = "<group>"; };
		89627B172441168900BEB424 /* ConfigurationPage.swift */ = {isa = PBXFileReference; lastKnownFileType = sourcecode.swift; path = ConfigurationPage.swift; sourceTree = "<group>"; };
		89653C7F2473527100E1BAA5 /* FractionalQuantityPicker.swift */ = {isa = PBXFileReference; lastKnownFileType = sourcecode.swift; path = FractionalQuantityPicker.swift; sourceTree = "<group>"; };
		89653C812473592600E1BAA5 /* CarbRatioScheduleEditor.swift */ = {isa = PBXFileReference; lastKnownFileType = sourcecode.swift; path = CarbRatioScheduleEditor.swift; sourceTree = "<group>"; };
		89653C8324738D2B00E1BAA5 /* BasalRateScheduleEditor.swift */ = {isa = PBXFileReference; lastKnownFileType = sourcecode.swift; path = BasalRateScheduleEditor.swift; sourceTree = "<group>"; };
		8974AFBF22120D7A0043F01B /* TemporaryScheduleOverrideTests.swift */ = {isa = PBXFileReference; fileEncoding = 4; lastKnownFileType = sourcecode.swift; path = TemporaryScheduleOverrideTests.swift; sourceTree = "<group>"; };
		8974B0672215FE460043F01B /* Collection.swift */ = {isa = PBXFileReference; lastKnownFileType = sourcecode.swift; path = Collection.swift; sourceTree = "<group>"; };
		898B4E74246CCAB50053C484 /* Binding.swift */ = {isa = PBXFileReference; lastKnownFileType = sourcecode.swift; path = Binding.swift; sourceTree = "<group>"; };
		898B4E76246DAE280053C484 /* GlucoseRangePicker.swift */ = {isa = PBXFileReference; lastKnownFileType = sourcecode.swift; path = GlucoseRangePicker.swift; sourceTree = "<group>"; };
		898B4E7A246DC6A70053C484 /* CorrectionRangeScheduleEditor.swift */ = {isa = PBXFileReference; lastKnownFileType = sourcecode.swift; path = CorrectionRangeScheduleEditor.swift; sourceTree = "<group>"; };
		898B4E7D246DEB920053C484 /* GuardrailConstrainedQuantityRangeView.swift */ = {isa = PBXFileReference; lastKnownFileType = sourcecode.swift; path = GuardrailConstrainedQuantityRangeView.swift; sourceTree = "<group>"; };
		898C896924D4BF11002FA994 /* Guardrail+Settings.swift */ = {isa = PBXFileReference; lastKnownFileType = sourcecode.swift; path = "Guardrail+Settings.swift"; sourceTree = "<group>"; };
		898C896C24D4BF75002FA994 /* FloatingPoint.swift */ = {isa = PBXFileReference; lastKnownFileType = sourcecode.swift; path = FloatingPoint.swift; sourceTree = "<group>"; };
		898C897024D4C0E4002FA994 /* GuardrailTests.swift */ = {isa = PBXFileReference; lastKnownFileType = sourcecode.swift; path = GuardrailTests.swift; sourceTree = "<group>"; };
		898E6E64224179300019E459 /* BaseHUDView.swift */ = {isa = PBXFileReference; fileEncoding = 4; lastKnownFileType = sourcecode.swift; path = BaseHUDView.swift; sourceTree = "<group>"; };
		898E6E65224179300019E459 /* BatteryLevelHUDView.xib */ = {isa = PBXFileReference; fileEncoding = 4; lastKnownFileType = file.xib; path = BatteryLevelHUDView.xib; sourceTree = "<group>"; };
		898E6E66224179300019E459 /* BatteryLevelHUDView.swift */ = {isa = PBXFileReference; fileEncoding = 4; lastKnownFileType = sourcecode.swift; path = BatteryLevelHUDView.swift; sourceTree = "<group>"; };
		898E6E6B224194050019E459 /* UIColor.swift */ = {isa = PBXFileReference; fileEncoding = 4; lastKnownFileType = sourcecode.swift; path = UIColor.swift; sourceTree = "<group>"; };
		898E6E6D2241ED9F0019E459 /* SuspendResumeTableViewCell.swift */ = {isa = PBXFileReference; fileEncoding = 4; lastKnownFileType = sourcecode.swift; path = SuspendResumeTableViewCell.swift; sourceTree = "<group>"; };
		898E6E6F2241EDB70019E459 /* PercentageTextFieldTableViewController.swift */ = {isa = PBXFileReference; fileEncoding = 4; lastKnownFileType = sourcecode.swift; path = PercentageTextFieldTableViewController.swift; sourceTree = "<group>"; };
		898E6E712241EDC10019E459 /* DateAndDurationTableViewController.swift */ = {isa = PBXFileReference; fileEncoding = 4; lastKnownFileType = sourcecode.swift; path = DateAndDurationTableViewController.swift; sourceTree = "<group>"; };
		899012C0246F1D8F007B88BA /* ExpandableSetting.swift */ = {isa = PBXFileReference; lastKnownFileType = sourcecode.swift; path = ExpandableSetting.swift; sourceTree = "<group>"; };
		89904031245B5CA500F1C0A2 /* Deletable.swift */ = {isa = PBXFileReference; lastKnownFileType = sourcecode.swift; path = Deletable.swift; sourceTree = "<group>"; };
		8992426421EC138000EA512B /* UIColor.swift */ = {isa = PBXFileReference; lastKnownFileType = sourcecode.swift; path = UIColor.swift; sourceTree = "<group>"; };
		8997B4F423727E8A00061132 /* CustomOverrideCollectionViewCell.swift */ = {isa = PBXFileReference; lastKnownFileType = sourcecode.swift; path = CustomOverrideCollectionViewCell.swift; sourceTree = "<group>"; };
		89AB9EC621A4774500351324 /* MockPumpManager.swift */ = {isa = PBXFileReference; lastKnownFileType = sourcecode.swift; path = MockPumpManager.swift; sourceTree = "<group>"; };
		89AB9EC821A4BC2400351324 /* MockCGMManager.swift */ = {isa = PBXFileReference; lastKnownFileType = sourcecode.swift; path = MockCGMManager.swift; sourceTree = "<group>"; };
		89AB9ECA21A4C36200351324 /* MockPumpManager+UI.swift */ = {isa = PBXFileReference; lastKnownFileType = sourcecode.swift; path = "MockPumpManager+UI.swift"; sourceTree = "<group>"; };
		89AB9ECF21A4D2E500351324 /* MockPumpManagerSetupViewController.swift */ = {isa = PBXFileReference; lastKnownFileType = sourcecode.swift; path = MockPumpManagerSetupViewController.swift; sourceTree = "<group>"; };
		89AB9ED121A4D74000351324 /* MockPumpManagerSettingsSetupViewController.swift */ = {isa = PBXFileReference; lastKnownFileType = sourcecode.swift; path = MockPumpManagerSettingsSetupViewController.swift; sourceTree = "<group>"; };
		89AB9ED321A4D8F000351324 /* MockPumpManager.storyboard */ = {isa = PBXFileReference; lastKnownFileType = file.storyboard; path = MockPumpManager.storyboard; sourceTree = "<group>"; };
		89AB9ED521A4DE5F00351324 /* MockPumpManagerSettingsViewController.swift */ = {isa = PBXFileReference; lastKnownFileType = sourcecode.swift; path = MockPumpManagerSettingsViewController.swift; sourceTree = "<group>"; };
		89AC792C224C781100B8E9BA /* DoseProgressReporter.swift */ = {isa = PBXFileReference; fileEncoding = 4; lastKnownFileType = sourcecode.swift; path = DoseProgressReporter.swift; sourceTree = "<group>"; };
		89AC792D224C781100B8E9BA /* DoseProgressTimerEstimator.swift */ = {isa = PBXFileReference; fileEncoding = 4; lastKnownFileType = sourcecode.swift; path = DoseProgressTimerEstimator.swift; sourceTree = "<group>"; };
		89AC792E224C781200B8E9BA /* Locked.swift */ = {isa = PBXFileReference; fileEncoding = 4; lastKnownFileType = sourcecode.swift; path = Locked.swift; sourceTree = "<group>"; };
		89AC7934224C783500B8E9BA /* MockDoseProgressEstimator.swift */ = {isa = PBXFileReference; fileEncoding = 4; lastKnownFileType = sourcecode.swift; path = MockDoseProgressEstimator.swift; sourceTree = "<group>"; };
		89AC9DCA24529927004A6B8A /* QuantityPicker.swift */ = {isa = PBXFileReference; lastKnownFileType = sourcecode.swift; path = QuantityPicker.swift; sourceTree = "<group>"; };
		89AC9DCC24529D9B004A6B8A /* TimePicker.swift */ = {isa = PBXFileReference; lastKnownFileType = sourcecode.swift; name = TimePicker.swift; path = CardList/TimePicker.swift; sourceTree = "<group>"; };
		89ADE128226BDB280067222B /* TestingScenario.swift */ = {isa = PBXFileReference; lastKnownFileType = sourcecode.swift; path = TestingScenario.swift; sourceTree = "<group>"; };
		89ADE12A226BDB730067222B /* DateRelativeCarbEntry.swift */ = {isa = PBXFileReference; lastKnownFileType = sourcecode.swift; path = DateRelativeCarbEntry.swift; sourceTree = "<group>"; };
		89ADE12C226BDD190067222B /* DateRelativeBasalEntry.swift */ = {isa = PBXFileReference; lastKnownFileType = sourcecode.swift; path = DateRelativeBasalEntry.swift; sourceTree = "<group>"; };
		89ADE12E226BDED40067222B /* DateRelativeBolusEntry.swift */ = {isa = PBXFileReference; lastKnownFileType = sourcecode.swift; path = DateRelativeBolusEntry.swift; sourceTree = "<group>"; };
		89ADE133226BF0490067222B /* TestingScenarioInstance.swift */ = {isa = PBXFileReference; lastKnownFileType = sourcecode.swift; path = TestingScenarioInstance.swift; sourceTree = "<group>"; };
		89ADE135226BF0BE0067222B /* DateRelativeGlucoseSample.swift */ = {isa = PBXFileReference; fileEncoding = 4; lastKnownFileType = sourcecode.swift; path = DateRelativeGlucoseSample.swift; sourceTree = "<group>"; };
		89AE221F228BC54C00BDFD85 /* TemporaryScheduleOverridePreset.swift */ = {isa = PBXFileReference; fileEncoding = 4; lastKnownFileType = sourcecode.swift; path = TemporaryScheduleOverridePreset.swift; sourceTree = "<group>"; };
		89AE2223228BC54C00BDFD85 /* TemporaryScheduleOverride.swift */ = {isa = PBXFileReference; fileEncoding = 4; lastKnownFileType = sourcecode.swift; path = TemporaryScheduleOverride.swift; sourceTree = "<group>"; };
		89AE2224228BC54C00BDFD85 /* TemporaryScheduleOverrideSettings.swift */ = {isa = PBXFileReference; fileEncoding = 4; lastKnownFileType = sourcecode.swift; path = TemporaryScheduleOverrideSettings.swift; sourceTree = "<group>"; };
		89AE2225228BC54C00BDFD85 /* TemporaryScheduleOverrideHistory.swift */ = {isa = PBXFileReference; fileEncoding = 4; lastKnownFileType = sourcecode.swift; path = TemporaryScheduleOverrideHistory.swift; sourceTree = "<group>"; };
		89AE222A228BC56A00BDFD85 /* WeakSet.swift */ = {isa = PBXFileReference; fileEncoding = 4; lastKnownFileType = sourcecode.swift; path = WeakSet.swift; sourceTree = "<group>"; };
		89AF78BF2447E285002B4FCC /* CardStackBuilder.swift */ = {isa = PBXFileReference; lastKnownFileType = sourcecode.swift; path = CardStackBuilder.swift; sourceTree = "<group>"; };
		89AF78C12447E353002B4FCC /* Splat.swift */ = {isa = PBXFileReference; lastKnownFileType = sourcecode.swift; path = Splat.swift; sourceTree = "<group>"; };
		89AF78C524482268002B4FCC /* ActionButtonStyle.swift */ = {isa = PBXFileReference; lastKnownFileType = sourcecode.swift; path = ActionButtonStyle.swift; sourceTree = "<group>"; };
		89B0B2A92453C0AB0063D4A7 /* GuardrailConstraintedQuantityView.swift */ = {isa = PBXFileReference; lastKnownFileType = sourcecode.swift; path = GuardrailConstraintedQuantityView.swift; sourceTree = "<group>"; };
		89BE75C024649C2E00B145D9 /* ModalHeaderButtonBar.swift */ = {isa = PBXFileReference; lastKnownFileType = sourcecode.swift; path = ModalHeaderButtonBar.swift; sourceTree = "<group>"; };
		89BE75C224649C4C00B145D9 /* RoundedCorners.swift */ = {isa = PBXFileReference; lastKnownFileType = sourcecode.swift; path = RoundedCorners.swift; sourceTree = "<group>"; };
		89BE75C424649C8100B145D9 /* NewScheduleItemEditor.swift */ = {isa = PBXFileReference; lastKnownFileType = sourcecode.swift; path = NewScheduleItemEditor.swift; sourceTree = "<group>"; };
		89BE75C62464B4A900B145D9 /* Environment+Dismiss.swift */ = {isa = PBXFileReference; fileEncoding = 4; lastKnownFileType = sourcecode.swift; path = "Environment+Dismiss.swift"; sourceTree = "<group>"; };
		89BE75CA2464BC2000B145D9 /* AlertContent.swift */ = {isa = PBXFileReference; lastKnownFileType = sourcecode.swift; path = AlertContent.swift; sourceTree = "<group>"; };
		89CA2B33226D15E0004D9350 /* MutableCollection.swift */ = {isa = PBXFileReference; lastKnownFileType = sourcecode.swift; path = MutableCollection.swift; sourceTree = "<group>"; };
		89CA2B37226D4456004D9350 /* DateRelativeQuantity.swift */ = {isa = PBXFileReference; lastKnownFileType = sourcecode.swift; path = DateRelativeQuantity.swift; sourceTree = "<group>"; };
		89CAB36A24C9EC25009EE3CE /* DismissibleKeyboardTextField.swift */ = {isa = PBXFileReference; lastKnownFileType = sourcecode.swift; path = DismissibleKeyboardTextField.swift; sourceTree = "<group>"; };
		89CAB36C24C9EC98009EE3CE /* Keyboard.swift */ = {isa = PBXFileReference; lastKnownFileType = sourcecode.swift; path = Keyboard.swift; sourceTree = "<group>"; };
		89CAB36E24C9ECCA009EE3CE /* View+KeyboardAware.swift */ = {isa = PBXFileReference; lastKnownFileType = sourcecode.swift; path = "View+KeyboardAware.swift"; sourceTree = "<group>"; };
		89CAB37024CB4DEC009EE3CE /* WarningView.swift */ = {isa = PBXFileReference; lastKnownFileType = sourcecode.swift; path = WarningView.swift; sourceTree = "<group>"; };
		89CC35D32403450E008FB633 /* ThumbView.swift */ = {isa = PBXFileReference; lastKnownFileType = sourcecode.swift; path = ThumbView.swift; sourceTree = "<group>"; };
		89CCD4F121A87D340068C3FB /* MockCGMDataSource.swift */ = {isa = PBXFileReference; lastKnownFileType = sourcecode.swift; path = MockCGMDataSource.swift; sourceTree = "<group>"; };
		89CCD4F321A8A2B30068C3FB /* MockCGMManager+UI.swift */ = {isa = PBXFileReference; lastKnownFileType = sourcecode.swift; path = "MockCGMManager+UI.swift"; sourceTree = "<group>"; };
		89CCD4F521A8A6A60068C3FB /* MockCGMManagerSettingsViewController.swift */ = {isa = PBXFileReference; lastKnownFileType = sourcecode.swift; path = MockCGMManagerSettingsViewController.swift; sourceTree = "<group>"; };
		89CCD4F721A8D5500068C3FB /* MockGlucoseProvider.swift */ = {isa = PBXFileReference; lastKnownFileType = sourcecode.swift; path = MockGlucoseProvider.swift; sourceTree = "<group>"; };
		89CCD4F921A911510068C3FB /* PercentageTextFieldTableViewController.swift */ = {isa = PBXFileReference; lastKnownFileType = sourcecode.swift; path = PercentageTextFieldTableViewController.swift; sourceTree = "<group>"; };
		89D2046B21C83C3F001238CC /* GlucoseTrendTableViewController.swift */ = {isa = PBXFileReference; lastKnownFileType = sourcecode.swift; path = GlucoseTrendTableViewController.swift; sourceTree = "<group>"; };
		89D2047221CC7BD7001238CC /* MockKit.framework */ = {isa = PBXFileReference; explicitFileType = wrapper.framework; includeInIndex = 0; path = MockKit.framework; sourceTree = BUILT_PRODUCTS_DIR; };
		89D2047421CC7BD7001238CC /* MockKit.h */ = {isa = PBXFileReference; lastKnownFileType = sourcecode.c.h; path = MockKit.h; sourceTree = "<group>"; };
		89D2047521CC7BD7001238CC /* Info.plist */ = {isa = PBXFileReference; lastKnownFileType = text.plist.xml; path = Info.plist; sourceTree = "<group>"; };
		89D2048F21CC7C12001238CC /* MockKitUI.framework */ = {isa = PBXFileReference; explicitFileType = wrapper.framework; includeInIndex = 0; path = MockKitUI.framework; sourceTree = BUILT_PRODUCTS_DIR; };
		89D2049121CC7C13001238CC /* MockKitUI.h */ = {isa = PBXFileReference; lastKnownFileType = sourcecode.c.h; path = MockKitUI.h; sourceTree = "<group>"; };
		89D2049221CC7C13001238CC /* Info.plist */ = {isa = PBXFileReference; lastKnownFileType = text.plist.xml; path = Info.plist; sourceTree = "<group>"; };
		89D204D121CC837A001238CC /* Assets.xcassets */ = {isa = PBXFileReference; lastKnownFileType = folder.assetcatalog; path = Assets.xcassets; sourceTree = "<group>"; };
		89DC540C21B75AE7005A1CE0 /* Collection.swift */ = {isa = PBXFileReference; lastKnownFileType = sourcecode.swift; path = Collection.swift; sourceTree = "<group>"; };
		89E7E60F24D11AB600591386 /* OrientationLock.swift */ = {isa = PBXFileReference; lastKnownFileType = sourcecode.swift; path = OrientationLock.swift; sourceTree = "<group>"; };
		89ED163F24A29BA300C9A105 /* Sequence.swift */ = {isa = PBXFileReference; lastKnownFileType = sourcecode.swift; path = Sequence.swift; sourceTree = "<group>"; };
		89ED164224A29BE400C9A105 /* ClosedRange.swift */ = {isa = PBXFileReference; lastKnownFileType = sourcecode.swift; path = ClosedRange.swift; sourceTree = "<group>"; };
		89F6E30C2449713600CB9E15 /* CardStack.swift */ = {isa = PBXFileReference; lastKnownFileType = sourcecode.swift; path = CardStack.swift; sourceTree = "<group>"; };
		89F6E30E244A1A5D00CB9E15 /* Guardrail.swift */ = {isa = PBXFileReference; fileEncoding = 4; lastKnownFileType = sourcecode.swift; path = Guardrail.swift; sourceTree = "<group>"; };
		89F6E310244A1AAB00CB9E15 /* SettingDescription.swift */ = {isa = PBXFileReference; fileEncoding = 4; lastKnownFileType = sourcecode.swift; path = SettingDescription.swift; sourceTree = "<group>"; };
		89F6E312244A1AB500CB9E15 /* GuardrailWarning.swift */ = {isa = PBXFileReference; fileEncoding = 4; lastKnownFileType = sourcecode.swift; path = GuardrailWarning.swift; sourceTree = "<group>"; };
		89F6E313244A1AB600CB9E15 /* GlucoseValuePicker.swift */ = {isa = PBXFileReference; fileEncoding = 4; lastKnownFileType = sourcecode.swift; path = GlucoseValuePicker.swift; sourceTree = "<group>"; };
		89FC688A245A2D670075CF59 /* InsulinSensitivityScheduleEditor.swift */ = {isa = PBXFileReference; fileEncoding = 4; lastKnownFileType = sourcecode.swift; path = InsulinSensitivityScheduleEditor.swift; sourceTree = "<group>"; };
		89FC688B245A2D670075CF59 /* QuantityScheduleEditor.swift */ = {isa = PBXFileReference; fileEncoding = 4; lastKnownFileType = sourcecode.swift; path = QuantityScheduleEditor.swift; sourceTree = "<group>"; };
		89FC688C245A2D680075CF59 /* ScheduleItemPicker.swift */ = {isa = PBXFileReference; fileEncoding = 4; lastKnownFileType = sourcecode.swift; path = ScheduleItemPicker.swift; sourceTree = "<group>"; };
		89FC688D245A2D680075CF59 /* ScheduleEditor.swift */ = {isa = PBXFileReference; fileEncoding = 4; lastKnownFileType = sourcecode.swift; path = ScheduleEditor.swift; sourceTree = "<group>"; };
		89FC688E245A2D680075CF59 /* ScheduleItemView.swift */ = {isa = PBXFileReference; fileEncoding = 4; lastKnownFileType = sourcecode.swift; path = ScheduleItemView.swift; sourceTree = "<group>"; };
		9E78433E236653F00016C583 /* ice_35_min_none_piecewiselinear_output.json */ = {isa = PBXFileReference; lastKnownFileType = text.json; path = ice_35_min_none_piecewiselinear_output.json; sourceTree = "<group>"; };
		9E784340236656770016C583 /* ice_35_min_partial_piecewiselinear_output.json */ = {isa = PBXFileReference; lastKnownFileType = text.json; path = ice_35_min_partial_piecewiselinear_output.json; sourceTree = "<group>"; };
		9E784342236659BD0016C583 /* ice_slow_absorption_piecewiselinear_output.json */ = {isa = PBXFileReference; lastKnownFileType = text.json; path = ice_slow_absorption_piecewiselinear_output.json; sourceTree = "<group>"; };
		9E78434423665B5A0016C583 /* ice_35_min_partial_piecewiselinear_adaptiverate_output.json */ = {isa = PBXFileReference; lastKnownFileType = text.json; path = ice_35_min_partial_piecewiselinear_adaptiverate_output.json; sourceTree = "<group>"; };
		A912BE28245B9CD500CBE199 /* SettingsObject+CoreDataClass.swift */ = {isa = PBXFileReference; lastKnownFileType = sourcecode.swift; path = "SettingsObject+CoreDataClass.swift"; sourceTree = "<group>"; };
		A912BE2A245B9E8600CBE199 /* SettingsObject+CoreDataProperties.swift */ = {isa = PBXFileReference; lastKnownFileType = sourcecode.swift; path = "SettingsObject+CoreDataProperties.swift"; sourceTree = "<group>"; };
		A919889B2354E5EB00B75EEE /* SettingsStore.swift */ = {isa = PBXFileReference; lastKnownFileType = sourcecode.swift; path = SettingsStore.swift; sourceTree = "<group>"; };
		A919889E2355016B00B75EEE /* DosingDecisionStore.swift */ = {isa = PBXFileReference; lastKnownFileType = sourcecode.swift; path = DosingDecisionStore.swift; sourceTree = "<group>"; };
		A91A601823CD01B000C0E8A1 /* Modelv2.xcdatamodel */ = {isa = PBXFileReference; lastKnownFileType = wrapper.xcdatamodel; path = Modelv2.xcdatamodel; sourceTree = "<group>"; };
		A91A601923CD023800C0E8A1 /* Modelv2.xcmappingmodel */ = {isa = PBXFileReference; lastKnownFileType = wrapper.xcmappingmodel; path = Modelv2.xcmappingmodel; sourceTree = "<group>"; };
		A9498D6E23386C0B00DAA9B9 /* TempBasalRecommendation.swift */ = {isa = PBXFileReference; fileEncoding = 4; lastKnownFileType = sourcecode.swift; path = TempBasalRecommendation.swift; sourceTree = "<group>"; };
		A9498D7123386C3200DAA9B9 /* LoggingService.swift */ = {isa = PBXFileReference; fileEncoding = 4; lastKnownFileType = sourcecode.swift; path = LoggingService.swift; sourceTree = "<group>"; };
		A9498D7323386C3200DAA9B9 /* AnalyticsService.swift */ = {isa = PBXFileReference; fileEncoding = 4; lastKnownFileType = sourcecode.swift; path = AnalyticsService.swift; sourceTree = "<group>"; };
		A9498D7423386C3200DAA9B9 /* GlucoseThreshold.swift */ = {isa = PBXFileReference; fileEncoding = 4; lastKnownFileType = sourcecode.swift; path = GlucoseThreshold.swift; sourceTree = "<group>"; };
		A9498D7523386C3300DAA9B9 /* RemoteDataService.swift */ = {isa = PBXFileReference; fileEncoding = 4; lastKnownFileType = sourcecode.swift; path = RemoteDataService.swift; sourceTree = "<group>"; };
		A9498D7623386C3300DAA9B9 /* Service.swift */ = {isa = PBXFileReference; fileEncoding = 4; lastKnownFileType = sourcecode.swift; path = Service.swift; sourceTree = "<group>"; };
		A9498D7723386C3300DAA9B9 /* DiagnosticLog.swift */ = {isa = PBXFileReference; fileEncoding = 4; lastKnownFileType = sourcecode.swift; path = DiagnosticLog.swift; sourceTree = "<group>"; };
		A9498D8623386CAF00DAA9B9 /* ServiceViewController.swift */ = {isa = PBXFileReference; fileEncoding = 4; lastKnownFileType = sourcecode.swift; path = ServiceViewController.swift; sourceTree = "<group>"; };
		A9498D8A23386CC700DAA9B9 /* ServiceUI.swift */ = {isa = PBXFileReference; fileEncoding = 4; lastKnownFileType = sourcecode.swift; path = ServiceUI.swift; sourceTree = "<group>"; };
		A9498D8C23386CD700DAA9B9 /* MockService.swift */ = {isa = PBXFileReference; fileEncoding = 4; lastKnownFileType = sourcecode.swift; path = MockService.swift; sourceTree = "<group>"; };
		A9498D8E23386CE800DAA9B9 /* MockServiceTableViewController.swift */ = {isa = PBXFileReference; fileEncoding = 4; lastKnownFileType = sourcecode.swift; path = MockServiceTableViewController.swift; sourceTree = "<group>"; };
		A9498D9023386D0800DAA9B9 /* MockService+UI.swift */ = {isa = PBXFileReference; fileEncoding = 4; lastKnownFileType = sourcecode.swift; path = "MockService+UI.swift"; sourceTree = "<group>"; };
		A95A1D7E2460BBC70079378D /* DosingDecisionObject+CoreDataClass.swift */ = {isa = PBXFileReference; lastKnownFileType = sourcecode.swift; path = "DosingDecisionObject+CoreDataClass.swift"; sourceTree = "<group>"; };
		A95A1D812460BBDC0079378D /* DosingDecisionObject+CoreDataProperties.swift */ = {isa = PBXFileReference; lastKnownFileType = sourcecode.swift; path = "DosingDecisionObject+CoreDataProperties.swift"; sourceTree = "<group>"; };
		A95A1D842460CAD50079378D /* CarbValueTests.swift */ = {isa = PBXFileReference; lastKnownFileType = sourcecode.swift; path = CarbValueTests.swift; sourceTree = "<group>"; };
		A95A1D862460F1250079378D /* GlucoseValueTests.swift */ = {isa = PBXFileReference; lastKnownFileType = sourcecode.swift; path = GlucoseValueTests.swift; sourceTree = "<group>"; };
		A95A1D882460F8930079378D /* PumpManagerStatusTests.swift */ = {isa = PBXFileReference; lastKnownFileType = sourcecode.swift; path = PumpManagerStatusTests.swift; sourceTree = "<group>"; };
		A95A1D8A2460FD620079378D /* BolusRecommendationTests.swift */ = {isa = PBXFileReference; lastKnownFileType = sourcecode.swift; path = BolusRecommendationTests.swift; sourceTree = "<group>"; };
		A95A1D8C246101760079378D /* DoseEntryTests.swift */ = {isa = PBXFileReference; lastKnownFileType = sourcecode.swift; path = DoseEntryTests.swift; sourceTree = "<group>"; };
		A971C89E23C68B030099BEFC /* GlucoseStoreTests.swift */ = {isa = PBXFileReference; lastKnownFileType = sourcecode.swift; path = GlucoseStoreTests.swift; sourceTree = "<group>"; };
		A971C8A123C6B17D0099BEFC /* SettingsStoreTests.swift */ = {isa = PBXFileReference; lastKnownFileType = sourcecode.swift; path = SettingsStoreTests.swift; sourceTree = "<group>"; };
		A971C8A323C6B1890099BEFC /* DosingDecisionStoreTests.swift */ = {isa = PBXFileReference; lastKnownFileType = sourcecode.swift; path = DosingDecisionStoreTests.swift; sourceTree = "<group>"; };
		A991161323426A0A00A4B2E9 /* ServiceSetupNotifying.swift */ = {isa = PBXFileReference; lastKnownFileType = sourcecode.swift; path = ServiceSetupNotifying.swift; sourceTree = "<group>"; };
		A99C7372233990D400C80963 /* TempBasalRecommendationTests.swift */ = {isa = PBXFileReference; lastKnownFileType = sourcecode.swift; path = TempBasalRecommendationTests.swift; sourceTree = "<group>"; };
		A99C7374233993FE00C80963 /* DiagnosticLogTests.swift */ = {isa = PBXFileReference; lastKnownFileType = sourcecode.swift; path = DiagnosticLogTests.swift; sourceTree = "<group>"; };
		A99C73762339A67A00C80963 /* GlucoseThresholdTests.swift */ = {isa = PBXFileReference; lastKnownFileType = sourcecode.swift; path = GlucoseThresholdTests.swift; sourceTree = "<group>"; };
		A99C73782339ACDC00C80963 /* ServiceTests.swift */ = {isa = PBXFileReference; lastKnownFileType = sourcecode.swift; path = ServiceTests.swift; sourceTree = "<group>"; };
		A9BFA03D245CCCB9001E4AE3 /* DailyQuantityScheduleTests.swift */ = {isa = PBXFileReference; lastKnownFileType = sourcecode.swift; path = DailyQuantityScheduleTests.swift; sourceTree = "<group>"; };
		A9D77A2E242E8BDE0009F62C /* BolusRecommendation.swift */ = {isa = PBXFileReference; lastKnownFileType = sourcecode.swift; path = BolusRecommendation.swift; sourceTree = "<group>"; };
		A9E675F022713F4700E25293 /* LoopKit.framework */ = {isa = PBXFileReference; explicitFileType = wrapper.framework; includeInIndex = 0; path = LoopKit.framework; sourceTree = BUILT_PRODUCTS_DIR; };
		A9E675F2227140D800E25293 /* CoreData.framework */ = {isa = PBXFileReference; lastKnownFileType = wrapper.framework; name = CoreData.framework; path = Platforms/WatchOS.platform/Developer/SDKs/WatchOS.sdk/System/Library/Frameworks/CoreData.framework; sourceTree = DEVELOPER_DIR; };
		A9E675F4227140DD00E25293 /* HealthKit.framework */ = {isa = PBXFileReference; lastKnownFileType = wrapper.framework; name = HealthKit.framework; path = Platforms/WatchOS.platform/Developer/SDKs/WatchOS.sdk/System/Library/Frameworks/HealthKit.framework; sourceTree = DEVELOPER_DIR; };
		B4102D3124ABB068005D460B /* DeviceLifecycleProgress.swift */ = {isa = PBXFileReference; lastKnownFileType = sourcecode.swift; path = DeviceLifecycleProgress.swift; sourceTree = "<group>"; };
		B41A60AE23D1DB5B00636320 /* TableViewTitleLabel.swift */ = {isa = PBXFileReference; lastKnownFileType = sourcecode.swift; path = TableViewTitleLabel.swift; sourceTree = "<group>"; };
		B41A60B123D1DBC700636320 /* UIFont.swift */ = {isa = PBXFileReference; lastKnownFileType = sourcecode.swift; path = UIFont.swift; sourceTree = "<group>"; };
		B429D66B24BF7204003E1B4A /* GlucoseTrend.swift */ = {isa = PBXFileReference; lastKnownFileType = sourcecode.swift; path = GlucoseTrend.swift; sourceTree = "<group>"; };
		B429D66D24BF7255003E1B4A /* UIImage.swift */ = {isa = PBXFileReference; lastKnownFileType = sourcecode.swift; path = UIImage.swift; sourceTree = "<group>"; };
		B42A7471235885B600247B03 /* LoopNotificationUserInfoKey.swift */ = {isa = PBXFileReference; lastKnownFileType = sourcecode.swift; path = LoopNotificationUserInfoKey.swift; sourceTree = "<group>"; };
		B42C94FD24A2A2B000857C73 /* DeviceStatusHighlight.swift */ = {isa = PBXFileReference; lastKnownFileType = sourcecode.swift; path = DeviceStatusHighlight.swift; sourceTree = "<group>"; };
		B42C950C24A3BD4B00857C73 /* MeasurementFrequencyTableViewController.swift */ = {isa = PBXFileReference; fileEncoding = 4; lastKnownFileType = sourcecode.swift; path = MeasurementFrequencyTableViewController.swift; sourceTree = "<group>"; };
		B43DA43E24D49AA400CAFF4E /* GuidanceColors.swift */ = {isa = PBXFileReference; lastKnownFileType = sourcecode.swift; path = GuidanceColors.swift; sourceTree = "<group>"; };
		B45AF6EF24D4355A00EEAA4D /* Environment+Colors.swift */ = {isa = PBXFileReference; fileEncoding = 4; lastKnownFileType = sourcecode.swift; path = "Environment+Colors.swift"; sourceTree = "<group>"; };
		B46B62A623FEFE4D001E69BA /* InstructionList.swift */ = {isa = PBXFileReference; lastKnownFileType = sourcecode.swift; path = InstructionList.swift; sourceTree = "<group>"; };
		B46B62A823FF05F8001E69BA /* LabeledNumberInput.swift */ = {isa = PBXFileReference; lastKnownFileType = sourcecode.swift; path = LabeledNumberInput.swift; sourceTree = "<group>"; };
		B46B62AA23FF0822001E69BA /* LabeledValueView.swift */ = {isa = PBXFileReference; lastKnownFileType = sourcecode.swift; path = LabeledValueView.swift; sourceTree = "<group>"; };
		B46B62AC23FF0A87001E69BA /* LabeledDateView.swift */ = {isa = PBXFileReference; lastKnownFileType = sourcecode.swift; path = LabeledDateView.swift; sourceTree = "<group>"; };
		B46B62AE23FF0BF6001E69BA /* SectionHeader.swift */ = {isa = PBXFileReference; lastKnownFileType = sourcecode.swift; path = SectionHeader.swift; sourceTree = "<group>"; };
		B46B62B023FF0CA6001E69BA /* DescriptiveText.swift */ = {isa = PBXFileReference; lastKnownFileType = sourcecode.swift; path = DescriptiveText.swift; sourceTree = "<group>"; };
		B46B62B223FF0E62001E69BA /* SelectableLabel.swift */ = {isa = PBXFileReference; lastKnownFileType = sourcecode.swift; path = SelectableLabel.swift; sourceTree = "<group>"; };
		B4A2AAB0240830A30066563F /* LabeledTextField.swift */ = {isa = PBXFileReference; lastKnownFileType = sourcecode.swift; path = LabeledTextField.swift; sourceTree = "<group>"; };
		B4A2AAB2240832350066563F /* MultipleSelectionList.swift */ = {isa = PBXFileReference; lastKnownFileType = sourcecode.swift; path = MultipleSelectionList.swift; sourceTree = "<group>"; };
		B4AA27F124C1ECDC001B8AFA /* UIColor.swift */ = {isa = PBXFileReference; fileEncoding = 4; lastKnownFileType = sourcecode.swift; path = UIColor.swift; sourceTree = "<group>"; };
		B4B85FCC24A2312000A296A3 /* GlucoseValueType.swift */ = {isa = PBXFileReference; lastKnownFileType = sourcecode.swift; path = GlucoseValueType.swift; sourceTree = "<group>"; };
		B4C004B2241085DB00B40429 /* ActionButton.swift */ = {isa = PBXFileReference; fileEncoding = 4; lastKnownFileType = sourcecode.swift; path = ActionButton.swift; sourceTree = "<group>"; };
		B4C004B3241085DB00B40429 /* GuidePage.swift */ = {isa = PBXFileReference; fileEncoding = 4; lastKnownFileType = sourcecode.swift; path = GuidePage.swift; sourceTree = "<group>"; };
		B4C004B4241085DC00B40429 /* GuideNavigationButton.swift */ = {isa = PBXFileReference; fileEncoding = 4; lastKnownFileType = sourcecode.swift; path = GuideNavigationButton.swift; sourceTree = "<group>"; };
		C1110E981EE98CF5009BB852 /* ice_35_min_input.json */ = {isa = PBXFileReference; fileEncoding = 4; lastKnownFileType = text.json; path = ice_35_min_input.json; sourceTree = "<group>"; };
		C12EE16B1F2964B3007DB9F1 /* InsulinModel.swift */ = {isa = PBXFileReference; fileEncoding = 4; lastKnownFileType = sourcecode.swift; path = InsulinModel.swift; sourceTree = "<group>"; };
		C13E6D291EEB1CB9006F5880 /* ice_slow_absorption.json */ = {isa = PBXFileReference; fileEncoding = 4; lastKnownFileType = text.json; path = ice_slow_absorption.json; sourceTree = "<group>"; };
		C164A55F22F14C73000E3FA5 /* UnfinalizedDose.swift */ = {isa = PBXFileReference; lastKnownFileType = sourcecode.swift; path = UnfinalizedDose.swift; sourceTree = "<group>"; };
		C164A56322F21081000E3FA5 /* MockPumpManagerState.swift */ = {isa = PBXFileReference; lastKnownFileType = sourcecode.swift; path = MockPumpManagerState.swift; sourceTree = "<group>"; };
		C16DA83E22E8D88F008624C2 /* LoopPlugin.swift */ = {isa = PBXFileReference; lastKnownFileType = sourcecode.swift; path = LoopPlugin.swift; sourceTree = "<group>"; };
		C16DA84422E9330A008624C2 /* LoopUIPlugin.swift */ = {isa = PBXFileReference; lastKnownFileType = sourcecode.swift; path = LoopUIPlugin.swift; sourceTree = "<group>"; };
		C17F39C023CD24A000FA1113 /* DeviceCommsLog.xcdatamodel */ = {isa = PBXFileReference; lastKnownFileType = wrapper.xcdatamodel; path = DeviceCommsLog.xcdatamodel; sourceTree = "<group>"; };
		C17F39C623CD256000FA1113 /* PersistentDeviceLog.swift */ = {isa = PBXFileReference; lastKnownFileType = sourcecode.swift; path = PersistentDeviceLog.swift; sourceTree = "<group>"; };
		C17F39C823CD269200FA1113 /* DeviceLogEntryType.swift */ = {isa = PBXFileReference; lastKnownFileType = sourcecode.swift; path = DeviceLogEntryType.swift; sourceTree = "<group>"; };
		C17F39CF23CE34B100FA1113 /* StoredDeviceLogEntry.swift */ = {isa = PBXFileReference; lastKnownFileType = sourcecode.swift; path = StoredDeviceLogEntry.swift; sourceTree = "<group>"; };
		C17F4CB21EE9B6DF005079B1 /* carb_entry_input.json */ = {isa = PBXFileReference; fileEncoding = 4; lastKnownFileType = text.json; path = carb_entry_input.json; sourceTree = "<group>"; };
		C1814B83225B9ED5008D2D8E /* LoopNotificationCategory.swift */ = {isa = PBXFileReference; lastKnownFileType = sourcecode.swift; path = LoopNotificationCategory.swift; sourceTree = "<group>"; };
		C1814B8B226371DF008D2D8E /* WeakSynchronizedDelegate.swift */ = {isa = PBXFileReference; lastKnownFileType = sourcecode.swift; path = WeakSynchronizedDelegate.swift; sourceTree = "<group>"; };
		C188B83322CC16AC0051760A /* InsulinSensitivityScheduleViewController.swift */ = {isa = PBXFileReference; lastKnownFileType = sourcecode.swift; path = InsulinSensitivityScheduleViewController.swift; sourceTree = "<group>"; };
		C1ABE38D2245CFCD00570E82 /* UnfairLock.swift */ = {isa = PBXFileReference; lastKnownFileType = sourcecode.swift; path = UnfairLock.swift; sourceTree = "<group>"; };
		C1CBF61B1EEA2A1E001E4851 /* ice_1_hour_input.json */ = {isa = PBXFileReference; fileEncoding = 4; lastKnownFileType = text.json; path = ice_1_hour_input.json; sourceTree = "<group>"; };
		C1DB55B01F2E95FD00C483A2 /* WalshInsulinModel.swift */ = {isa = PBXFileReference; lastKnownFileType = sourcecode.swift; path = WalshInsulinModel.swift; sourceTree = "<group>"; };
		C1DB55B21F2E964400C483A2 /* ExponentialInsulinModel.swift */ = {isa = PBXFileReference; lastKnownFileType = sourcecode.swift; path = ExponentialInsulinModel.swift; sourceTree = "<group>"; };
		C1DB55B41F2EA6EA00C483A2 /* iob_from_doses_exponential_output.json */ = {isa = PBXFileReference; lastKnownFileType = text.json; path = iob_from_doses_exponential_output.json; sourceTree = "<group>"; };
		C1DB55B61F2EACD500C483A2 /* iob_from_bolus_exponential_output.json */ = {isa = PBXFileReference; lastKnownFileType = text.json; path = iob_from_bolus_exponential_output.json; sourceTree = "<group>"; };
		C1E4B303242E98E900E70CCB /* ProgressView.swift */ = {isa = PBXFileReference; fileEncoding = 4; lastKnownFileType = sourcecode.swift; path = ProgressView.swift; sourceTree = "<group>"; };
		C1E4B304242E98E900E70CCB /* ProgressIndicatorView.swift */ = {isa = PBXFileReference; fileEncoding = 4; lastKnownFileType = sourcecode.swift; path = ProgressIndicatorView.swift; sourceTree = "<group>"; };
		C1E4B307242E995200E70CCB /* ActivityIndicator.swift */ = {isa = PBXFileReference; fileEncoding = 4; lastKnownFileType = sourcecode.swift; path = ActivityIndicator.swift; sourceTree = "<group>"; };
		C1E4B309242E99A800E70CCB /* Image.swift */ = {isa = PBXFileReference; fileEncoding = 4; lastKnownFileType = sourcecode.swift; path = Image.swift; sourceTree = "<group>"; };
		C1F8403723DB84B700673141 /* DeviceLogEntry+CoreDataClass.swift */ = {isa = PBXFileReference; fileEncoding = 4; lastKnownFileType = sourcecode.swift; path = "DeviceLogEntry+CoreDataClass.swift"; sourceTree = "<group>"; };
		C1F8403823DB84B700673141 /* DeviceLogEntry+CoreDataProperties.swift */ = {isa = PBXFileReference; fileEncoding = 4; lastKnownFileType = sourcecode.swift; path = "DeviceLogEntry+CoreDataProperties.swift"; sourceTree = "<group>"; };
		E9077D2624ACD59F0066A88D /* InformationView.swift */ = {isa = PBXFileReference; lastKnownFileType = sourcecode.swift; path = InformationView.swift; sourceTree = "<group>"; };
		E9077D2924ACDE2C0066A88D /* CorrectionRangeInformationView.swift */ = {isa = PBXFileReference; lastKnownFileType = sourcecode.swift; path = CorrectionRangeInformationView.swift; sourceTree = "<group>"; };
		E9086B2824B39EDC0062F5C8 /* ChartsTableViewController.swift */ = {isa = PBXFileReference; lastKnownFileType = sourcecode.swift; path = ChartsTableViewController.swift; sourceTree = "<group>"; };
		E9086B2C24B3A4AC0062F5C8 /* ChartsManager.swift */ = {isa = PBXFileReference; lastKnownFileType = sourcecode.swift; path = ChartsManager.swift; sourceTree = "<group>"; };
		E9086B2E24B3A5080062F5C8 /* ChartColorPalette.swift */ = {isa = PBXFileReference; lastKnownFileType = sourcecode.swift; path = ChartColorPalette.swift; sourceTree = "<group>"; };
		E9086B3024B3A7270062F5C8 /* ChartTableViewCell.swift */ = {isa = PBXFileReference; lastKnownFileType = sourcecode.swift; path = ChartTableViewCell.swift; sourceTree = "<group>"; };
		E9086B3424B3A8820062F5C8 /* ChartContainerView.swift */ = {isa = PBXFileReference; lastKnownFileType = sourcecode.swift; path = ChartContainerView.swift; sourceTree = "<group>"; };
		E9086B3824B3CB4B0062F5C8 /* TherapySettings.swift */ = {isa = PBXFileReference; lastKnownFileType = sourcecode.swift; path = TherapySettings.swift; sourceTree = "<group>"; };
		E9086B4424B53CC50062F5C8 /* GlucoseChart.swift */ = {isa = PBXFileReference; lastKnownFileType = sourcecode.swift; path = GlucoseChart.swift; sourceTree = "<group>"; };
		E9086B4724B5405E0062F5C8 /* ChartAxisValueDoubleUnit.swift */ = {isa = PBXFileReference; lastKnownFileType = sourcecode.swift; path = ChartAxisValueDoubleUnit.swift; sourceTree = "<group>"; };
		E9086B4924B540B70062F5C8 /* DateFormatter.swift */ = {isa = PBXFileReference; lastKnownFileType = sourcecode.swift; path = DateFormatter.swift; sourceTree = "<group>"; };
		E916F56824AD32F000BE3547 /* CorrectionRangeOverridesEditor.swift */ = {isa = PBXFileReference; lastKnownFileType = sourcecode.swift; path = CorrectionRangeOverridesEditor.swift; sourceTree = "<group>"; };
		E916F56E24AE2FFE00BE3547 /* CorrectionRangeOverrideInformationView.swift */ = {isa = PBXFileReference; lastKnownFileType = sourcecode.swift; path = CorrectionRangeOverrideInformationView.swift; sourceTree = "<group>"; };
		E93BA06524A39DBC00C5D7E6 /* DismissibleHostingController.swift */ = {isa = PBXFileReference; lastKnownFileType = sourcecode.swift; path = DismissibleHostingController.swift; sourceTree = "<group>"; };
		E93C869F24C8F6E00073089B /* InsulinModelSelection.swift */ = {isa = PBXFileReference; lastKnownFileType = sourcecode.swift; path = InsulinModelSelection.swift; sourceTree = "<group>"; };
		E93C86A124C8F7550073089B /* InsulinModelChart.swift */ = {isa = PBXFileReference; lastKnownFileType = sourcecode.swift; path = InsulinModelChart.swift; sourceTree = "<group>"; };
		E93C86A324C8F79C0073089B /* ChartLineModel+LoopKitUI.swift */ = {isa = PBXFileReference; fileEncoding = 4; lastKnownFileType = sourcecode.swift; path = "ChartLineModel+LoopKitUI.swift"; sourceTree = "<group>"; };
		E93C86A524C8F7D90073089B /* ChartSettings+LoopKitUI.swift */ = {isa = PBXFileReference; fileEncoding = 4; lastKnownFileType = sourcecode.swift; path = "ChartSettings+LoopKitUI.swift"; sourceTree = "<group>"; };
		E93C86A724C8F7F60073089B /* InsulinModelChartView.swift */ = {isa = PBXFileReference; fileEncoding = 4; lastKnownFileType = sourcecode.swift; path = InsulinModelChartView.swift; sourceTree = "<group>"; };
		E93C86AF24CF7C470073089B /* TherapySettingsTests.swift */ = {isa = PBXFileReference; lastKnownFileType = sourcecode.swift; path = TherapySettingsTests.swift; sourceTree = "<group>"; };
		E93C86B124D080E00073089B /* CarbRatioInformationView.swift */ = {isa = PBXFileReference; lastKnownFileType = sourcecode.swift; path = CarbRatioInformationView.swift; sourceTree = "<group>"; };
		E93C86B524D08CAD0073089B /* InsulinSensitivityInformationView.swift */ = {isa = PBXFileReference; lastKnownFileType = sourcecode.swift; path = InsulinSensitivityInformationView.swift; sourceTree = "<group>"; };
		E93E865924DC744300FF40C8 /* effect_from_basal_output_exponential.json */ = {isa = PBXFileReference; fileEncoding = 4; lastKnownFileType = text.json; path = effect_from_basal_output_exponential.json; sourceTree = "<group>"; };
		E93E865B24DC75EF00FF40C8 /* basal_dose_with_expired.json */ = {isa = PBXFileReference; fileEncoding = 4; lastKnownFileType = text.json; path = basal_dose_with_expired.json; sourceTree = "<group>"; };
		E93E865D24DC797A00FF40C8 /* basal_dose_with_delivered.json */ = {isa = PBXFileReference; fileEncoding = 4; lastKnownFileType = text.json; path = basal_dose_with_delivered.json; sourceTree = "<group>"; };
		E93E865F24DC82A500FF40C8 /* dose_history_with_delivered_units.json */ = {isa = PBXFileReference; fileEncoding = 4; lastKnownFileType = text.json; path = dose_history_with_delivered_units.json; sourceTree = "<group>"; };
		E93E866124DC87AE00FF40C8 /* effect_from_history_exponential_delivered_units_output.json */ = {isa = PBXFileReference; fileEncoding = 4; lastKnownFileType = text.json; path = effect_from_history_exponential_delivered_units_output.json; sourceTree = "<group>"; };
		E94141CF24C8F31C0096C326 /* DeliveryLimitsEditor.swift */ = {isa = PBXFileReference; lastKnownFileType = sourcecode.swift; path = DeliveryLimitsEditor.swift; sourceTree = "<group>"; };
		E949E38824AFC82F00024DA0 /* DeliveryLimitsInformationView.swift */ = {isa = PBXFileReference; lastKnownFileType = sourcecode.swift; path = DeliveryLimitsInformationView.swift; sourceTree = "<group>"; };
		E949E38E24B3711E00024DA0 /* InsulinModelInformationView.swift */ = {isa = PBXFileReference; lastKnownFileType = sourcecode.swift; path = InsulinModelInformationView.swift; sourceTree = "<group>"; };
		E96175AD24B7BE38008E5080 /* Dictionary.swift */ = {isa = PBXFileReference; lastKnownFileType = sourcecode.swift; path = Dictionary.swift; sourceTree = "<group>"; };
		E96DCB5724AEF50F007117BC /* SuspendThresholdInformationView.swift */ = {isa = PBXFileReference; lastKnownFileType = sourcecode.swift; path = SuspendThresholdInformationView.swift; sourceTree = "<group>"; };
		E96DCB5924AF74AC007117BC /* SuspendThresholdEditor.swift */ = {isa = PBXFileReference; lastKnownFileType = sourcecode.swift; path = SuspendThresholdEditor.swift; sourceTree = "<group>"; };
		E96DCB5D24AF7DC7007117BC /* BasalRatesInformationView.swift */ = {isa = PBXFileReference; lastKnownFileType = sourcecode.swift; path = BasalRatesInformationView.swift; sourceTree = "<group>"; };
		E9D95F6424C7BC400079F47D /* PresentationMode.swift */ = {isa = PBXFileReference; lastKnownFileType = sourcecode.swift; path = PresentationMode.swift; sourceTree = "<group>"; };
		E9DFB92424E43CF500468917 /* ExpandableDatePicker.swift */ = {isa = PBXFileReference; lastKnownFileType = sourcecode.swift; path = ExpandableDatePicker.swift; sourceTree = "<group>"; };
		E9E5E56124D362E800B5DFFE /* dynamic_glucose_effect_none_observed_output.json */ = {isa = PBXFileReference; fileEncoding = 4; lastKnownFileType = text.json; path = dynamic_glucose_effect_none_observed_output.json; sourceTree = "<group>"; };
		E9E5E56224D362E800B5DFFE /* dynamic_glucose_effect_never_fully_observed_output.json */ = {isa = PBXFileReference; fileEncoding = 4; lastKnownFileType = text.json; path = dynamic_glucose_effect_never_fully_observed_output.json; sourceTree = "<group>"; };
		E9E5E56324D362E800B5DFFE /* dynamic_glucose_effect_partially_observed_output.json */ = {isa = PBXFileReference; fileEncoding = 4; lastKnownFileType = text.json; path = dynamic_glucose_effect_partially_observed_output.json; sourceTree = "<group>"; };
		E9E5E56424D362E900B5DFFE /* dynamic_glucose_effect_fully_observed_output.json */ = {isa = PBXFileReference; fileEncoding = 4; lastKnownFileType = text.json; path = dynamic_glucose_effect_fully_observed_output.json; sourceTree = "<group>"; };
/* End PBXFileReference section */

/* Begin PBXFrameworksBuildPhase section */
		1DEE229C24A676A300693C32 /* Frameworks */ = {
			isa = PBXFrameworksBuildPhase;
			buildActionMask = 2147483647;
			files = (
				1DEE229D24A676A300693C32 /* LoopKit.framework in Frameworks */,
			);
			runOnlyForDeploymentPostprocessing = 0;
		};
		430157F41C7EC03B00B64B63 /* Frameworks */ = {
			isa = PBXFrameworksBuildPhase;
			buildActionMask = 2147483647;
			files = (
				892A5D49222F03CC008961AB /* LoopTestingKit.framework in Frameworks */,
				4301582D1C7ECD7A00B64B63 /* HealthKit.framework in Frameworks */,
				430158191C7ECB5E00B64B63 /* LoopKit.framework in Frameworks */,
				43BA715B201E484D0058961E /* LoopKitUI.framework in Frameworks */,
			);
			runOnlyForDeploymentPostprocessing = 0;
		};
		43BA7150201E484D0058961E /* Frameworks */ = {
			isa = PBXFrameworksBuildPhase;
			buildActionMask = 2147483647;
			files = (
				4353D171203D3E71007B4ECD /* HealthKit.framework in Frameworks */,
				43BA7191202020140058961E /* LoopKit.framework in Frameworks */,
			);
			runOnlyForDeploymentPostprocessing = 0;
		};
		43D8FDC71C728FDF0073BE78 /* Frameworks */ = {
			isa = PBXFrameworksBuildPhase;
			buildActionMask = 2147483647;
			files = (
				4353D173203D3E7E007B4ECD /* CoreData.framework in Frameworks */,
				4353D170203D3E5C007B4ECD /* HealthKit.framework in Frameworks */,
			);
			runOnlyForDeploymentPostprocessing = 0;
		};
		43D8FDD21C728FDF0073BE78 /* Frameworks */ = {
			isa = PBXFrameworksBuildPhase;
			buildActionMask = 2147483647;
			files = (
				43D8FDD61C728FDF0073BE78 /* LoopKit.framework in Frameworks */,
			);
			runOnlyForDeploymentPostprocessing = 0;
		};
		892A5D31222F03CB008961AB /* Frameworks */ = {
			isa = PBXFrameworksBuildPhase;
			buildActionMask = 2147483647;
			files = (
				892A5D5C222F1210008961AB /* LoopKit.framework in Frameworks */,
			);
			runOnlyForDeploymentPostprocessing = 0;
		};
		89D2046F21CC7BD7001238CC /* Frameworks */ = {
			isa = PBXFrameworksBuildPhase;
			buildActionMask = 2147483647;
			files = (
				892A5D57222F04E2008961AB /* LoopTestingKit.framework in Frameworks */,
				89D204A621CC7C55001238CC /* LoopKit.framework in Frameworks */,
				89D2048921CC7BF7001238CC /* HealthKit.framework in Frameworks */,
			);
			runOnlyForDeploymentPostprocessing = 0;
		};
		89D2048C21CC7C12001238CC /* Frameworks */ = {
			isa = PBXFrameworksBuildPhase;
			buildActionMask = 2147483647;
			files = (
				89D204A821CC7C60001238CC /* MockKit.framework in Frameworks */,
				89D204A721CC7C5C001238CC /* LoopKitUI.framework in Frameworks */,
			);
			runOnlyForDeploymentPostprocessing = 0;
		};
		A9E675E522713F4700E25293 /* Frameworks */ = {
			isa = PBXFrameworksBuildPhase;
			buildActionMask = 2147483647;
			files = (
				A9E675F3227140D800E25293 /* CoreData.framework in Frameworks */,
				A9E675F5227140DD00E25293 /* HealthKit.framework in Frameworks */,
			);
			runOnlyForDeploymentPostprocessing = 0;
		};
/* End PBXFrameworksBuildPhase section */

/* Begin PBXGroup section */
		1D096BFD24C24C140078B6B5 /* Insulin */ = {
			isa = PBXGroup;
			children = (
				1D096C0024C24C220078B6B5 /* ExponentialInsulinModelPreset.swift */,
				1D096BFF24C24C220078B6B5 /* InsulinModelSettings.swift */,
			);
			path = Insulin;
			sourceTree = "<group>";
		};
		1D640FF324524269008F9755 /* Assets */ = {
			isa = PBXGroup;
			children = (
				1D640FF424524274008F9755 /* Sounds */,
			);
			path = Assets;
			sourceTree = "<group>";
		};
		1D640FF424524274008F9755 /* Sounds */ = {
			isa = PBXGroup;
			children = (
				1D25C22D246A2A1A00E87FA0 /* critical.caf */,
				1D640FF524524284008F9755 /* sub.caf */,
			);
			path = Sounds;
			sourceTree = "<group>";
		};
		1DEE230524A6960400693C32 /* LoopKitHostedTests */ = {
			isa = PBXGroup;
			children = (
				1DEE230224A676A300693C32 /* LoopKitHostedTests.plist */,
				1DEE226224A6642400693C32 /* CarbStoreHKFilterTests.swift */,
				1DEE226124A6642300693C32 /* DoseStoreHKFilterTests.swift */,
				1DEE226024A6642300693C32 /* GlucoseStoreHKFilterTests.swift */,
			);
			path = LoopKitHostedTests;
			sourceTree = "<group>";
		};
		1F5DAB1B2118C91C00048054 /* Common */ = {
			isa = PBXGroup;
			children = (
				1F5DAB1C2118C95700048054 /* LocalizedString.swift */,
			);
			path = Common;
			sourceTree = "<group>";
		};
		430059211CCDC7A200C861EA /* Extensions */ = {
			isa = PBXGroup;
			children = (
				89ED164224A29BE400C9A105 /* ClosedRange.swift */,
				8974B0672215FE460043F01B /* Collection.swift */,
				892A5DBB2231E20C008961AB /* Comparable.swift */,
				898C896924D4BF11002FA994 /* Guardrail+Settings.swift */,
				43D8FDEE1C7290350073BE78 /* HKUnit.swift */,
				434FF1DF1CF269D8000DB779 /* IdentifiableClass.swift */,
				891A3FC62247268F00378B27 /* Math.swift */,
				89CA2B33226D15E0004D9350 /* MutableCollection.swift */,
				43177D0D1D3737420006E908 /* NibLoadable.swift */,
				434FB64B1D712449007B9C70 /* NSData.swift */,
				43D8FDF11C7290350073BE78 /* NSDateFormatter.swift */,
				43D8FDF21C7290350073BE78 /* NSTimeInterval.swift */,
				434C5F9D209938CD00B2FD1A /* NumberFormatter.swift */,
				434570431FE605E30089C4DC /* OSLog.swift */,
				89ED163F24A29BA300C9A105 /* Sequence.swift */,
				4303C4901E2D664200ADEDC8 /* TimeZone.swift */,
				B4AA27F124C1ECDC001B8AFA /* UIColor.swift */,
				434FF1E31CF26A1E000DB779 /* UITableViewCell.swift */,
				43260F6D21C4BF7A00DD6837 /* UUID.swift */,
			);
			path = Extensions;
			sourceTree = "<group>";
		};
		430157F81C7EC03B00B64B63 /* LoopKit Example */ = {
			isa = PBXGroup;
			children = (
				7D68A9B01FE0A3D000522C49 /* Localizable.strings */,
				435F355F1C9CD23D00C204D2 /* Managers */,
				435F355C1C9CD14E00C204D2 /* Extensions */,
				4301582A1C7ECCEF00B64B63 /* LoopKitExample.entitlements */,
				430158071C7EC03B00B64B63 /* Info.plist */,
				430157F91C7EC03B00B64B63 /* AppDelegate.swift */,
				430157FB1C7EC03B00B64B63 /* MasterViewController.swift */,
				430158021C7EC03B00B64B63 /* Assets.xcassets */,
				430158041C7EC03B00B64B63 /* LaunchScreen.storyboard */,
				430157FF1C7EC03B00B64B63 /* Main.storyboard */,
			);
			path = "LoopKit Example";
			sourceTree = "<group>";
		};
		432CF86320D769070066B889 /* View Controllers */ = {
			isa = PBXGroup;
			children = (
				895FE08D22011F4800FCF18A /* AddEditOverrideTableViewController.swift */,
				43F5034C210599CC009FA89A /* AuthenticationViewController.swift */,
				892A5D60222F6AF3008961AB /* BasalScheduleTableViewController.swift */,
				434FB6491D712158007B9C70 /* CommandResponseViewController.swift */,
				43D8FE041C7290530073BE78 /* DailyQuantityScheduleTableViewController.swift */,
				43D8FE051C7290530073BE78 /* DailyValueScheduleTableViewController.swift */,
				898E6E712241EDC10019E459 /* DateAndDurationTableViewController.swift */,
				432CF86420D7692E0066B889 /* DeliveryLimitSettingsTableViewController.swift */,
				895FE08F22011F4800FCF18A /* EmojiInputController.swift */,
				8907E35821A9D0EC00335852 /* GlucoseEntryTableViewController.swift */,
				43D8FE061C7290530073BE78 /* GlucoseRangeScheduleTableViewController.swift */,
				C188B83322CC16AC0051760A /* InsulinSensitivityScheduleViewController.swift */,
				895FE08C22011F4800FCF18A /* OverrideSelectionViewController.swift */,
				898E6E6F2241EDB70019E459 /* PercentageTextFieldTableViewController.swift */,
				43FB60E620DCBC55002B996B /* RadioSelectionTableViewController.swift */,
				A9498D8623386CAF00DAA9B9 /* ServiceViewController.swift */,
				892A5D992231E0E3008961AB /* SettingsNavigationViewController.swift */,
				43FB60E420DCBA02002B996B /* SetupTableViewController.swift */,
				43D8FE0C1C7290530073BE78 /* SingleValueScheduleTableViewController.swift */,
				434FF1F31CF294A9000DB779 /* TextFieldTableViewController.swift */,
				89CCD4F921A911510068C3FB /* PercentageTextFieldTableViewController.swift */,
				895695F521AA413B00828067 /* DateAndDurationTableViewController.swift */,
				E93BA06524A39DBC00C5D7E6 /* DismissibleHostingController.swift */,
				E9086B2824B39EDC0062F5C8 /* ChartsTableViewController.swift */,
				E9086B2C24B3A4AC0062F5C8 /* ChartsManager.swift */,
			);
			path = "View Controllers";
			sourceTree = "<group>";
		};
		434113B620F2BDB900D05747 /* Persistence */ = {
			isa = PBXGroup;
			children = (
				434113BD20F2C72000D05747 /* CachedCarbObjectTests.swift */,
				434113BB20F2C56100D05747 /* CachedGlucoseObjectTests.swift */,
				434113B420F2BDB500D05747 /* CachedInsulinDeliveryObjectTests.swift */,
				434113B920F2C41C00D05747 /* DeletedCarbObjectTests.swift */,
				434113B220F2890800D05747 /* PersistenceControllerTests.swift */,
				434113B720F2BDE800D05747 /* PersistenceControllerTestCase.swift */,
			);
			path = Persistence;
			sourceTree = "<group>";
		};
		435F355C1C9CD14E00C204D2 /* Extensions */ = {
			isa = PBXGroup;
			children = (
				43177D031D372A7F0006E908 /* CarbEntryTableViewController.swift */,
				4302F4DE1D4E607B00F0FCAF /* InsulinDeliveryTableViewController.swift */,
				435F355D1C9CD16A00C204D2 /* NSUserDefaults.swift */,
			);
			path = Extensions;
			sourceTree = "<group>";
		};
		435F355F1C9CD23D00C204D2 /* Managers */ = {
			isa = PBXGroup;
			children = (
				435F35601C9CD25F00C204D2 /* DeviceDataManager.swift */,
			);
			path = Managers;
			sourceTree = "<group>";
		};
		4369F090208B0D68000E3E45 /* Views */ = {
			isa = PBXGroup;
			children = (
				E9086B3024B3A7270062F5C8 /* ChartTableViewCell.swift */,
				C1E4B303242E98E900E70CCB /* ProgressView.swift */,
				C1E4B304242E98E900E70CCB /* ProgressIndicatorView.swift */,
				43F5035821059AF7009FA89A /* AuthenticationTableViewCell.swift */,
				43F5035921059AF7009FA89A /* AuthenticationTableViewCell.xib */,
				892A5D63222F6B13008961AB /* SetConstrainedScheduleEntryTableViewCell.swift */,
				892A5D62222F6B13008961AB /* SetConstrainedScheduleEntryTableViewCell.xib */,
				898E6E64224179300019E459 /* BaseHUDView.swift */,
				898E6E66224179300019E459 /* BatteryLevelHUDView.swift */,
				898E6E65224179300019E459 /* BatteryLevelHUDView.xib */,
				43D8FE591C7291D80073BE78 /* DatePickerTableViewCell.swift */,
				895FE07922011F0B00FCF18A /* DecimalTextFieldTableViewCell.xib */,
				895FE07B22011F0C00FCF18A /* DoubleRangeTableViewCell.swift */,
				895FE07222011F0B00FCF18A /* DoubleRangeTableViewCell.xib */,
				895FE07322011F0B00FCF18A /* EmojiDataSource.swift */,
				895FE07A22011F0C00FCF18A /* EmojiInputCell.swift */,
				895FE07E22011F0C00FCF18A /* EmojiInputHeaderView.swift */,
				43177D0B1D3734040006E908 /* GlucoseRangeOverrideTableViewCell.swift */,
				43177D071D37306D0006E908 /* GlucoseRangeOverrideTableViewCell.xib */,
				43D8FE071C7290530073BE78 /* GlucoseRangeTableViewCell.swift */,
				43D8FE081C7290530073BE78 /* GlucoseRangeTableViewCell.xib */,
				892A5DAD2231E185008961AB /* HUDAssets.xcassets */,
				895FE07522011F0B00FCF18A /* LabeledTextFieldTableViewCell.swift */,
				895FE07D22011F0C00FCF18A /* LabeledTextFieldTableViewCell.xib */,
				892A5DB02231E191008961AB /* LevelHUDView.swift */,
				892A5DB12231E191008961AB /* LevelMaskView.swift */,
				892A5DAF2231E191008961AB /* LoadingTableViewCell.swift */,
				895FE07422011F0B00FCF18A /* OverridePresetCollectionViewCell.swift */,
				895FE07622011F0B00FCF18A /* OverrideSelectionFooterView.swift */,
				895FE07C22011F0C00FCF18A /* OverrideSelectionHeaderView.swift */,
				4369F08E208859E6000E3E45 /* PaddedTextField.swift */,
				43D8FE0A1C7290530073BE78 /* RepeatingScheduleValueTableViewCell.swift */,
				43D8FE0B1C7290530073BE78 /* RepeatingScheduleValueTableViewCell.xib */,
				892A5DB62231E19F008961AB /* ReservoirVolumeHUDView.swift */,
				892A5DB52231E19F008961AB /* ReservoirVolumeHUDView.xib */,
				89186C0424BEC9CA0003D0F3 /* SegmentedControlTableViewCell.swift */,
				432CF86620D76AB90066B889 /* SettingsTableViewCell.swift */,
				432CF86820D76B320066B889 /* SetupButton.swift */,
				432CF86A20D76B9C0066B889 /* SetupIndicatorView.swift */,
				898E6E6D2241ED9F0019E459 /* SuspendResumeTableViewCell.swift */,
				432CF86C20D76C470066B889 /* SwitchTableViewCell.swift */,
				4369F093208BA001000E3E45 /* TextButtonTableViewCell.swift */,
				434FF1F01CF29451000DB779 /* TextFieldTableViewCell.swift */,
				434FF1EF1CF29451000DB779 /* TextFieldTableViewCell.xib */,
				43F5034E210599DF009FA89A /* ValidatingIndicatorView.swift */,
				892155122245C516009112BC /* SegmentedGaugeBarView.swift */,
				89CC35D32403450E008FB633 /* ThumbView.swift */,
				892155142245C57E009112BC /* SegmentedGaugeBarLayer.swift */,
				892155162245FBEF009112BC /* InsulinSensitivityScalingTableViewCell.swift */,
				892155172245FBEF009112BC /* InsulinSensitivityScalingTableViewCell.xib */,
				8997B4F423727E8A00061132 /* CustomOverrideCollectionViewCell.swift */,
				B41A60AE23D1DB5B00636320 /* TableViewTitleLabel.swift */,
				B46B62A623FEFE4D001E69BA /* InstructionList.swift */,
				B46B62A823FF05F8001E69BA /* LabeledNumberInput.swift */,
				B46B62AA23FF0822001E69BA /* LabeledValueView.swift */,
				B46B62AC23FF0A87001E69BA /* LabeledDateView.swift */,
				B46B62AE23FF0BF6001E69BA /* SectionHeader.swift */,
				B46B62B023FF0CA6001E69BA /* DescriptiveText.swift */,
				B46B62B223FF0E62001E69BA /* SelectableLabel.swift */,
				B4A2AAB0240830A30066563F /* LabeledTextField.swift */,
				B4A2AAB2240832350066563F /* MultipleSelectionList.swift */,
				B4C004B3241085DB00B40429 /* GuidePage.swift */,
				B4C004B4241085DC00B40429 /* GuideNavigationButton.swift */,
				B4C004B2241085DB00B40429 /* ActionButton.swift */,
				C1E4B307242E995200E70CCB /* ActivityIndicator.swift */,
				89AF78C524482268002B4FCC /* ActionButtonStyle.swift */,
				893C9F8A2447DBC100CD4185 /* CardList */,
				89627B172441168900BEB424 /* ConfigurationPage.swift */,
				89F6E310244A1AAB00CB9E15 /* SettingDescription.swift */,
				89F6E313244A1AB600CB9E15 /* GlucoseValuePicker.swift */,
				89AC9DCA24529927004A6B8A /* QuantityPicker.swift */,
				89F6E312244A1AB500CB9E15 /* GuardrailWarning.swift */,
				89CAB37024CB4DEC009EE3CE /* WarningView.swift */,
				89AC9DCC24529D9B004A6B8A /* TimePicker.swift */,
				89B0B2A92453C0AB0063D4A7 /* GuardrailConstraintedQuantityView.swift */,
				898B4E7D246DEB920053C484 /* GuardrailConstrainedQuantityRangeView.swift */,
				89FC688B245A2D670075CF59 /* QuantityScheduleEditor.swift */,
				89FC688D245A2D680075CF59 /* ScheduleEditor.swift */,
				89BE75C024649C2E00B145D9 /* ModalHeaderButtonBar.swift */,
				89FC688C245A2D680075CF59 /* ScheduleItemPicker.swift */,
				898B4E76246DAE280053C484 /* GlucoseRangePicker.swift */,
				89FC688E245A2D680075CF59 /* ScheduleItemView.swift */,
				89BE75C224649C4C00B145D9 /* RoundedCorners.swift */,
				89BE75C424649C8100B145D9 /* NewScheduleItemEditor.swift */,
				89BE75CA2464BC2000B145D9 /* AlertContent.swift */,
				89904031245B5CA500F1C0A2 /* Deletable.swift */,
				899012C0246F1D8F007B88BA /* ExpandableSetting.swift */,
				89653C7F2473527100E1BAA5 /* FractionalQuantityPicker.swift */,
				E916F56724AD31F900BE3547 /* Settings Editors */,
				E9077D2824ACD5AA0066A88D /* Information Screens */,
				1D096BF924C242300078B6B5 /* CheckmarkListItem.swift */,
				89CAB36A24C9EC25009EE3CE /* DismissibleKeyboardTextField.swift */,
				E9086B3424B3A8820062F5C8 /* ChartContainerView.swift */,
				89186C0A24BFD6DB0003D0F3 /* DurationPicker.swift */,
				E9DFB92424E43CF500468917 /* ExpandableDatePicker.swift */,
			);
			path = Views;
			sourceTree = "<group>";
		};
		437874B4202FDC8300A3D8B9 /* Persistence */ = {
			isa = PBXGroup;
			children = (
				434113AC20F287DC00D05747 /* NSManagedObjectContext.swift */,
				43D8FEE21C7294D50073BE78 /* PersistenceController.swift */,
				433BC7B020562705000B1200 /* UpdateSource.swift */,
				43CF0B3E2030FD0D002A66DE /* UploadState.swift */,
				A91A601923CD023800C0E8A1 /* Modelv2.xcmappingmodel */,
				43D8FEE01C7294D50073BE78 /* Model.xcdatamodeld */,
			);
			path = Persistence;
			sourceTree = "<group>";
		};
		437AFF1B203A45CF008C4892 /* Extensions */ = {
			isa = PBXGroup;
			children = (
				437AFF1C203A45DB008C4892 /* CacheStore.swift */,
				437AFF1E203A763F008C4892 /* HKHealthStoreMock.swift */,
				437AFF20203AA740008C4892 /* NSManagedObjectContext.swift */,
				891A3FD22249990900378B27 /* DailyValueSchedule.swift */,
			);
			path = Extensions;
			sourceTree = "<group>";
		};
		437AFF22203BE382008C4892 /* Extensions */ = {
			isa = PBXGroup;
			children = (
				43D8FDF01C7290350073BE78 /* Date.swift */,
				43D8FDE91C7290350073BE78 /* Double.swift */,
				898C896C24D4BF75002FA994 /* FloatingPoint.swift */,
				437AFF23203BE402008C4892 /* HKHealthStore.swift */,
				43AF1FB11C926CDD00EA2F3D /* HKQuantity.swift */,
				432762731D60505F0083215A /* HKQuantitySample.swift */,
				43CB51B0211EB16C00DB9B4A /* NSUserActivity+CarbKit.swift */,
			);
			path = Extensions;
			sourceTree = "<group>";
		};
		439706E722D2E8EE00C81566 /* Views */ = {
			isa = PBXGroup;
			children = (
				439706E822D2E94800C81566 /* BoundSwitchTableViewCell.swift */,
			);
			path = Views;
			sourceTree = "<group>";
		};
		43BA7155201E484D0058961E /* LoopKitUI */ = {
			isa = PBXGroup;
			children = (
				E9086B4624B5404D0062F5C8 /* Models */,
				E9086B4324B53CB40062F5C8 /* Charts */,
				B41A60B023D1DBB700636320 /* Extensions */,
				43177D091D3732C70006E908 /* Assets.xcassets */,
				43BA7160201E48910058961E /* CarbKit */,
				43BA719920203EF30058961E /* CarbKit.storyboard */,
				43A8EC3B210CEEA500A81379 /* CGMManagerUI.swift */,
				892A5D9F2231E12F008961AB /* CompletionNotifying.swift */,
				1DE35E7924ABEC720086F9AE /* DeviceManagerUI.swift */,
				895FE07022011EDD00FCF18A /* EmojiInputController.storyboard */,
				892A5DA12231E136008961AB /* HUDProvider.swift */,
				43BA7157201E484D0058961E /* Info.plist */,
				1D096C0424C624F70078B6B5 /* InsulinModelSettings+LoopKitUI.swift */,
				43BA7161201E48EB0058961E /* InsulinKit */,
				43D8FEED1C7294E90073BE78 /* InsulinKit.storyboard */,
				7D68A9E31FE0A3D300522C49 /* Localizable.strings */,
				43BA7156201E484D0058961E /* LoopKitUI.h */,
				C16DA84422E9330A008624C2 /* LoopUIPlugin.swift */,
				895FE06C22011E9900FCF18A /* OverrideEmojiDataSource.swift */,
				895FE06D22011E9A00FCF18A /* OverrideSelectionViewController.storyboard */,
				43FB60E220DCB9E0002B996B /* PumpManagerUI.swift */,
				43F503622106C761009FA89A /* ServiceAuthenticationUI.swift */,
				43F5035521059A8A009FA89A /* ServiceCredential.swift */,
				A991161323426A0A00A4B2E9 /* ServiceSetupNotifying.swift */,
				A9498D8A23386CC700DAA9B9 /* ServiceUI.swift */,
				892A5D9D2231E122008961AB /* StateColorPalette.swift */,
				43F89C9E22BDFB10006BB54E /* UIActivityIndicatorView.swift */,
				892A5D9B2231E118008961AB /* UIAlertController.swift */,
				898E6E6B224194050019E459 /* UIColor.swift */,
				432CF86320D769070066B889 /* View Controllers */,
				4369F090208B0D68000E3E45 /* Views */,
				1DD1964D248AE88000420876 /* HorizontalSizeClassOverride.swift */,
				E9086B2E24B3A5080062F5C8 /* ChartColorPalette.swift */,
			);
			path = LoopKitUI;
			sourceTree = "<group>";
		};
		43BA7160201E48910058961E /* CarbKit */ = {
			isa = PBXGroup;
			children = (
				43D8FE561C7291D80073BE78 /* CarbEntryEditViewController.swift */,
				43D8FE571C7291D80073BE78 /* CarbEntryTableViewController.swift */,
				2FD1A6AF1E4A76CC0042EF39 /* CarbEntryValidationNavigationDelegate.swift */,
				432711371EDE826A00171F6A /* CustomInputTextField.swift */,
				434A01CF1F019D9100938125 /* DateAndDurationTableViewCell.xib */,
				4369F091208B0DFF000E3E45 /* DateAndDurationTableViewCell.swift */,
				43D8FE5A1C7291D80073BE78 /* DecimalTextFieldTableViewCell.swift */,
				4359E74D1EEA1FBC0022EF0C /* FoodEmojiDataSource.swift */,
				433D705D1EFB29700004EB9F /* FoodTypeShortcutCell.swift */,
			);
			path = CarbKit;
			sourceTree = "<group>";
		};
		43BA7161201E48EB0058961E /* InsulinKit */ = {
			isa = PBXGroup;
			children = (
				43D8FEEF1C7294E90073BE78 /* ErrorBackgroundView.swift */,
				4302F4DC1D4DCED000F0FCAF /* InsulinDeliveryTableViewController.swift */,
			);
			path = InsulinKit;
			sourceTree = "<group>";
		};
		43BA718D202020140058961E /* Frameworks */ = {
			isa = PBXGroup;
			children = (
				A9E675F4227140DD00E25293 /* HealthKit.framework */,
				4353D172203D3E7E007B4ECD /* CoreData.framework */,
				A9E675F2227140D800E25293 /* CoreData.framework */,
				4301582C1C7ECD7A00B64B63 /* HealthKit.framework */,
			);
			name = Frameworks;
			sourceTree = "<group>";
		};
		43D8FDC11C728FDF0073BE78 = {
			isa = PBXGroup;
			children = (
				E9D95F9C24C8BC880079F47D /* Scripts */,
				1F5DAB1B2118C91C00048054 /* Common */,
				430059211CCDC7A200C861EA /* Extensions */,
				43D8FDCD1C728FDF0073BE78 /* LoopKit */,
				430157F81C7EC03B00B64B63 /* LoopKit Example */,
				1DEE230524A6960400693C32 /* LoopKitHostedTests */,
				43D8FDD91C728FDF0073BE78 /* LoopKitTests */,
				43BA7155201E484D0058961E /* LoopKitUI */,
				89D2047321CC7BD7001238CC /* MockKit */,
				89D2049021CC7C13001238CC /* MockKitUI */,
				892A5D35222F03CB008961AB /* LoopTestingKit */,
				43BA718D202020140058961E /* Frameworks */,
				43D8FDCC1C728FDF0073BE78 /* Products */,
			);
			sourceTree = "<group>";
		};
		43D8FDCC1C728FDF0073BE78 /* Products */ = {
			isa = PBXGroup;
			children = (
				43D8FDCB1C728FDF0073BE78 /* LoopKit.framework */,
				43D8FDD51C728FDF0073BE78 /* LoopKitTests.xctest */,
				430157F71C7EC03B00B64B63 /* LoopKit Example.app */,
				43BA7154201E484D0058961E /* LoopKitUI.framework */,
				89D2047221CC7BD7001238CC /* MockKit.framework */,
				89D2048F21CC7C12001238CC /* MockKitUI.framework */,
				892A5D34222F03CB008961AB /* LoopTestingKit.framework */,
				A9E675F022713F4700E25293 /* LoopKit.framework */,
				1DEE230124A676A300693C32 /* LoopKitHostedTests.xctest */,
			);
			name = Products;
			sourceTree = "<group>";
		};
		43D8FDCD1C728FDF0073BE78 /* LoopKit */ = {
			isa = PBXGroup;
			children = (
				C17F39BD23CD239000FA1113 /* DeviceManager */,
				1D096BFD24C24C140078B6B5 /* Insulin */,
				B42A74702358858D00247B03 /* Notification */,
				43D8FDCE1C728FDF0073BE78 /* LoopKit.h */,
				43D8FDD01C728FDF0073BE78 /* Info.plist */,
				A9498D7323386C3200DAA9B9 /* AnalyticsService.swift */,
				43D8FDE51C7290340073BE78 /* BasalRateSchedule.swift */,
				43D8FDE61C7290350073BE78 /* CarbRatioSchedule.swift */,
				891A3FDA224BEC0D00378B27 /* CarbSensitivitySchedule.swift */,
				43D8FDE71C7290350073BE78 /* DailyQuantitySchedule.swift */,
				891A3FD4224B047200378B27 /* DailyQuantitySchedule+Override.swift */,
				43D8FDE81C7290350073BE78 /* DailyValueSchedule.swift */,
				1DA649AA2445174400F61E75 /* Alert.swift */,
				A9498D7723386C3300DAA9B9 /* DiagnosticLog.swift */,
				A95A1D7E2460BBC70079378D /* DosingDecisionObject+CoreDataClass.swift */,
				A95A1D812460BBDC0079378D /* DosingDecisionObject+CoreDataProperties.swift */,
				A919889E2355016B00B75EEE /* DosingDecisionStore.swift */,
				891A3FD8224BEB4500378B27 /* EGPSchedule.swift */,
				43C9805B212D216A003B5D17 /* GlucoseChange.swift */,
				43D8FDEA1C7290350073BE78 /* GlucoseEffect.swift */,
				4378B64A1ED61965000AE785 /* GlucoseEffectVelocity.swift */,
				43D8FDEB1C7290350073BE78 /* GlucoseRangeSchedule.swift */,
				43D8FDEC1C7290350073BE78 /* GlucoseSchedule.swift */,
				A9498D7423386C3200DAA9B9 /* GlucoseThreshold.swift */,
				43D9888A1C87E47800DA4467 /* GlucoseValue.swift */,
				43D8FDED1C7290350073BE78 /* HealthKitSampleStore.swift */,
				43B17C88208EEC0B00AC27E9 /* HealthStoreUnitCache.swift */,
				43F5034A21051FCD009FA89A /* KeychainManager.swift */,
				89AC792E224C781200B8E9BA /* Locked.swift */,
				A9498D7123386C3200DAA9B9 /* LoggingService.swift */,
				43D8FDEF1C7290350073BE78 /* LoopMath.swift */,
				434C5F9B2098352500B2FD1A /* QuantityFormatter.swift */,
				A9498D7523386C3300DAA9B9 /* RemoteDataService.swift */,
				43D8FDF31C7290350073BE78 /* SampleValue.swift */,
				A9498D7623386C3300DAA9B9 /* Service.swift */,
				43F5035421059A8A009FA89A /* ServiceAuthentication.swift */,
				43FB60EA20DDC868002B996B /* SetBolusError.swift */,
				A912BE28245B9CD500CBE199 /* SettingsObject+CoreDataClass.swift */,
				A912BE2A245B9E8600CBE199 /* SettingsObject+CoreDataProperties.swift */,
				A919889B2354E5EB00B75EEE /* SettingsStore.swift */,
				89AE2223228BC54C00BDFD85 /* TemporaryScheduleOverride.swift */,
				89AE2225228BC54C00BDFD85 /* TemporaryScheduleOverrideHistory.swift */,
				89AE221F228BC54C00BDFD85 /* TemporaryScheduleOverridePreset.swift */,
				89AE2224228BC54C00BDFD85 /* TemporaryScheduleOverrideSettings.swift */,
				C1ABE38D2245CFCD00570E82 /* UnfairLock.swift */,
				89AE222A228BC56A00BDFD85 /* WeakSet.swift */,
				C1814B8B226371DF008D2D8E /* WeakSynchronizedDelegate.swift */,
				43CACE0D2247F89100F90AF5 /* WeakSynchronizedSet.swift */,
				43D8FE2B1C72914D0073BE78 /* CarbKit */,
				437AFF22203BE382008C4892 /* Extensions */,
				43D8FE701C7293070073BE78 /* GlucoseKit */,
				43D8FEB21C7294520073BE78 /* InsulinKit */,
				1F5DAB2B2118CE9300048054 /* Localizable.strings */,
				437874B4202FDC8300A3D8B9 /* Persistence */,
				C16DA83E22E8D88F008624C2 /* LoopPlugin.swift */,
				89F6E30E244A1A5D00CB9E15 /* Guardrail.swift */,
				E9086B3824B3CB4B0062F5C8 /* TherapySettings.swift */,
				1D1FCE2624BE4DE2000300A8 /* CorrectionRangeOverrides.swift */,
				1D1FCE2824BE4F11000300A8 /* TherapySetting.swift */,
				1DC64C7D24BF6EBC004A63A1 /* DeliveryLimits.swift */,
				1D24A8D424C896E100AB8DB9 /* Prescription.swift */,
			);
			path = LoopKit;
			sourceTree = "<group>";
		};
		43D8FDD91C728FDF0073BE78 /* LoopKitTests */ = {
			isa = PBXGroup;
			children = (
				437AFF1B203A45CF008C4892 /* Extensions */,
				43D988911C87FEFF00DA4467 /* Fixtures */,
				434113B620F2BDB900D05747 /* Persistence */,
				43D8FDDC1C728FDF0073BE78 /* Info.plist */,
				1DFB99D5245CB2E900DCC8C9 /* AlertTests.swift */,
				43D8FE1A1C72906E0073BE78 /* BasalRateScheduleTests.swift */,
				A95A1D8A2460FD620079378D /* BolusRecommendationTests.swift */,
				43D8FE411C7291900073BE78 /* CarbMathTests.swift */,
				437AFF192039F149008C4892 /* CarbStoreTests.swift */,
				A95A1D842460CAD50079378D /* CarbValueTests.swift */,
				A9BFA03D245CCCB9001E4AE3 /* DailyQuantityScheduleTests.swift */,
				891A3FD6224BE62100378B27 /* DailyValueScheduleTests.swift */,
				A99C7374233993FE00C80963 /* DiagnosticLogTests.swift */,
				A95A1D8C246101760079378D /* DoseEntryTests.swift */,
				43A067121F245A2F00E9E90F /* DoseStoreTests.swift */,
				A971C8A323C6B1890099BEFC /* DosingDecisionStoreTests.swift */,
				43D8FE991C7293D00073BE78 /* GlucoseMathTests.swift */,
				A971C89E23C68B030099BEFC /* GlucoseStoreTests.swift */,
				A99C73762339A67A00C80963 /* GlucoseThresholdTests.swift */,
				A95A1D862460F1250079378D /* GlucoseValueTests.swift */,
				898C897024D4C0E4002FA994 /* GuardrailTests.swift */,
				43D8FEC81C7294640073BE78 /* InsulinMathTests.swift */,
				43D8FDDA1C728FDF0073BE78 /* LoopKitTests.swift */,
				43D9888C1C87EBE400DA4467 /* LoopMathTests.swift */,
				43D8FE1B1C72906E0073BE78 /* NSDateTests.swift */,
				A95A1D882460F8930079378D /* PumpManagerStatusTests.swift */,
				434C5F9F209ABD4700B2FD1A /* QuantityFormatterTests.swift */,
				43D8FE1C1C72906E0073BE78 /* QuantityScheduleTests.swift */,
				A99C73782339ACDC00C80963 /* ServiceTests.swift */,
				A971C8A123C6B17D0099BEFC /* SettingsStoreTests.swift */,
				A99C7372233990D400C80963 /* TempBasalRecommendationTests.swift */,
				891A3FD02249948A00378B27 /* TemporaryScheduleOverrideHistoryTests.swift */,
				8974AFBF22120D7A0043F01B /* TemporaryScheduleOverrideTests.swift */,
				E93C86AF24CF7C470073089B /* TherapySettingsTests.swift */,
			);
			path = LoopKitTests;
			sourceTree = "<group>";
		};
		43D8FE2B1C72914D0073BE78 /* CarbKit */ = {
			isa = PBXGroup;
			children = (
				4378B64C1ED61C22000AE785 /* AbsorbedCarbValue.swift */,
				437AFEE92036A156008C4892 /* CachedCarbObject+CoreDataClass.swift */,
				437AFEEA2036A156008C4892 /* CachedCarbObject+CoreDataProperties.swift */,
				43D8FE4A1C7291BD0073BE78 /* CarbEntry.swift */,
				43D8FE4B1C7291BD0073BE78 /* CarbMath.swift */,
				4378B6501ED62D8D000AE785 /* CarbStatus.swift */,
				43D8FE4C1C7291BD0073BE78 /* CarbStore.swift */,
				4353D16E203D104F007B4ECD /* CarbStoreError.swift */,
				4378B64E1ED61C64000AE785 /* CarbValue.swift */,
				437AFEF12036A2D7008C4892 /* DeletedCarbEntry.swift */,
				437AFEEB2036A156008C4892 /* DeletedCarbObject+CoreDataClass.swift */,
				437AFEEC2036A156008C4892 /* DeletedCarbObject+CoreDataProperties.swift */,
				43D8FE4D1C7291BD0073BE78 /* HKQuantitySample+CarbKit.swift */,
				43D8FE5B1C7291D80073BE78 /* NewCarbEntry.swift */,
				4346D1FB1C79481E00ABAFE3 /* NSUserDefaults.swift */,
				43D8FE4E1C7291BD0073BE78 /* StoredCarbEntry.swift */,
			);
			path = CarbKit;
			sourceTree = "<group>";
		};
		43D8FE431C7291930073BE78 /* CarbKit */ = {
			isa = PBXGroup;
			children = (
				E9E5E56424D362E900B5DFFE /* dynamic_glucose_effect_fully_observed_output.json */,
				E9E5E56224D362E800B5DFFE /* dynamic_glucose_effect_never_fully_observed_output.json */,
				E9E5E56124D362E800B5DFFE /* dynamic_glucose_effect_none_observed_output.json */,
				E9E5E56324D362E800B5DFFE /* dynamic_glucose_effect_partially_observed_output.json */,
				43D8FE441C7291A60073BE78 /* carb_effect_from_history_input.json */,
				43D8FE451C7291A60073BE78 /* carb_effect_from_history_output.json */,
				C17F4CB21EE9B6DF005079B1 /* carb_entry_input.json */,
				43D8FE461C7291A60073BE78 /* carbs_on_board_output.json */,
				43EBE44C1EAC7F0C0073A0B5 /* grouped_by_overlapping_absorption_times_border_case_input.json */,
				43EBE44B1EAC7F0C0073A0B5 /* grouped_by_overlapping_absorption_times_border_case_output.json */,
				43EBE4471EAC77290073A0B5 /* grouped_by_overlapping_absorption_times_input.json */,
				43EBE4481EAC77290073A0B5 /* grouped_by_overlapping_absorption_times_output.json */,
				C1CBF61B1EEA2A1E001E4851 /* ice_1_hour_input.json */,
				439BCD8F1EEDD2AD00100EAA /* ice_1_hour_output.json */,
				C1110E981EE98CF5009BB852 /* ice_35_min_input.json */,
				439BCD8D1EEDD22900100EAA /* ice_35_min_none_output.json */,
				4359E74F1EED04330022EF0C /* ice_35_min_partial_output.json */,
				439BCD911EEDD33F00100EAA /* ice_slow_absorption_output.json */,
				C13E6D291EEB1CB9006F5880 /* ice_slow_absorption.json */,
				9E78433E236653F00016C583 /* ice_35_min_none_piecewiselinear_output.json */,
				9E784340236656770016C583 /* ice_35_min_partial_piecewiselinear_output.json */,
				9E784342236659BD0016C583 /* ice_slow_absorption_piecewiselinear_output.json */,
				9E78434423665B5A0016C583 /* ice_35_min_partial_piecewiselinear_adaptiverate_output.json */,
			);
			path = CarbKit;
			sourceTree = "<group>";
		};
		43D8FE701C7293070073BE78 /* GlucoseKit */ = {
			isa = PBXGroup;
			children = (
				433BC7A820538D4C000B1200 /* CachedGlucoseObject+CoreDataClass.swift */,
				433BC7A920538D4C000B1200 /* CachedGlucoseObject+CoreDataProperties.swift */,
				43D8FE861C72934C0073BE78 /* GlucoseMath.swift */,
				43971A3F1C8CABFF0013154F /* GlucoseSampleValue.swift */,
				43D8FE871C72934C0073BE78 /* GlucoseStore.swift */,
				432CF86E20D76CCF0066B889 /* GlucoseTrend.swift */,
				B4B85FCC24A2312000A296A3 /* GlucoseValueType.swift */,
				43FADDFA1C89679200DDE013 /* HKQuantitySample+GlucoseKit.swift */,
				433BC7A620523DB7000B1200 /* NewGlucoseSample.swift */,
				432CF87020D76D5A0066B889 /* SensorDisplayable.swift */,
				433BC7AC20538FCA000B1200 /* StoredGlucoseSample.swift */,
			);
			path = GlucoseKit;
			sourceTree = "<group>";
		};
		43D8FE9B1C7293EB0073BE78 /* GlucoseKit */ = {
			isa = PBXGroup;
			children = (
				435D2924205F3A670026F401 /* counteraction_effect_falling_glucose_almost_duplicates_input.json */,
				435D292A205F46180026F401 /* counteraction_effect_falling_glucose_almost_duplicates_output.json */,
				435D2926205F3C750026F401 /* counteraction_effect_falling_glucose_double_entries._input.json */,
				43439520205F2D910056DC37 /* counteraction_effect_falling_glucose_input.json */,
				435D292C205F48750026F401 /* counteraction_effect_falling_glucose_insulin.json */,
				4343951E205EED1F0056DC37 /* counteraction_effect_falling_glucose_output.json */,
				43D8FE9C1C7293FA0073BE78 /* momentum_effect_bouncing_glucose_input.json */,
				43D8FE9D1C7293FA0073BE78 /* momentum_effect_bouncing_glucose_output.json */,
				43971A411C8CAEF20013154F /* momentum_effect_display_only_glucose_input.json */,
				4303C48B1E29DD4200ADEDC8 /* momentum_effect_duplicate_glucose_input.json */,
				43D8FE9E1C7293FA0073BE78 /* momentum_effect_falling_glucose_input.json */,
				43D8FE9F1C7293FA0073BE78 /* momentum_effect_falling_glucose_output.json */,
				43DC87B51C8A9567005BC30D /* momentum_effect_incomplete_glucose_input.json */,
				43C27D921E3C4E7D00613CE1 /* momentum_effect_mixed_provenance_glucose_input.json */,
				435D2927205F3C750026F401 /* momentum_effect_rising_glucose_double_entries_input.json */,
				43D8FEA01C7293FA0073BE78 /* momentum_effect_rising_glucose_input.json */,
				43D8FEA11C7293FA0073BE78 /* momentum_effect_rising_glucose_output.json */,
				43D8FEA21C7293FA0073BE78 /* momentum_effect_stable_glucose_input.json */,
				43D8FEA31C7293FA0073BE78 /* momentum_effect_stable_glucose_output.json */,
			);
			path = GlucoseKit;
			sourceTree = "<group>";
		};
		43D8FEB21C7294520073BE78 /* InsulinKit */ = {
			isa = PBXGroup;
			children = (
				A9D77A2E242E8BDE0009F62C /* BolusRecommendation.swift */,
				434113A820F171CB00D05747 /* CachedInsulinDeliveryObject+CoreDataClass.swift */,
				434113A920F171CB00D05747 /* CachedInsulinDeliveryObject+CoreDataProperties.swift */,
				43D8FEDC1C7294D50073BE78 /* DoseEntry.swift */,
				43D8FEDD1C7294D50073BE78 /* DoseStore.swift */,
				43A0670E1F23CAC700E9E90F /* DoseType.swift */,
				43C094451CAA1E98001F6403 /* DoseUnit.swift */,
				C1DB55B21F2E964400C483A2 /* ExponentialInsulinModel.swift */,
				437B064D1F2EB35800D95237 /* HKQuantitySample+InsulinKit.swift */,
				438207701F2AE9A300886C13 /* InsulinDeliveryStore.swift */,
				43D8FEDF1C7294D50073BE78 /* InsulinMath.swift */,
				C12EE16B1F2964B3007DB9F1 /* InsulinModel.swift */,
				43DFE2811CB1FB8500EFBE95 /* InsulinValue.swift */,
				4302F4EA1D50670500F0FCAF /* NewPumpEvent.swift */,
				4302F4EC1D5068CE00F0FCAF /* PersistedPumpEvent.swift */,
				43DFE27B1CB1D6A600EFBE95 /* PumpEvent+CoreDataClass.swift */,
				43DFE27C1CB1D6A600EFBE95 /* PumpEvent+CoreDataProperties.swift */,
				43DFE27F1CB1E12D00EFBE95 /* PumpEventType.swift */,
				43D8FEE31C7294D50073BE78 /* Reservoir.swift */,
				43D8FEE41C7294D50073BE78 /* Reservoir+CoreDataProperties.swift */,
				4302F4E81D5066F400F0FCAF /* ReservoirValue.swift */,
				A9498D6E23386C0B00DAA9B9 /* TempBasalRecommendation.swift */,
				C1DB55B01F2E95FD00C483A2 /* WalshInsulinModel.swift */,
			);
			path = InsulinKit;
			sourceTree = "<group>";
		};
		43D8FECA1C7294670073BE78 /* InsulinKit */ = {
			isa = PBXGroup;
			children = (
				E93E865F24DC82A500FF40C8 /* dose_history_with_delivered_units.json */,
				E93E865B24DC75EF00FF40C8 /* basal_dose_with_expired.json */,
				E93E865D24DC797A00FF40C8 /* basal_dose_with_delivered.json */,
				43B99B051C74552300D050F5 /* basal_dose.json */,
				43B99AFB1C744CE300D050F5 /* bolus_dose.json */,
				4333931E1F32E31C009466DC /* doses_overlay_basal_profile_output.json */,
				E93E865924DC744300FF40C8 /* effect_from_basal_output_exponential.json */,
				43B99B071C74553900D050F5 /* effect_from_basal_output.json */,
				E93E866124DC87AE00FF40C8 /* effect_from_history_exponential_delivered_units_output.json */,
				43B99AFD1C744E5F00D050F5 /* effect_from_bolus_output.json */,
				43B99AFF1C7450EE00D050F5 /* effect_from_history_output.json */,
				43CE7CE11CA9EA1A003CC1B0 /* iob_from_bolus_120min_output.json */,
				43CE7CE31CA9EB1E003CC1B0 /* iob_from_bolus_180min_output.json */,
				43CE7CDF1CA9E8B0003CC1B0 /* iob_from_bolus_240min_output.json */,
				43CE7CE51CA9EBD2003CC1B0 /* iob_from_bolus_300min_output.json */,
				43CE7CE71CA9EC1F003CC1B0 /* iob_from_bolus_312min_output.json */,
				43CE7CE91CA9EC50003CC1B0 /* iob_from_bolus_360min_output.json */,
				43CE7CEB1CA9EC88003CC1B0 /* iob_from_bolus_420min_output.json */,
				C1DB55B61F2EACD500C483A2 /* iob_from_bolus_exponential_output.json */,
				C1DB55B41F2EA6EA00C483A2 /* iob_from_doses_exponential_output.json */,
				43D8FECE1C7294B80073BE78 /* iob_from_doses_output.json */,
				43D8FECF1C7294B80073BE78 /* iob_from_reservoir_output.json */,
				43CE7CED1CA9F2CF003CC1B0 /* normalize_edge_case_doses_input.json */,
				43CE7CEF1CA9F32C003CC1B0 /* normalize_edge_case_doses_output.json */,
				43B99B011C7451E500D050F5 /* normalized_doses.json */,
				43D8FED01C7294B80073BE78 /* normalized_reservoir_history_output.json */,
				434872781CB6256500E55D75 /* reconcile_history_input.json */,
				4348727C1CB626E500E55D75 /* reconcile_history_output.json */,
				43BDD7E71F804ED5005BA15C /* reconcile_resume_before_rewind_input.json */,
				43BDD7E91F8050C3005BA15C /* reconcile_resume_before_rewind_output.json */,
				434FB6471D70096A007B9C70 /* reservoir_history_with_continuity_holes.json */,
				43D8FED11C7294B80073BE78 /* reservoir_history_with_rewind_and_prime_input.json */,
				43D8FED21C7294B80073BE78 /* reservoir_history_with_rewind_and_prime_output.json */,
				43B99B031C74538D00D050F5 /* short_basal_dose.json */,
				4378B6441ED55F8C000AE785 /* suspend_dose_reconciled_normalized_iob.json */,
				4378B6451ED55F8C000AE785 /* suspend_dose_reconciled_normalized.json */,
				4378B6461ED55F8C000AE785 /* suspend_dose_reconciled.json */,
				4378B6421ED55E81000AE785 /* suspend_dose.json */,
			);
			path = InsulinKit;
			sourceTree = "<group>";
		};
		43D988911C87FEFF00DA4467 /* Fixtures */ = {
			isa = PBXGroup;
			children = (
				43D8FE431C7291930073BE78 /* CarbKit */,
				43D8FE9B1C7293EB0073BE78 /* GlucoseKit */,
				43D8FECA1C7294670073BE78 /* InsulinKit */,
				43D8FEF41C7295490073BE78 /* basal.json */,
				43DC87BD1C8AD41D005BC30D /* glucose_from_effects_non_zero_output.json */,
				43DC87B91C8AD0ED005BC30D /* glucose_from_effects_non_zero_insulin_input.json */,
				43DC87BA1C8AD0ED005BC30D /* glucose_from_effects_non_zero_carb_input.json */,
				43DC87B71C8AD058005BC30D /* glucose_from_effects_non_zero_glucose_input.json */,
				43D988921C87FFA300DA4467 /* glucose_from_effects_no_momentum_output.json */,
				43D988931C87FFA300DA4467 /* glucose_from_effects_momentum_up_output.json */,
				43D988941C87FFA300DA4467 /* glucose_from_effects_momentum_up_input.json */,
				43D988951C87FFA300DA4467 /* glucose_from_effects_momentum_flat_output.json */,
				43D988961C87FFA300DA4467 /* glucose_from_effects_momentum_flat_input.json */,
				43D988971C87FFA300DA4467 /* glucose_from_effects_momentum_flat_glucose_input.json */,
				43D988981C87FFA300DA4467 /* glucose_from_effects_momentum_down_output.json */,
				43D988991C87FFA300DA4467 /* glucose_from_effects_momentum_down_input.json */,
				43D9889A1C87FFA300DA4467 /* glucose_from_effects_momentum_blend_output.json */,
				43D9889B1C87FFA300DA4467 /* glucose_from_effects_momentum_blend_momentum_input.json */,
				43D9889C1C87FFA300DA4467 /* glucose_from_effects_momentum_blend_insulin_effect_input.json */,
				43D9889D1C87FFA300DA4467 /* glucose_from_effects_momentum_blend_glucose_input.json */,
				43D9889E1C87FFA300DA4467 /* glucose_from_effects_insulin_effect_input.json */,
				43D9889F1C87FFA300DA4467 /* glucose_from_effects_glucose_input.json */,
				43D988A01C87FFA300DA4467 /* glucose_from_effects_carb_effect_input.json */,
				43C98059212BDEE4003B5D17 /* ice_minus_carb_effect_with_gaps_output.json */,
				43026D632132404900A332E2 /* ice_minus_flat_carb_effect_output.json */,
				43D8FE661C7292950073BE78 /* read_carb_ratios.json */,
			);
			path = Fixtures;
			sourceTree = "<group>";
		};
		892A5D35222F03CB008961AB /* LoopTestingKit */ = {
			isa = PBXGroup;
			children = (
				89ADE12C226BDD190067222B /* DateRelativeBasalEntry.swift */,
				89ADE12E226BDED40067222B /* DateRelativeBolusEntry.swift */,
				89ADE12A226BDB730067222B /* DateRelativeCarbEntry.swift */,
				89ADE135226BF0BE0067222B /* DateRelativeGlucoseSample.swift */,
				89CA2B37226D4456004D9350 /* DateRelativeQuantity.swift */,
				892A5D37222F03CB008961AB /* Info.plist */,
				892A5D36222F03CB008961AB /* LoopTestingKit.h */,
				892A5D55222F0414008961AB /* TestingCGMManager.swift */,
				892A5D51222F03DB008961AB /* TestingDeviceManager.swift */,
				892A5D53222F03F9008961AB /* TestingPumpManager.swift */,
				89ADE128226BDB280067222B /* TestingScenario.swift */,
				89ADE133226BF0490067222B /* TestingScenarioInstance.swift */,
			);
			path = LoopTestingKit;
			sourceTree = "<group>";
		};
		893C9F8A2447DBC100CD4185 /* CardList */ = {
			isa = PBXGroup;
			children = (
				892ADDFF2446C858007CE08C /* Card.swift */,
				893C9F8B2447DBD900CD4185 /* CardBuilder.swift */,
				89627B15244115A400BEB424 /* CardList.swift */,
				89F6E30C2449713600CB9E15 /* CardStack.swift */,
				89AF78BF2447E285002B4FCC /* CardStackBuilder.swift */,
				89AF78C12447E353002B4FCC /* Splat.swift */,
			);
			path = CardList;
			sourceTree = "<group>";
		};
		8992426321EC137900EA512B /* Extensions */ = {
			isa = PBXGroup;
			children = (
				8992426421EC138000EA512B /* UIColor.swift */,
			);
			path = Extensions;
			sourceTree = "<group>";
		};
		89D2047321CC7BD7001238CC /* MockKit */ = {
			isa = PBXGroup;
			children = (
				1D640FF324524269008F9755 /* Assets */,
				89D204AD21CC7D2B001238CC /* Extensions */,
				89D2047521CC7BD7001238CC /* Info.plist */,
				89CCD4F121A87D340068C3FB /* MockCGMDataSource.swift */,
				89AB9EC821A4BC2400351324 /* MockCGMManager.swift */,
				89AC7934224C783500B8E9BA /* MockDoseProgressEstimator.swift */,
				89CCD4F721A8D5500068C3FB /* MockGlucoseProvider.swift */,
				89D2047421CC7BD7001238CC /* MockKit.h */,
				89AB9EC621A4774500351324 /* MockPumpManager.swift */,
				C164A56322F21081000E3FA5 /* MockPumpManagerState.swift */,
				A9498D8C23386CD700DAA9B9 /* MockService.swift */,
				C164A55F22F14C73000E3FA5 /* UnfinalizedDose.swift */,
			);
			path = MockKit;
			sourceTree = "<group>";
		};
		89D2049021CC7C13001238CC /* MockKitUI */ = {
			isa = PBXGroup;
			children = (
				8992426321EC137900EA512B /* Extensions */,
				89D204B621CC7E77001238CC /* View Controllers */,
				439706E722D2E8EE00C81566 /* Views */,
				A9498D9023386D0800DAA9B9 /* MockService+UI.swift */,
				89AB9ECA21A4C36200351324 /* MockPumpManager+UI.swift */,
				89CCD4F321A8A2B30068C3FB /* MockCGMManager+UI.swift */,
				892A5D2D222EF69A008961AB /* MockHUDProvider.swift */,
				89D2049121CC7C13001238CC /* MockKitUI.h */,
				89D2049221CC7C13001238CC /* Info.plist */,
				89D204D121CC837A001238CC /* Assets.xcassets */,
			);
			path = MockKitUI;
			sourceTree = "<group>";
		};
		89D204AD21CC7D2B001238CC /* Extensions */ = {
			isa = PBXGroup;
			children = (
				89DC540C21B75AE7005A1CE0 /* Collection.swift */,
			);
			path = Extensions;
			sourceTree = "<group>";
		};
		89D204B621CC7E77001238CC /* View Controllers */ = {
			isa = PBXGroup;
			children = (
				B42C950C24A3BD4B00857C73 /* MeasurementFrequencyTableViewController.swift */,
				89CCD4F521A8A6A60068C3FB /* MockCGMManagerSettingsViewController.swift */,
				89AB9ED321A4D8F000351324 /* MockPumpManager.storyboard */,
				89AB9ED121A4D74000351324 /* MockPumpManagerSettingsSetupViewController.swift */,
				89AB9ED521A4DE5F00351324 /* MockPumpManagerSettingsViewController.swift */,
				89AB9ECF21A4D2E500351324 /* MockPumpManagerSetupViewController.swift */,
				A9498D8E23386CE800DAA9B9 /* MockServiceTableViewController.swift */,
				892F481A21AB2964004D313D /* RandomOutlierTableViewController.swift */,
				8907E35A21A9D1B200335852 /* SineCurveParametersTableViewController.swift */,
				89D2046B21C83C3F001238CC /* GlucoseTrendTableViewController.swift */,
				1DABAD392453615200ACF708 /* IssueAlertTableViewController.swift */,
			);
			path = "View Controllers";
			sourceTree = "<group>";
		};
		B41A60B023D1DBB700636320 /* Extensions */ = {
			isa = PBXGroup;
			children = (
				898B4E74246CCAB50053C484 /* Binding.swift */,
				E93C86A324C8F79C0073089B /* ChartLineModel+LoopKitUI.swift */,
				E93C86A524C8F7D90073089B /* ChartSettings+LoopKitUI.swift */,
				E9086B4924B540B70062F5C8 /* DateFormatter.swift */,
				E96175AD24B7BE38008E5080 /* Dictionary.swift */,
				1D60355D24D39ED10095DC2A /* Environment+AppName.swift */,
				1D498E4624D892B0000627F2 /* Environment+Authenticate.swift */,
				B45AF6EF24D4355A00EEAA4D /* Environment+Colors.swift */,
				89BE75C62464B4A900B145D9 /* Environment+Dismiss.swift */,
				B429D66B24BF7204003E1B4A /* GlucoseTrend.swift */,
				89186C0624BF7FC70003D0F3 /* Guardrail+UI.swift */,
				C1E4B309242E99A800E70CCB /* Image.swift */,
				89CAB36C24C9EC98009EE3CE /* Keyboard.swift */,
				89E7E60F24D11AB600591386 /* OrientationLock.swift */,
				B41A60B123D1DBC700636320 /* UIFont.swift */,
				B429D66D24BF7255003E1B4A /* UIImage.swift */,
				89CAB36E24C9ECCA009EE3CE /* View+KeyboardAware.swift */,
			);
			path = Extensions;
			sourceTree = "<group>";
		};
		B42A74702358858D00247B03 /* Notification */ = {
			isa = PBXGroup;
			children = (
				C1814B83225B9ED5008D2D8E /* LoopNotificationCategory.swift */,
				B42A7471235885B600247B03 /* LoopNotificationUserInfoKey.swift */,
			);
			path = Notification;
			sourceTree = "<group>";
		};
		C17F39BD23CD239000FA1113 /* DeviceManager */ = {
			isa = PBXGroup;
			children = (
				C17F39BE23CD248000FA1113 /* DeviceLog */,
				1D841AAC24577EE10069DBFF /* AlertSoundPlayer.swift */,
				4352A73B20DECF0600CAC200 /* CGMManager.swift */,
				B4102D3124ABB068005D460B /* DeviceLifecycleProgress.swift */,
				4379CFE221102A4100AADC79 /* DeviceManager.swift */,
				B42C94FD24A2A2B000857C73 /* DeviceStatusHighlight.swift */,
				89AC792C224C781100B8E9BA /* DoseProgressReporter.swift */,
				89AC792D224C781100B8E9BA /* DoseProgressTimerEstimator.swift */,
				432CF87220D774220066B889 /* PumpManager.swift */,
				43FB610620DDF19B002B996B /* PumpManagerError.swift */,
				43FB60E820DCBE64002B996B /* PumpManagerStatus.swift */,
			);
			path = DeviceManager;
			sourceTree = "<group>";
		};
		C17F39BE23CD248000FA1113 /* DeviceLog */ = {
			isa = PBXGroup;
			children = (
				C1F8403723DB84B700673141 /* DeviceLogEntry+CoreDataClass.swift */,
				C1F8403823DB84B700673141 /* DeviceLogEntry+CoreDataProperties.swift */,
				C17F39BF23CD24A000FA1113 /* DeviceLog.xcdatamodeld */,
				C17F39C823CD269200FA1113 /* DeviceLogEntryType.swift */,
				C17F39C623CD256000FA1113 /* PersistentDeviceLog.swift */,
				C17F39CF23CE34B100FA1113 /* StoredDeviceLogEntry.swift */,
			);
			path = DeviceLog;
			sourceTree = "<group>";
		};
		E9077D2824ACD5AA0066A88D /* Information Screens */ = {
			isa = PBXGroup;
			children = (
				E9077D2624ACD59F0066A88D /* InformationView.swift */,
				E9077D2924ACDE2C0066A88D /* CorrectionRangeInformationView.swift */,
				E916F56E24AE2FFE00BE3547 /* CorrectionRangeOverrideInformationView.swift */,
				E949E38E24B3711E00024DA0 /* InsulinModelInformationView.swift */,
				E96DCB5724AEF50F007117BC /* SuspendThresholdInformationView.swift */,
				E96DCB5D24AF7DC7007117BC /* BasalRatesInformationView.swift */,
				E949E38824AFC82F00024DA0 /* DeliveryLimitsInformationView.swift */,
				E93C86B124D080E00073089B /* CarbRatioInformationView.swift */,
				E93C86B524D08CAD0073089B /* InsulinSensitivityInformationView.swift */,
			);
			path = "Information Screens";
			sourceTree = "<group>";
		};
		E9086B4324B53CB40062F5C8 /* Charts */ = {
			isa = PBXGroup;
			children = (
				E9086B4424B53CC50062F5C8 /* GlucoseChart.swift */,
				E93C86A124C8F7550073089B /* InsulinModelChart.swift */,
			);
			path = Charts;
			sourceTree = "<group>";
		};
		E9086B4624B5404D0062F5C8 /* Models */ = {
			isa = PBXGroup;
			children = (
				E9086B4724B5405E0062F5C8 /* ChartAxisValueDoubleUnit.swift */,
				B43DA43E24D49AA400CAFF4E /* GuidanceColors.swift */,
			);
			path = Models;
			sourceTree = "<group>";
		};
		E916F56724AD31F900BE3547 /* Settings Editors */ = {
			isa = PBXGroup;
			children = (
				89653C8324738D2B00E1BAA5 /* BasalRateScheduleEditor.swift */,
				89653C812473592600E1BAA5 /* CarbRatioScheduleEditor.swift */,
				E916F56824AD32F000BE3547 /* CorrectionRangeOverridesEditor.swift */,
				1D1FCE2224BD13A2000300A8 /* CorrectionRangeOverridesExpandableSetting.swift */,
				1DC64C7B24BF6BFD004A63A1 /* CorrectionRangeOverridesExtension.swift */,
				898B4E7A246DC6A70053C484 /* CorrectionRangeScheduleEditor.swift */,
				E94141CF24C8F31C0096C326 /* DeliveryLimitsEditor.swift */,
				89FC688A245A2D670075CF59 /* InsulinSensitivityScheduleEditor.swift */,
				E93C86A724C8F7F60073089B /* InsulinModelChartView.swift */,
				1D6EAB9024C12C090081249D /* PumpSupportedIncrements.swift */,
				1DEF977424C62F8400D630CB /* SupportedInsulinModelSettings.swift */,
				E96DCB5924AF74AC007117BC /* SuspendThresholdEditor.swift */,
				1D1FCE2A24BE704A000300A8 /* TherapySetting+Settings.swift */,
				1D1A019D24B678BF0077D86E /* TherapySettingsView.swift */,
				1D1FCE2424BD42EF000300A8 /* TherapySettingsViewModel.swift */,
				E9D95F6424C7BC400079F47D /* PresentationMode.swift */,
				E93C869F24C8F6E00073089B /* InsulinModelSelection.swift */,
			);
			path = "Settings Editors";
			sourceTree = "<group>";
		};
		E9D95F9C24C8BC880079F47D /* Scripts */ = {
			isa = PBXGroup;
			children = (
			);
			path = Scripts;
			sourceTree = "<group>";
		};
/* End PBXGroup section */

/* Begin PBXHeadersBuildPhase section */
		43BA7151201E484D0058961E /* Headers */ = {
			isa = PBXHeadersBuildPhase;
			buildActionMask = 2147483647;
			files = (
				43BA7158201E484D0058961E /* LoopKitUI.h in Headers */,
			);
			runOnlyForDeploymentPostprocessing = 0;
		};
		43D8FDC81C728FDF0073BE78 /* Headers */ = {
			isa = PBXHeadersBuildPhase;
			buildActionMask = 2147483647;
			files = (
				43D8FDCF1C728FDF0073BE78 /* LoopKit.h in Headers */,
			);
			runOnlyForDeploymentPostprocessing = 0;
		};
		892A5D2F222F03CB008961AB /* Headers */ = {
			isa = PBXHeadersBuildPhase;
			buildActionMask = 2147483647;
			files = (
				892A5D46222F03CB008961AB /* LoopTestingKit.h in Headers */,
			);
			runOnlyForDeploymentPostprocessing = 0;
		};
		89D2046D21CC7BD7001238CC /* Headers */ = {
			isa = PBXHeadersBuildPhase;
			buildActionMask = 2147483647;
			files = (
				89D2048221CC7BD8001238CC /* MockKit.h in Headers */,
			);
			runOnlyForDeploymentPostprocessing = 0;
		};
		89D2048A21CC7C12001238CC /* Headers */ = {
			isa = PBXHeadersBuildPhase;
			buildActionMask = 2147483647;
			files = (
				89D2049F21CC7C13001238CC /* MockKitUI.h in Headers */,
			);
			runOnlyForDeploymentPostprocessing = 0;
		};
		A9E675E822713F4700E25293 /* Headers */ = {
			isa = PBXHeadersBuildPhase;
			buildActionMask = 2147483647;
			files = (
				A9E675E922713F4700E25293 /* LoopKit.h in Headers */,
			);
			runOnlyForDeploymentPostprocessing = 0;
		};
/* End PBXHeadersBuildPhase section */

/* Begin PBXNativeTarget section */
		1DEE226824A676A300693C32 /* LoopKitHostedTests */ = {
			isa = PBXNativeTarget;
			buildConfigurationList = 1DEE22FE24A676A300693C32 /* Build configuration list for PBXNativeTarget "LoopKitHostedTests" */;
			buildPhases = (
				1DEE226B24A676A300693C32 /* Sources */,
				1DEE229C24A676A300693C32 /* Frameworks */,
				1DEE229E24A676A300693C32 /* Resources */,
			);
			buildRules = (
			);
			dependencies = (
				1DEE226924A676A300693C32 /* PBXTargetDependency */,
				1DEE230424A6774900693C32 /* PBXTargetDependency */,
			);
			name = LoopKitHostedTests;
			productName = LoopKitTests;
			productReference = 1DEE230124A676A300693C32 /* LoopKitHostedTests.xctest */;
			productType = "com.apple.product-type.bundle.unit-test";
		};
		430157F61C7EC03B00B64B63 /* LoopKit Example */ = {
			isa = PBXNativeTarget;
			buildConfigurationList = 430158171C7EC03B00B64B63 /* Build configuration list for PBXNativeTarget "LoopKit Example" */;
			buildPhases = (
				430157F31C7EC03B00B64B63 /* Sources */,
				430157F41C7EC03B00B64B63 /* Frameworks */,
				430157F51C7EC03B00B64B63 /* Resources */,
				4301581D1C7ECB5E00B64B63 /* Embed Frameworks */,
				E9D95F9B24C8BB3D0079F47D /* Copy Frameworks with Carthage */,
			);
			buildRules = (
			);
			dependencies = (
				4301581C1C7ECB5E00B64B63 /* PBXTargetDependency */,
				43BA715A201E484D0058961E /* PBXTargetDependency */,
				892A5D48222F03CB008961AB /* PBXTargetDependency */,
				43CACE1022483AC500F90AF5 /* PBXTargetDependency */,
				43CACE1222483AC500F90AF5 /* PBXTargetDependency */,
			);
			name = "LoopKit Example";
			productName = "LoopKit Example";
			productReference = 430157F71C7EC03B00B64B63 /* LoopKit Example.app */;
			productType = "com.apple.product-type.application";
		};
		43BA7153201E484D0058961E /* LoopKitUI */ = {
			isa = PBXNativeTarget;
			buildConfigurationList = 43BA715F201E484D0058961E /* Build configuration list for PBXNativeTarget "LoopKitUI" */;
			buildPhases = (
				43BA714F201E484D0058961E /* Sources */,
				43BA7150201E484D0058961E /* Frameworks */,
				43BA7151201E484D0058961E /* Headers */,
				43BA7152201E484D0058961E /* Resources */,
			);
			buildRules = (
			);
			dependencies = (
				A9E6757F22713C5300E25293 /* PBXTargetDependency */,
			);
			name = LoopKitUI;
			productName = LoopKitUI;
			productReference = 43BA7154201E484D0058961E /* LoopKitUI.framework */;
			productType = "com.apple.product-type.framework";
		};
		43D8FDCA1C728FDF0073BE78 /* LoopKit */ = {
			isa = PBXNativeTarget;
			buildConfigurationList = 43D8FDDF1C728FDF0073BE78 /* Build configuration list for PBXNativeTarget "LoopKit" */;
			buildPhases = (
				43D8FDC61C728FDF0073BE78 /* Sources */,
				43D8FDC71C728FDF0073BE78 /* Frameworks */,
				43D8FDC81C728FDF0073BE78 /* Headers */,
				43D8FDC91C728FDF0073BE78 /* Resources */,
			);
			buildRules = (
			);
			dependencies = (
			);
			name = LoopKit;
			productName = LoopKit;
			productReference = 43D8FDCB1C728FDF0073BE78 /* LoopKit.framework */;
			productType = "com.apple.product-type.framework";
		};
		43D8FDD41C728FDF0073BE78 /* LoopKitTests */ = {
			isa = PBXNativeTarget;
			buildConfigurationList = 43D8FDE21C728FDF0073BE78 /* Build configuration list for PBXNativeTarget "LoopKitTests" */;
			buildPhases = (
				43D8FDD11C728FDF0073BE78 /* Sources */,
				43D8FDD21C728FDF0073BE78 /* Frameworks */,
				43D8FDD31C728FDF0073BE78 /* Resources */,
			);
			buildRules = (
			);
			dependencies = (
				43D8FDD81C728FDF0073BE78 /* PBXTargetDependency */,
			);
			name = LoopKitTests;
			productName = LoopKitTests;
			productReference = 43D8FDD51C728FDF0073BE78 /* LoopKitTests.xctest */;
			productType = "com.apple.product-type.bundle.unit-test";
		};
		892A5D33222F03CB008961AB /* LoopTestingKit */ = {
			isa = PBXNativeTarget;
			buildConfigurationList = 89AE2220228BC54C00BDFD85 /* Build configuration list for PBXNativeTarget "LoopTestingKit" */;
			buildPhases = (
				892A5D2F222F03CB008961AB /* Headers */,
				892A5D30222F03CB008961AB /* Sources */,
				892A5D31222F03CB008961AB /* Frameworks */,
				892A5D32222F03CB008961AB /* Resources */,
			);
			buildRules = (
			);
			dependencies = (
				43CACE1822483B7200F90AF5 /* PBXTargetDependency */,
			);
			name = LoopTestingKit;
			productName = LoopTestingKit;
			productReference = 892A5D34222F03CB008961AB /* LoopTestingKit.framework */;
			productType = "com.apple.product-type.framework";
		};
		89D2047121CC7BD7001238CC /* MockKit */ = {
			isa = PBXNativeTarget;
			buildConfigurationList = 89AE2221228BC54C00BDFD85 /* Build configuration list for PBXNativeTarget "MockKit" */;
			buildPhases = (
				89D2046D21CC7BD7001238CC /* Headers */,
				89D2046E21CC7BD7001238CC /* Sources */,
				89D2046F21CC7BD7001238CC /* Frameworks */,
				89D2047021CC7BD7001238CC /* Resources */,
			);
			buildRules = (
			);
			dependencies = (
				43CACE1422483B6100F90AF5 /* PBXTargetDependency */,
				43CACE1622483B6100F90AF5 /* PBXTargetDependency */,
			);
			name = MockKit;
			productName = MockKit;
			productReference = 89D2047221CC7BD7001238CC /* MockKit.framework */;
			productType = "com.apple.product-type.framework";
		};
		89D2048E21CC7C12001238CC /* MockKitUI */ = {
			isa = PBXNativeTarget;
			buildConfigurationList = 89AE2222228BC54C00BDFD85 /* Build configuration list for PBXNativeTarget "MockKitUI" */;
			buildPhases = (
				89D2048A21CC7C12001238CC /* Headers */,
				89D2048B21CC7C12001238CC /* Sources */,
				89D2048C21CC7C12001238CC /* Frameworks */,
				89D2048D21CC7C12001238CC /* Resources */,
			);
			buildRules = (
			);
			dependencies = (
				A9E6757D22713C3F00E25293 /* PBXTargetDependency */,
				A9E6757B22713C3F00E25293 /* PBXTargetDependency */,
			);
			name = MockKitUI;
			productName = MockKitUI;
			productReference = 89D2048F21CC7C12001238CC /* MockKitUI.framework */;
			productType = "com.apple.product-type.framework";
		};
		A9E6758022713F4700E25293 /* LoopKit-watchOS */ = {
			isa = PBXNativeTarget;
			buildConfigurationList = A9E675ED22713F4700E25293 /* Build configuration list for PBXNativeTarget "LoopKit-watchOS" */;
			buildPhases = (
				A9E6758122713F4700E25293 /* Sources */,
				A9E675E522713F4700E25293 /* Frameworks */,
				A9E675E822713F4700E25293 /* Headers */,
				A9E675EA22713F4700E25293 /* Resources */,
			);
			buildRules = (
			);
			dependencies = (
			);
			name = "LoopKit-watchOS";
			productName = LoopKit;
			productReference = A9E675F022713F4700E25293 /* LoopKit.framework */;
			productType = "com.apple.product-type.framework";
		};
/* End PBXNativeTarget section */

/* Begin PBXProject section */
		43D8FDC21C728FDF0073BE78 /* Project object */ = {
			isa = PBXProject;
			attributes = {
				LastSwiftUpdateCheck = 1160;
				LastUpgradeCheck = 1020;
				ORGANIZATIONNAME = "LoopKit Authors";
				TargetAttributes = {
					1DEE226824A676A300693C32 = {
						TestTargetID = 430157F61C7EC03B00B64B63;
					};
					430157F61C7EC03B00B64B63 = {
						CreatedOnToolsVersion = 7.2.1;
						LastSwiftMigration = 1020;
						SystemCapabilities = {
							com.apple.HealthKit = {
								enabled = 1;
							};
						};
					};
					43BA7153201E484D0058961E = {
						CreatedOnToolsVersion = 9.2;
						LastSwiftMigration = 1020;
						ProvisioningStyle = Automatic;
					};
					43D8FDCA1C728FDF0073BE78 = {
						CreatedOnToolsVersion = 7.2.1;
						LastSwiftMigration = 1020;
						ProvisioningStyle = Automatic;
					};
					43D8FDD41C728FDF0073BE78 = {
						CreatedOnToolsVersion = 7.2.1;
						LastSwiftMigration = 1020;
					};
					892A5D33222F03CB008961AB = {
						CreatedOnToolsVersion = 10.1;
						LastSwiftMigration = 1020;
						ProvisioningStyle = Automatic;
					};
					89D2047121CC7BD7001238CC = {
						CreatedOnToolsVersion = 10.0;
						LastSwiftMigration = 1020;
						ProvisioningStyle = Automatic;
					};
					89D2048E21CC7C12001238CC = {
						CreatedOnToolsVersion = 10.0;
						LastSwiftMigration = 1020;
						ProvisioningStyle = Automatic;
					};
					A9E6758022713F4700E25293 = {
						LastSwiftMigration = 1020;
						ProvisioningStyle = Automatic;
					};
				};
			};
			buildConfigurationList = 43D8FDC51C728FDF0073BE78 /* Build configuration list for PBXProject "LoopKit" */;
			compatibilityVersion = "Xcode 8.0";
			developmentRegion = en;
			hasScannedForEncodings = 0;
			knownRegions = (
				en,
				Base,
				es,
				de,
				fr,
				"zh-Hans",
				it,
				nl,
				nb,
				pl,
				ru,
			);
			mainGroup = 43D8FDC11C728FDF0073BE78;
			productRefGroup = 43D8FDCC1C728FDF0073BE78 /* Products */;
			projectDirPath = "";
			projectRoot = "";
			targets = (
				430157F61C7EC03B00B64B63 /* LoopKit Example */,
				43D8FDCA1C728FDF0073BE78 /* LoopKit */,
				A9E6758022713F4700E25293 /* LoopKit-watchOS */,
				43D8FDD41C728FDF0073BE78 /* LoopKitTests */,
				1DEE226824A676A300693C32 /* LoopKitHostedTests */,
				43BA7153201E484D0058961E /* LoopKitUI */,
				89D2047121CC7BD7001238CC /* MockKit */,
				89D2048E21CC7C12001238CC /* MockKitUI */,
				892A5D33222F03CB008961AB /* LoopTestingKit */,
			);
		};
/* End PBXProject section */

/* Begin PBXResourcesBuildPhase section */
		1DEE229E24A676A300693C32 /* Resources */ = {
			isa = PBXResourcesBuildPhase;
			buildActionMask = 2147483647;
			files = (
			);
			runOnlyForDeploymentPostprocessing = 0;
		};
		430157F51C7EC03B00B64B63 /* Resources */ = {
			isa = PBXResourcesBuildPhase;
			buildActionMask = 2147483647;
			files = (
				7D68A9AE1FE0A3D000522C49 /* Localizable.strings in Resources */,
				430158061C7EC03B00B64B63 /* LaunchScreen.storyboard in Resources */,
				430158031C7EC03B00B64B63 /* Assets.xcassets in Resources */,
				430158011C7EC03B00B64B63 /* Main.storyboard in Resources */,
				4301582B1C7ECCEF00B64B63 /* LoopKitExample.entitlements in Resources */,
			);
			runOnlyForDeploymentPostprocessing = 0;
		};
		43BA7152201E484D0058961E /* Resources */ = {
			isa = PBXResourcesBuildPhase;
			buildActionMask = 2147483647;
			files = (
				43BA7194202039A90058961E /* GlucoseRangeTableViewCell.xib in Resources */,
				895FE07122011EDD00FCF18A /* EmojiInputController.storyboard in Resources */,
				892A5DAE2231E185008961AB /* HUDAssets.xcassets in Resources */,
				43BA719720203EF30058961E /* CarbKit.storyboard in Resources */,
				43BA7173201E492E0058961E /* DateAndDurationTableViewCell.xib in Resources */,
				43BA7164201E49130058961E /* InsulinKit.storyboard in Resources */,
				895FE08A22011F0C00FCF18A /* LabeledTextFieldTableViewCell.xib in Resources */,
				892155192245FBEF009112BC /* InsulinSensitivityScalingTableViewCell.xib in Resources */,
				43BA7195202039B00058961E /* GlucoseRangeOverrideTableViewCell.xib in Resources */,
				895FE07F22011F0C00FCF18A /* DoubleRangeTableViewCell.xib in Resources */,
				1FE58796211D12CE004F24ED /* Localizable.strings in Resources */,
				892A5DB72231E1A0008961AB /* ReservoirVolumeHUDView.xib in Resources */,
				898E6E68224179310019E459 /* BatteryLevelHUDView.xib in Resources */,
				895FE06F22011E9A00FCF18A /* OverrideSelectionViewController.storyboard in Resources */,
				43BA7193202039A30058961E /* TextFieldTableViewCell.xib in Resources */,
				895FE08622011F0C00FCF18A /* DecimalTextFieldTableViewCell.xib in Resources */,
				43BA719620203C750058961E /* Assets.xcassets in Resources */,
				89AE223E228BD3C400BDFD85 /* SetConstrainedScheduleEntryTableViewCell.xib in Resources */,
				43BA7192202039950058961E /* RepeatingScheduleValueTableViewCell.xib in Resources */,
				43F5035B21059AF7009FA89A /* AuthenticationTableViewCell.xib in Resources */,
			);
			runOnlyForDeploymentPostprocessing = 0;
		};
		43D8FDC91C728FDF0073BE78 /* Resources */ = {
			isa = PBXResourcesBuildPhase;
			buildActionMask = 2147483647;
			files = (
				1F5DAB2D2118CE9300048054 /* Localizable.strings in Resources */,
			);
			runOnlyForDeploymentPostprocessing = 0;
		};
		43D8FDD31C728FDF0073BE78 /* Resources */ = {
			isa = PBXResourcesBuildPhase;
			buildActionMask = 2147483647;
			files = (
				4322B795202FA3CC0002837D /* carbs_on_board_output.json in Resources */,
				4322B7A0202FA3CC0002837D /* ice_slow_absorption.json in Resources */,
				437874BE202FDD2D00A3D8B9 /* iob_from_bolus_180min_output.json in Resources */,
				4322B7A6202FA3D20002837D /* momentum_effect_falling_glucose_output.json in Resources */,
				437874C0202FDD2D00A3D8B9 /* iob_from_bolus_300min_output.json in Resources */,
				4322B7A8202FA3D20002837D /* momentum_effect_mixed_provenance_glucose_input.json in Resources */,
				435D2929205F3C760026F401 /* momentum_effect_rising_glucose_double_entries_input.json in Resources */,
				4322B7AB202FA3D20002837D /* momentum_effect_stable_glucose_input.json in Resources */,
				43D988A61C87FFA300DA4467 /* glucose_from_effects_momentum_flat_glucose_input.json in Resources */,
				9E784341236656770016C583 /* ice_35_min_partial_piecewiselinear_output.json in Resources */,
				437874D5202FDD2D00A3D8B9 /* suspend_dose_reconciled_normalized.json in Resources */,
				435D2925205F3A670026F401 /* counteraction_effect_falling_glucose_almost_duplicates_input.json in Resources */,
				437874CD202FDD2D00A3D8B9 /* reconcile_history_output.json in Resources */,
				4322B7A2202FA3D20002837D /* momentum_effect_bouncing_glucose_output.json in Resources */,
				4322B7A4202FA3D20002837D /* momentum_effect_duplicate_glucose_input.json in Resources */,
				4322B79F202FA3CC0002837D /* ice_slow_absorption_output.json in Resources */,
				43DC87BE1C8AD41D005BC30D /* glucose_from_effects_non_zero_output.json in Resources */,
				4322B79B202FA3CC0002837D /* ice_1_hour_output.json in Resources */,
				43DC87B81C8AD058005BC30D /* glucose_from_effects_non_zero_glucose_input.json in Resources */,
				437874D1202FDD2D00A3D8B9 /* reservoir_history_with_rewind_and_prime_input.json in Resources */,
				43C9805A212BDEE4003B5D17 /* ice_minus_carb_effect_with_gaps_output.json in Resources */,
				4322B797202FA3CC0002837D /* grouped_by_overlapping_absorption_times_border_case_output.json in Resources */,
				437874CA202FDD2D00A3D8B9 /* normalized_doses.json in Resources */,
				4322B7A7202FA3D20002837D /* momentum_effect_incomplete_glucose_input.json in Resources */,
				437874D7202FDD2D00A3D8B9 /* suspend_dose.json in Resources */,
				437874D4202FDD2D00A3D8B9 /* suspend_dose_reconciled_normalized_iob.json in Resources */,
				43D988AD1C87FFA300DA4467 /* glucose_from_effects_insulin_effect_input.json in Resources */,
				4322B7A9202FA3D20002837D /* momentum_effect_rising_glucose_input.json in Resources */,
				437874BD202FDD2D00A3D8B9 /* iob_from_bolus_120min_output.json in Resources */,
				437874D2202FDD2D00A3D8B9 /* reservoir_history_with_rewind_and_prime_output.json in Resources */,
				437874BF202FDD2D00A3D8B9 /* iob_from_bolus_240min_output.json in Resources */,
				437874D0202FDD2D00A3D8B9 /* reservoir_history_with_continuity_holes.json in Resources */,
				4322B7A3202FA3D20002837D /* momentum_effect_display_only_glucose_input.json in Resources */,
				437874CB202FDD2D00A3D8B9 /* normalized_reservoir_history_output.json in Resources */,
				435D2928205F3C760026F401 /* counteraction_effect_falling_glucose_double_entries._input.json in Resources */,
				437874B9202FDD2D00A3D8B9 /* doses_overlay_basal_profile_output.json in Resources */,
				4322B79C202FA3CC0002837D /* ice_35_min_input.json in Resources */,
				E93E865A24DC744300FF40C8 /* effect_from_basal_output_exponential.json in Resources */,
				43D988AC1C87FFA300DA4467 /* glucose_from_effects_momentum_blend_glucose_input.json in Resources */,
				43DC87BC1C8AD0ED005BC30D /* glucose_from_effects_non_zero_carb_input.json in Resources */,
				4322B79A202FA3CC0002837D /* ice_1_hour_input.json in Resources */,
				437874C8202FDD2D00A3D8B9 /* normalize_edge_case_doses_input.json in Resources */,
				437874B7202FDD2D00A3D8B9 /* basal_dose.json in Resources */,
				4322B799202FA3CC0002837D /* grouped_by_overlapping_absorption_times_output.json in Resources */,
				435D292D205F48750026F401 /* counteraction_effect_falling_glucose_insulin.json in Resources */,
				437874D3202FDD2D00A3D8B9 /* short_basal_dose.json in Resources */,
				437874C6202FDD2D00A3D8B9 /* iob_from_doses_output.json in Resources */,
				437874D6202FDD2D00A3D8B9 /* suspend_dose_reconciled.json in Resources */,
				4343951F205EED1F0056DC37 /* counteraction_effect_falling_glucose_output.json in Resources */,
				43D988AE1C87FFA300DA4467 /* glucose_from_effects_glucose_input.json in Resources */,
				9E78433F236653F00016C583 /* ice_35_min_none_piecewiselinear_output.json in Resources */,
				4322B7AA202FA3D20002837D /* momentum_effect_rising_glucose_output.json in Resources */,
				437874C3202FDD2D00A3D8B9 /* iob_from_bolus_420min_output.json in Resources */,
				437874C5202FDD2D00A3D8B9 /* iob_from_doses_exponential_output.json in Resources */,
				437874C2202FDD2D00A3D8B9 /* iob_from_bolus_360min_output.json in Resources */,
				43026D642132404900A332E2 /* ice_minus_flat_carb_effect_output.json in Resources */,
				9E784343236659BD0016C583 /* ice_slow_absorption_piecewiselinear_output.json in Resources */,
				43DC87BB1C8AD0ED005BC30D /* glucose_from_effects_non_zero_insulin_input.json in Resources */,
				4322B7A1202FA3D20002837D /* momentum_effect_bouncing_glucose_input.json in Resources */,
				43D988A91C87FFA300DA4467 /* glucose_from_effects_momentum_blend_output.json in Resources */,
				437874CF202FDD2D00A3D8B9 /* reconcile_resume_before_rewind_output.json in Resources */,
				4322B7A5202FA3D20002837D /* momentum_effect_falling_glucose_input.json in Resources */,
				4322B796202FA3CC0002837D /* grouped_by_overlapping_absorption_times_border_case_input.json in Resources */,
				437874BA202FDD2D00A3D8B9 /* effect_from_basal_output.json in Resources */,
				4322B798202FA3CC0002837D /* grouped_by_overlapping_absorption_times_input.json in Resources */,
				E93E866024DC82A600FF40C8 /* dose_history_with_delivered_units.json in Resources */,
				437874C9202FDD2D00A3D8B9 /* normalize_edge_case_doses_output.json in Resources */,
				43D988A11C87FFA300DA4467 /* glucose_from_effects_no_momentum_output.json in Resources */,
				43D988A81C87FFA300DA4467 /* glucose_from_effects_momentum_down_input.json in Resources */,
				E93E865E24DC797A00FF40C8 /* basal_dose_with_delivered.json in Resources */,
				437874BB202FDD2D00A3D8B9 /* effect_from_bolus_output.json in Resources */,
				437874CC202FDD2D00A3D8B9 /* reconcile_history_input.json in Resources */,
				43D988AA1C87FFA300DA4467 /* glucose_from_effects_momentum_blend_momentum_input.json in Resources */,
				43439521205F2D910056DC37 /* counteraction_effect_falling_glucose_input.json in Resources */,
				4322B792202FA3CC0002837D /* carb_effect_from_history_input.json in Resources */,
				E93E865C24DC75EF00FF40C8 /* basal_dose_with_expired.json in Resources */,
				E9E5E56724D362E900B5DFFE /* dynamic_glucose_effect_partially_observed_output.json in Resources */,
				43D988A41C87FFA300DA4467 /* glucose_from_effects_momentum_flat_output.json in Resources */,
				E93E866224DC87AE00FF40C8 /* effect_from_history_exponential_delivered_units_output.json in Resources */,
				437874C1202FDD2D00A3D8B9 /* iob_from_bolus_312min_output.json in Resources */,
				43D988AF1C87FFA300DA4467 /* glucose_from_effects_carb_effect_input.json in Resources */,
				4322B793202FA3CC0002837D /* carb_effect_from_history_output.json in Resources */,
				43D988A51C87FFA300DA4467 /* glucose_from_effects_momentum_flat_input.json in Resources */,
				43D988A21C87FFA300DA4467 /* glucose_from_effects_momentum_up_output.json in Resources */,
				43D988A71C87FFA300DA4467 /* glucose_from_effects_momentum_down_output.json in Resources */,
				E9E5E56624D362E900B5DFFE /* dynamic_glucose_effect_never_fully_observed_output.json in Resources */,
				43D8FE691C7292B00073BE78 /* read_carb_ratios.json in Resources */,
				43D988AB1C87FFA300DA4467 /* glucose_from_effects_momentum_blend_insulin_effect_input.json in Resources */,
				E9E5E56524D362E900B5DFFE /* dynamic_glucose_effect_none_observed_output.json in Resources */,
				437874C4202FDD2D00A3D8B9 /* iob_from_bolus_exponential_output.json in Resources */,
				437874CE202FDD2D00A3D8B9 /* reconcile_resume_before_rewind_input.json in Resources */,
				4322B79E202FA3CC0002837D /* ice_35_min_partial_output.json in Resources */,
				435D292B205F46180026F401 /* counteraction_effect_falling_glucose_almost_duplicates_output.json in Resources */,
				E9E5E56824D362E900B5DFFE /* dynamic_glucose_effect_fully_observed_output.json in Resources */,
				4322B7AC202FA3D20002837D /* momentum_effect_stable_glucose_output.json in Resources */,
				437874BC202FDD2D00A3D8B9 /* effect_from_history_output.json in Resources */,
				437874C7202FDD2D00A3D8B9 /* iob_from_reservoir_output.json in Resources */,
				4322B794202FA3CC0002837D /* carb_entry_input.json in Resources */,
				437874B8202FDD2D00A3D8B9 /* bolus_dose.json in Resources */,
				43D8FEF71C7295500073BE78 /* basal.json in Resources */,
				4322B79D202FA3CC0002837D /* ice_35_min_none_output.json in Resources */,
				9E78434523665B5A0016C583 /* ice_35_min_partial_piecewiselinear_adaptiverate_output.json in Resources */,
				43D988A31C87FFA300DA4467 /* glucose_from_effects_momentum_up_input.json in Resources */,
			);
			runOnlyForDeploymentPostprocessing = 0;
		};
		892A5D32222F03CB008961AB /* Resources */ = {
			isa = PBXResourcesBuildPhase;
			buildActionMask = 2147483647;
			files = (
			);
			runOnlyForDeploymentPostprocessing = 0;
		};
		89D2047021CC7BD7001238CC /* Resources */ = {
			isa = PBXResourcesBuildPhase;
			buildActionMask = 2147483647;
			files = (
				1D640FF724525228008F9755 /* sub.caf in Resources */,
				1D25C22E246A2A1A00E87FA0 /* critical.caf in Resources */,
			);
			runOnlyForDeploymentPostprocessing = 0;
		};
		89D2048D21CC7C12001238CC /* Resources */ = {
			isa = PBXResourcesBuildPhase;
			buildActionMask = 2147483647;
			files = (
				89D204D221CC837A001238CC /* Assets.xcassets in Resources */,
				89D204B921CC7F34001238CC /* MockPumpManager.storyboard in Resources */,
			);
			runOnlyForDeploymentPostprocessing = 0;
		};
		A9E675EA22713F4700E25293 /* Resources */ = {
			isa = PBXResourcesBuildPhase;
			buildActionMask = 2147483647;
			files = (
				A9E675EC22713F4700E25293 /* Localizable.strings in Resources */,
			);
			runOnlyForDeploymentPostprocessing = 0;
		};
/* End PBXResourcesBuildPhase section */

/* Begin PBXShellScriptBuildPhase section */
		E9D95F9B24C8BB3D0079F47D /* Copy Frameworks with Carthage */ = {
			isa = PBXShellScriptBuildPhase;
			buildActionMask = 2147483647;
			files = (
			);
			inputFileListPaths = (
			);
			inputPaths = (
				"$(BUILT_PRODUCTS_DIR)/SwiftCharts.framework/SwiftCharts",
			);
			name = "Copy Frameworks with Carthage";
			outputFileListPaths = (
			);
			outputPaths = (
				"$(BUILT_PRODUCTS_DIR)/$(FRAMEWORKS_FOLDER_PATH)/SwiftCharts.framework",
			);
			runOnlyForDeploymentPostprocessing = 0;
			shellPath = /bin/sh;
			shellScript = "\"${SRCROOT}/Scripts/copy-frameworks.sh\"\n";
		};
/* End PBXShellScriptBuildPhase section */

/* Begin PBXSourcesBuildPhase section */
		1DEE226B24A676A300693C32 /* Sources */ = {
			isa = PBXSourcesBuildPhase;
			buildActionMask = 2147483647;
			files = (
				1DEE226F24A676A300693C32 /* GlucoseStoreHKFilterTests.swift in Sources */,
				1DEE227724A676A300693C32 /* HKHealthStoreMock.swift in Sources */,
				1DEE228424A676A300693C32 /* CarbStoreHKFilterTests.swift in Sources */,
				C1A3F5BE24AA6EE200329152 /* NSTimeInterval.swift in Sources */,
				1DEE229724A676A300693C32 /* DoseStoreHKFilterTests.swift in Sources */,
			);
			runOnlyForDeploymentPostprocessing = 0;
		};
		430157F31C7EC03B00B64B63 /* Sources */ = {
			isa = PBXSourcesBuildPhase;
			buildActionMask = 2147483647;
			files = (
				1F5DAB1D2118C95700048054 /* LocalizedString.swift in Sources */,
				4302F4DF1D4E607B00F0FCAF /* InsulinDeliveryTableViewController.swift in Sources */,
				43177D041D372A7F0006E908 /* CarbEntryTableViewController.swift in Sources */,
				43B17C81208BFA6600AC27E9 /* HKUnit.swift in Sources */,
				89AE2245228D0B5C00BDFD85 /* TimeZone.swift in Sources */,
				430157FC1C7EC03B00B64B63 /* MasterViewController.swift in Sources */,
				430157FA1C7EC03B00B64B63 /* AppDelegate.swift in Sources */,
				43177D021D3729E60006E908 /* IdentifiableClass.swift in Sources */,
				B4AA27F224C1ECDC001B8AFA /* UIColor.swift in Sources */,
				4302F4D91D4D32D500F0FCAF /* NSTimeInterval.swift in Sources */,
				435F355E1C9CD16A00C204D2 /* NSUserDefaults.swift in Sources */,
				435F35611C9CD25F00C204D2 /* DeviceDataManager.swift in Sources */,
			);
			runOnlyForDeploymentPostprocessing = 0;
		};
		43BA714F201E484D0058961E /* Sources */ = {
			isa = PBXSourcesBuildPhase;
			buildActionMask = 2147483647;
			files = (
				898E6E6E2241ED9F0019E459 /* SuspendResumeTableViewCell.swift in Sources */,
				B4C004D12416961300B40429 /* GuidePage.swift in Sources */,
				898B4E7E246DEB920053C484 /* GuardrailConstrainedQuantityRangeView.swift in Sources */,
				898E6E69224179310019E459 /* BatteryLevelHUDView.swift in Sources */,
				89E7E61024D11AB600591386 /* OrientationLock.swift in Sources */,
				89B0B2AA2453C0AB0063D4A7 /* GuardrailConstraintedQuantityView.swift in Sources */,
				898B4E75246CCAB50053C484 /* Binding.swift in Sources */,
				E9DFB92524E43CF500468917 /* ExpandableDatePicker.swift in Sources */,
				892155182245FBEF009112BC /* InsulinSensitivityScalingTableViewCell.swift in Sources */,
				892155132245C516009112BC /* SegmentedGaugeBarView.swift in Sources */,
				E9077D2A24ACDE2C0066A88D /* CorrectionRangeInformationView.swift in Sources */,
				1D498E4724D892B0000627F2 /* Environment+Authenticate.swift in Sources */,
				B4A2AAB3240832350066563F /* MultipleSelectionList.swift in Sources */,
				B46B62AB23FF0822001E69BA /* LabeledValueView.swift in Sources */,
				43FB60E720DCBC55002B996B /* RadioSelectionTableViewController.swift in Sources */,
				43BA7182201EE7090058961E /* TextFieldTableViewCell.swift in Sources */,
				89F6E314244A1AB600CB9E15 /* GuardrailWarning.swift in Sources */,
				B46B62A723FEFE4D001E69BA /* InstructionList.swift in Sources */,
				8907E35921A9D0EC00335852 /* GlucoseEntryTableViewController.swift in Sources */,
				43F5034D210599CC009FA89A /* AuthenticationViewController.swift in Sources */,
				B4C004D32416961300B40429 /* ActionButton.swift in Sources */,
				895FE08922011F0C00FCF18A /* OverrideSelectionHeaderView.swift in Sources */,
				89653C802473527100E1BAA5 /* FractionalQuantityPicker.swift in Sources */,
				898E6E67224179310019E459 /* BaseHUDView.swift in Sources */,
				43F5034F210599DF009FA89A /* ValidatingIndicatorView.swift in Sources */,
				C1E4B308242E995200E70CCB /* ActivityIndicator.swift in Sources */,
				89FC6891245A2D680075CF59 /* ScheduleItemPicker.swift in Sources */,
				1D1FCE2524BD42EF000300A8 /* TherapySettingsViewModel.swift in Sources */,
				43BA718C201EEE5A0058961E /* NSData.swift in Sources */,
				43F5035A21059AF7009FA89A /* AuthenticationTableViewCell.swift in Sources */,
				E916F56924AD32F000BE3547 /* CorrectionRangeOverridesEditor.swift in Sources */,
				43BA7163201E490D0058961E /* InsulinDeliveryTableViewController.swift in Sources */,
				C1E4B30A242E99A800E70CCB /* Image.swift in Sources */,
				43BA718A201EE8CF0058961E /* NSTimeInterval.swift in Sources */,
				B4A2AAB1240830A30066563F /* LabeledTextField.swift in Sources */,
				B429D66E24BF7255003E1B4A /* UIImage.swift in Sources */,
				B46B62A923FF05F8001E69BA /* LabeledNumberInput.swift in Sources */,
				892155152245C57E009112BC /* SegmentedGaugeBarLayer.swift in Sources */,
				E9086B2D24B3A4AC0062F5C8 /* ChartsManager.swift in Sources */,
				E9086B4824B5405E0062F5C8 /* ChartAxisValueDoubleUnit.swift in Sources */,
				B429D66C24BF7204003E1B4A /* GlucoseTrend.swift in Sources */,
				432CF86720D76AB90066B889 /* SettingsTableViewCell.swift in Sources */,
				898B4E7B246DC6A70053C484 /* CorrectionRangeScheduleEditor.swift in Sources */,
				898E6E6A224179530019E459 /* BasalScheduleTableViewController.swift in Sources */,
				892A5DB42231E191008961AB /* LevelMaskView.swift in Sources */,
				892A5DA02231E130008961AB /* CompletionNotifying.swift in Sources */,
				E93C86A424C8F79C0073089B /* ChartLineModel+LoopKitUI.swift in Sources */,
				E949E38F24B3711E00024DA0 /* InsulinModelInformationView.swift in Sources */,
				895FE08B22011F0C00FCF18A /* EmojiInputHeaderView.swift in Sources */,
				43BA7170201E49220058961E /* FoodTypeShortcutCell.swift in Sources */,
				432CF86520D7692E0066B889 /* DeliveryLimitSettingsTableViewController.swift in Sources */,
				895FE08322011F0C00FCF18A /* OverrideSelectionFooterView.swift in Sources */,
				89AF78C22447E353002B4FCC /* Splat.swift in Sources */,
				893C9F8C2447DBD900CD4185 /* CardBuilder.swift in Sources */,
				89BE75C524649C8100B145D9 /* NewScheduleItemEditor.swift in Sources */,
				89CAB36F24C9ECCA009EE3CE /* View+KeyboardAware.swift in Sources */,
				E9086B2F24B3A5080062F5C8 /* ChartColorPalette.swift in Sources */,
				89653C822473592600E1BAA5 /* CarbRatioScheduleEditor.swift in Sources */,
				1D1FCE2B24BE704A000300A8 /* TherapySetting+Settings.swift in Sources */,
				4369F08F208859E6000E3E45 /* PaddedTextField.swift in Sources */,
				A9498D8823386CAF00DAA9B9 /* ServiceViewController.swift in Sources */,
				892A5D9E2231E122008961AB /* StateColorPalette.swift in Sources */,
				895FE08022011F0C00FCF18A /* EmojiDataSource.swift in Sources */,
				432CF86920D76B320066B889 /* SetupButton.swift in Sources */,
				898E6E702241EDB70019E459 /* PercentageTextFieldTableViewController.swift in Sources */,
				89CAB36D24C9EC98009EE3CE /* Keyboard.swift in Sources */,
				1DEF977524C62F8400D630CB /* SupportedInsulinModelSettings.swift in Sources */,
				89186C0724BF7FC70003D0F3 /* Guardrail+UI.swift in Sources */,
				432CF87420D774520066B889 /* NumberFormatter.swift in Sources */,
				1F5DAB212118C95700048054 /* LocalizedString.swift in Sources */,
				43FB60E520DCBA02002B996B /* SetupTableViewController.swift in Sources */,
				43BA7180201EE7090058961E /* SingleValueScheduleTableViewController.swift in Sources */,
				898E6E5D2241783C0019E459 /* SetConstrainedScheduleEntryTableViewCell.swift in Sources */,
				89FC688F245A2D680075CF59 /* InsulinSensitivityScheduleEditor.swift in Sources */,
				E96DCB5E24AF7DC7007117BC /* BasalRatesInformationView.swift in Sources */,
				895FE09322011F4800FCF18A /* EmojiInputController.swift in Sources */,
				43BA717E201EE7090058961E /* CommandResponseViewController.swift in Sources */,
				C188B83422CC16AC0051760A /* InsulinSensitivityScheduleViewController.swift in Sources */,
				43BA717A201E4F1D0058961E /* IdentifiableClass.swift in Sources */,
				895FE08822011F0C00FCF18A /* DoubleRangeTableViewCell.swift in Sources */,
				E9086B2924B39EDC0062F5C8 /* ChartsTableViewController.swift in Sources */,
				43BA7187201EE7090058961E /* GlucoseRangeScheduleTableViewController.swift in Sources */,
				B46B62AF23FF0BF6001E69BA /* SectionHeader.swift in Sources */,
				43BA7183201EE7090058961E /* DailyQuantityScheduleTableViewController.swift in Sources */,
				1D1FCE2324BD13A2000300A8 /* CorrectionRangeOverridesExpandableSetting.swift in Sources */,
				E93BA06624A39DBC00C5D7E6 /* DismissibleHostingController.swift in Sources */,
				43F503632106C761009FA89A /* ServiceAuthenticationUI.swift in Sources */,
				1D6EAB9124C12C090081249D /* PumpSupportedIncrements.swift in Sources */,
				899012C1246F1D8F007B88BA /* ExpandableSetting.swift in Sources */,
				89FC6890245A2D680075CF59 /* QuantityScheduleEditor.swift in Sources */,
				432CF86B20D76B9C0066B889 /* SetupIndicatorView.swift in Sources */,
				898E6E722241EDC10019E459 /* DateAndDurationTableViewController.swift in Sources */,
				43BA716D201E49220058961E /* DatePickerTableViewCell.swift in Sources */,
				895FE08222011F0C00FCF18A /* LabeledTextFieldTableViewCell.swift in Sources */,
				B43DA44224D9CD8500CAFF4E /* Environment+Colors.swift in Sources */,
				892A5DB22231E191008961AB /* LoadingTableViewCell.swift in Sources */,
				E96DCB5A24AF74AC007117BC /* SuspendThresholdEditor.swift in Sources */,
				E96DCB5824AEF50F007117BC /* SuspendThresholdInformationView.swift in Sources */,
				4369F094208BA001000E3E45 /* TextButtonTableViewCell.swift in Sources */,
				89AC9DCD24529D9B004A6B8A /* TimePicker.swift in Sources */,
				A9498D8B23386CC700DAA9B9 /* ServiceUI.swift in Sources */,
				E96175AE24B7BE38008E5080 /* Dictionary.swift in Sources */,
				1D096C0524C624F70078B6B5 /* InsulinModelSettings+LoopKitUI.swift in Sources */,
				892A5DB82231E1A0008961AB /* ReservoirVolumeHUDView.swift in Sources */,
				43BA716C201E49220058961E /* CustomInputTextField.swift in Sources */,
				B46B62B323FF0E62001E69BA /* SelectableLabel.swift in Sources */,
				89FC6893245A2D680075CF59 /* ScheduleItemView.swift in Sources */,
				43BA716F201E49220058961E /* FoodEmojiDataSource.swift in Sources */,
				E9077D2724ACD59F0066A88D /* InformationView.swift in Sources */,
				E94141D024C8F31C0096C326 /* DeliveryLimitsEditor.swift in Sources */,
				43F89C9F22BDFB10006BB54E /* UIActivityIndicatorView.swift in Sources */,
				892ADE002446C858007CE08C /* Card.swift in Sources */,
				89653C8424738D2B00E1BAA5 /* BasalRateScheduleEditor.swift in Sources */,
				898B4E77246DAE280053C484 /* GlucoseRangePicker.swift in Sources */,
				432CF86D20D76C470066B889 /* SwitchTableViewCell.swift in Sources */,
				E93C86A824C8F7F70073089B /* InsulinModelChartView.swift in Sources */,
				43BA7188201EE85B0058961E /* HKUnit.swift in Sources */,
				E93C86B224D080E00073089B /* CarbRatioInformationView.swift in Sources */,
				89F6E30D2449713600CB9E15 /* CardStack.swift in Sources */,
				89BE75C324649C4C00B145D9 /* RoundedCorners.swift in Sources */,
				C1E4B306242E98E900E70CCB /* ProgressIndicatorView.swift in Sources */,
				4369F092208B0DFF000E3E45 /* DateAndDurationTableViewCell.swift in Sources */,
				43BA7189201EE8980058961E /* UITableViewCell.swift in Sources */,
				E9086B3524B3A8820062F5C8 /* ChartContainerView.swift in Sources */,
				89AF78C624482269002B4FCC /* ActionButtonStyle.swift in Sources */,
				1D60355E24D39ED10095DC2A /* Environment+AppName.swift in Sources */,
				8997B4F523727E8A00061132 /* CustomOverrideCollectionViewCell.swift in Sources */,
				1DD1964E248AE88000420876 /* HorizontalSizeClassOverride.swift in Sources */,
				892A5D9C2231E118008961AB /* UIAlertController.swift in Sources */,
				43BA7181201EE7090058961E /* RepeatingScheduleValueTableViewCell.swift in Sources */,
				1DC64C7C24BF6BFD004A63A1 /* CorrectionRangeOverridesExtension.swift in Sources */,
				43BA716E201E49220058961E /* DecimalTextFieldTableViewCell.swift in Sources */,
				891A3FC72247268F00378B27 /* Math.swift in Sources */,
				895FE08722011F0C00FCF18A /* EmojiInputCell.swift in Sources */,
				89627B182441168900BEB424 /* ConfigurationPage.swift in Sources */,
				43A8EC3C210CEEA500A81379 /* CGMManagerUI.swift in Sources */,
				43BA718B201EE93C0058961E /* TimeZone.swift in Sources */,
				A991161423426A0A00A4B2E9 /* ServiceSetupNotifying.swift in Sources */,
				89FC6892245A2D680075CF59 /* ScheduleEditor.swift in Sources */,
				89CAB37124CB4DEC009EE3CE /* WarningView.swift in Sources */,
				43BA717B201EE6A40058961E /* NibLoadable.swift in Sources */,
				E916F56F24AE2FFE00BE3547 /* CorrectionRangeOverrideInformationView.swift in Sources */,
				89BE75C124649C2E00B145D9 /* ModalHeaderButtonBar.swift in Sources */,
				E9D95F6524C7BC400079F47D /* PresentationMode.swift in Sources */,
				89186C0524BEC9CA0003D0F3 /* SegmentedControlTableViewCell.swift in Sources */,
				89F6E315244A1AB600CB9E15 /* GlucoseValuePicker.swift in Sources */,
				E9086B3124B3A7270062F5C8 /* ChartTableViewCell.swift in Sources */,
				895FE08122011F0C00FCF18A /* OverridePresetCollectionViewCell.swift in Sources */,
				43FB60E320DCB9E0002B996B /* PumpManagerUI.swift in Sources */,
				89186C0B24BFD6DB0003D0F3 /* DurationPicker.swift in Sources */,
				8974B0692215FE460043F01B /* Collection.swift in Sources */,
				89BE75C72464B4A900B145D9 /* Environment+Dismiss.swift in Sources */,
				43BA717F201EE7090058961E /* GlucoseRangeOverrideTableViewCell.swift in Sources */,
				895FE09022011F4800FCF18A /* OverrideSelectionViewController.swift in Sources */,
				89904032245B5CA500F1C0A2 /* Deletable.swift in Sources */,
				43F5035721059A8A009FA89A /* ServiceCredential.swift in Sources */,
				E93C86A224C8F7550073089B /* InsulinModelChart.swift in Sources */,
				E93C86B624D08CAD0073089B /* InsulinSensitivityInformationView.swift in Sources */,
				43BA7169201E49220058961E /* CarbEntryEditViewController.swift in Sources */,
				892A5DA22231E137008961AB /* HUDProvider.swift in Sources */,
				892A5DBC2231E20C008961AB /* Comparable.swift in Sources */,
				898E6E6C224194060019E459 /* UIColor.swift in Sources */,
				43BA717D201EE7090058961E /* GlucoseRangeTableViewCell.swift in Sources */,
				89BE75CB2464BC2000B145D9 /* AlertContent.swift in Sources */,
				43BA7184201EE7090058961E /* TextFieldTableViewController.swift in Sources */,
				1D1A019E24B678BF0077D86E /* TherapySettingsView.swift in Sources */,
				E93C86A024C8F6E00073089B /* InsulinModelSelection.swift in Sources */,
				895FE09122011F4800FCF18A /* AddEditOverrideTableViewController.swift in Sources */,
				C1E4B305242E98E900E70CCB /* ProgressView.swift in Sources */,
				C16DA84522E9330A008624C2 /* LoopUIPlugin.swift in Sources */,
				E93C86A624C8F7D90073089B /* ChartSettings+LoopKitUI.swift in Sources */,
				B46B62AD23FF0A87001E69BA /* LabeledDateView.swift in Sources */,
				895FE06E22011E9A00FCF18A /* OverrideEmojiDataSource.swift in Sources */,
				43BA716A201E49220058961E /* CarbEntryTableViewController.swift in Sources */,
				B43DA43F24D49AA400CAFF4E /* GuidanceColors.swift in Sources */,
				43BA716B201E49220058961E /* CarbEntryValidationNavigationDelegate.swift in Sources */,
				89AF78C02447E285002B4FCC /* CardStackBuilder.swift in Sources */,
				43BA7185201EE7090058961E /* DailyValueScheduleTableViewController.swift in Sources */,
				892A5DB32231E191008961AB /* LevelHUDView.swift in Sources */,
				B41A60B223D1DBC700636320 /* UIFont.swift in Sources */,
				B41A60AF23D1DB5B00636320 /* TableViewTitleLabel.swift in Sources */,
				89CC35D42403450E008FB633 /* ThumbView.swift in Sources */,
				43BA7162201E490D0058961E /* ErrorBackgroundView.swift in Sources */,
				892A5D9A2231E0E4008961AB /* SettingsNavigationViewController.swift in Sources */,
				B46B62B123FF0CA6001E69BA /* DescriptiveText.swift in Sources */,
				E949E38924AFC82F00024DA0 /* DeliveryLimitsInformationView.swift in Sources */,
				89CAB36B24C9EC25009EE3CE /* DismissibleKeyboardTextField.swift in Sources */,
				E9086B4A24B540B70062F5C8 /* DateFormatter.swift in Sources */,
				89AC9DCB24529927004A6B8A /* QuantityPicker.swift in Sources */,
				1D096BFA24C242300078B6B5 /* CheckmarkListItem.swift in Sources */,
				E9086B4524B53CC50062F5C8 /* GlucoseChart.swift in Sources */,
				B4C004D22416961300B40429 /* GuideNavigationButton.swift in Sources */,
				89627B16244115A400BEB424 /* CardList.swift in Sources */,
				89F6E311244A1AAB00CB9E15 /* SettingDescription.swift in Sources */,
				1DE35E7A24ABEC720086F9AE /* DeviceManagerUI.swift in Sources */,
			);
			runOnlyForDeploymentPostprocessing = 0;
		};
		43D8FDC61C728FDF0073BE78 /* Sources */ = {
			isa = PBXSourcesBuildPhase;
			buildActionMask = 2147483647;
			files = (
				B4102D3224ABB068005D460B /* DeviceLifecycleProgress.swift in Sources */,
				C17F39C923CD269200FA1113 /* DeviceLogEntryType.swift in Sources */,
				C1814B84225B9ED5008D2D8E /* LoopNotificationCategory.swift in Sources */,
				43D8FDFD1C7290350073BE78 /* HKUnit.swift in Sources */,
				C17F39C123CD24A000FA1113 /* DeviceLog.xcdatamodeld in Sources */,
				B42C951924A508CE00857C73 /* DeviceStatusHighlight.swift in Sources */,
				4322B779202FA2790002837D /* NewCarbEntry.swift in Sources */,
				898C896A24D4BF11002FA994 /* Guardrail+Settings.swift in Sources */,
				4322B76E202FA26B0002837D /* GlucoseMath.swift in Sources */,
				4322B791202FA2B70002837D /* Model.xcdatamodeld in Sources */,
				891A3FDB224BEC0D00378B27 /* CarbSensitivitySchedule.swift in Sources */,
				4322B773202FA2790002837D /* CarbEntry.swift in Sources */,
				43D8FDFC1C7290350073BE78 /* HealthKitSampleStore.swift in Sources */,
				437AFEF22036A2D7008C4892 /* DeletedCarbEntry.swift in Sources */,
				A9498D7E23386C3300DAA9B9 /* GlucoseThreshold.swift in Sources */,
				434570441FE605E30089C4DC /* OSLog.swift in Sources */,
				4322B789202FA2B30002837D /* DoseType.swift in Sources */,
				C17F39C723CD256000FA1113 /* PersistentDeviceLog.swift in Sources */,
				437AFEED2036A156008C4892 /* CachedCarbObject+CoreDataClass.swift in Sources */,
				43D8FDF71C7290350073BE78 /* DailyValueSchedule.swift in Sources */,
				4322B77D202FA2AF0002837D /* NewPumpEvent.swift in Sources */,
				434113AA20F171CB00D05747 /* CachedInsulinDeliveryObject+CoreDataClass.swift in Sources */,
				432CF86F20D76CCF0066B889 /* GlucoseTrend.swift in Sources */,
				43FB60E920DCBE64002B996B /* PumpManagerStatus.swift in Sources */,
				4322B774202FA2790002837D /* CarbMath.swift in Sources */,
				4322B78B202FA2B30002837D /* ExponentialInsulinModel.swift in Sources */,
				E9086B3924B3CB4B0062F5C8 /* TherapySettings.swift in Sources */,
				89AE222F228BC68000BDFD85 /* DoseProgressTimerEstimator.swift in Sources */,
				43D8FE011C7290350073BE78 /* NSTimeInterval.swift in Sources */,
				43D8FDF61C7290350073BE78 /* DailyQuantitySchedule.swift in Sources */,
				43D8FDF51C7290350073BE78 /* CarbRatioSchedule.swift in Sources */,
				89ED164324A29BE400C9A105 /* ClosedRange.swift in Sources */,
				4322B76F202FA26F0002837D /* GlucoseSampleValue.swift in Sources */,
				89AE222C228BC66E00BDFD85 /* Locked.swift in Sources */,
				432CF87120D76D5A0066B889 /* SensorDisplayable.swift in Sources */,
				A919889F2355016B00B75EEE /* DosingDecisionStore.swift in Sources */,
				4322B77F202FA2AF0002837D /* PersistenceController.swift in Sources */,
				4322B78D202FA2B30002837D /* InsulinDeliveryStore.swift in Sources */,
				8974B0682215FE460043F01B /* Collection.swift in Sources */,
				A9498D8023386C3300DAA9B9 /* RemoteDataService.swift in Sources */,
				4379CFE321102A4100AADC79 /* DeviceManager.swift in Sources */,
				4322B78A202FA2B30002837D /* DoseUnit.swift in Sources */,
				A95A1D7F2460BBC70079378D /* DosingDecisionObject+CoreDataClass.swift in Sources */,
				432762741D60505F0083215A /* HKQuantitySample.swift in Sources */,
				43D8FDF81C7290350073BE78 /* Double.swift in Sources */,
				A95A1D822460BBDC0079378D /* DosingDecisionObject+CoreDataProperties.swift in Sources */,
				898C896D24D4BF75002FA994 /* FloatingPoint.swift in Sources */,
				43F5034B21051FCE009FA89A /* KeychainManager.swift in Sources */,
				891A3FD5224B047200378B27 /* DailyQuantitySchedule+Override.swift in Sources */,
				432CF87320D774220066B889 /* PumpManager.swift in Sources */,
				43D8FE021C7290350073BE78 /* SampleValue.swift in Sources */,
				43D9888B1C87E47800DA4467 /* GlucoseValue.swift in Sources */,
				43D8FDF41C7290350073BE78 /* BasalRateSchedule.swift in Sources */,
				4322B788202FA2B30002837D /* DoseStore.swift in Sources */,
				4303C4921E2D665000ADEDC8 /* TimeZone.swift in Sources */,
				A9498D6F23386C0B00DAA9B9 /* TempBasalRecommendation.swift in Sources */,
				89ED164024A29BA300C9A105 /* Sequence.swift in Sources */,
				4322B781202FA2AF0002837D /* PumpEvent+CoreDataProperties.swift in Sources */,
				A9498D8223386C3300DAA9B9 /* Service.swift in Sources */,
				4322B785202FA2AF0002837D /* ReservoirValue.swift in Sources */,
				891A3FD9224BEB4600378B27 /* EGPSchedule.swift in Sources */,
				89AE2229228BC54C00BDFD85 /* TemporaryScheduleOverrideHistory.swift in Sources */,
				437AFF24203BE402008C4892 /* HKHealthStore.swift in Sources */,
				89AE222B228BC56A00BDFD85 /* WeakSet.swift in Sources */,
				A9498D7C23386C3300DAA9B9 /* AnalyticsService.swift in Sources */,
				1D24A8D524C896E100AB8DB9 /* Prescription.swift in Sources */,
				4322B783202FA2AF0002837D /* Reservoir.swift in Sources */,
				1DA649AB2445174400F61E75 /* Alert.swift in Sources */,
				437AFEF02036A156008C4892 /* DeletedCarbObject+CoreDataProperties.swift in Sources */,
				4322B777202FA2790002837D /* CarbValue.swift in Sources */,
				4322B782202FA2AF0002837D /* PumpEventType.swift in Sources */,
				4322B77C202FA2A60002837D /* NSData.swift in Sources */,
				89AE2228228BC54C00BDFD85 /* TemporaryScheduleOverrideSettings.swift in Sources */,
				43D8FDFA1C7290350073BE78 /* GlucoseRangeSchedule.swift in Sources */,
				4322B77E202FA2AF0002837D /* PersistedPumpEvent.swift in Sources */,
				437AFEEE2036A156008C4892 /* CachedCarbObject+CoreDataProperties.swift in Sources */,
				4322B772202FA2790002837D /* AbsorbedCarbValue.swift in Sources */,
				1F5DAB1F2118C95700048054 /* LocalizedString.swift in Sources */,
				434113AD20F287DC00D05747 /* NSManagedObjectContext.swift in Sources */,
				4322B77B202FA2790002837D /* StoredCarbEntry.swift in Sources */,
				4322B790202FA2B30002837D /* InsulinValue.swift in Sources */,
				434C5F9E209938CD00B2FD1A /* NumberFormatter.swift in Sources */,
				437AFEEF2036A156008C4892 /* DeletedCarbObject+CoreDataClass.swift in Sources */,
				4322B78C202FA2B30002837D /* HKQuantitySample+InsulinKit.swift in Sources */,
				89AE2226228BC54C00BDFD85 /* TemporaryScheduleOverridePreset.swift in Sources */,
				4322B78F202FA2B30002837D /* InsulinModel.swift in Sources */,
				1D096C0324C24C220078B6B5 /* ExponentialInsulinModelPreset.swift in Sources */,
				434C5F9C2098352500B2FD1A /* QuantityFormatter.swift in Sources */,
				43F503642106C78C009FA89A /* ServiceAuthentication.swift in Sources */,
				89F53E9422B4328E0024A67C /* MutableCollection.swift in Sources */,
				433BC7A720523DB7000B1200 /* NewGlucoseSample.swift in Sources */,
				4322B78E202FA2B30002837D /* InsulinMath.swift in Sources */,
				C17F39D023CE34B100FA1113 /* StoredDeviceLogEntry.swift in Sources */,
				43B17C89208EEC0B00AC27E9 /* HealthStoreUnitCache.swift in Sources */,
				A912BE29245B9CD500CBE199 /* SettingsObject+CoreDataClass.swift in Sources */,
				89AE222E228BC68000BDFD85 /* DoseProgressReporter.swift in Sources */,
				4322B775202FA2790002837D /* CarbStatus.swift in Sources */,
				4322B787202FA2B30002837D /* DoseEntry.swift in Sources */,
				43CB51B2211EB1A400DB9B4A /* NSUserActivity+CarbKit.swift in Sources */,
				434113AB20F171CB00D05747 /* CachedInsulinDeliveryObject+CoreDataProperties.swift in Sources */,
				43CF0B3F2030FD0D002A66DE /* UploadState.swift in Sources */,
				C16DA83F22E8D88F008624C2 /* LoopPlugin.swift in Sources */,
				C1F8403923DB84B700673141 /* DeviceLogEntry+CoreDataClass.swift in Sources */,
				433BC7AD20538FCA000B1200 /* StoredGlucoseSample.swift in Sources */,
				43D8FDF91C7290350073BE78 /* GlucoseEffect.swift in Sources */,
				1D841AAD24577EE10069DBFF /* AlertSoundPlayer.swift in Sources */,
				43CACE0E2247F89100F90AF5 /* WeakSynchronizedSet.swift in Sources */,
				A912BE2B245B9E8600CBE199 /* SettingsObject+CoreDataProperties.swift in Sources */,
				43D8FDFE1C7290350073BE78 /* LoopMath.swift in Sources */,
				43D8FDFF1C7290350073BE78 /* Date.swift in Sources */,
				A919889C2354E5EB00B75EEE /* SettingsStore.swift in Sources */,
				B42A7472235885B600247B03 /* LoopNotificationUserInfoKey.swift in Sources */,
				B4B85FCD24A2312000A296A3 /* GlucoseValueType.swift in Sources */,
				43C9805C212D216A003B5D17 /* GlucoseChange.swift in Sources */,
				43D8FDFB1C7290350073BE78 /* GlucoseSchedule.swift in Sources */,
				4322B77A202FA2790002837D /* NSUserDefaults.swift in Sources */,
				4322B776202FA2790002837D /* CarbStore.swift in Sources */,
				C1F8403A23DB84B700673141 /* DeviceLogEntry+CoreDataProperties.swift in Sources */,
				A9498D7823386C3300DAA9B9 /* LoggingService.swift in Sources */,
				1D096C0224C24C220078B6B5 /* InsulinModelSettings.swift in Sources */,
				433BC7AA20538D4C000B1200 /* CachedGlucoseObject+CoreDataClass.swift in Sources */,
				4322B786202FA2AF0002837D /* WalshInsulinModel.swift in Sources */,
				4378B64B1ED61965000AE785 /* GlucoseEffectVelocity.swift in Sources */,
				A9D77A2F242E8BDE0009F62C /* BolusRecommendation.swift in Sources */,
				4322B780202FA2AF0002837D /* PumpEvent+CoreDataClass.swift in Sources */,
				89AE2227228BC54C00BDFD85 /* TemporaryScheduleOverride.swift in Sources */,
				433BC7B120562705000B1200 /* UpdateSource.swift in Sources */,
				4322B784202FA2AF0002837D /* Reservoir+CoreDataProperties.swift in Sources */,
				4322B778202FA2790002837D /* HKQuantitySample+CarbKit.swift in Sources */,
				4322B771202FA26F0002837D /* HKQuantitySample+GlucoseKit.swift in Sources */,
				433BC7AB20538D4C000B1200 /* CachedGlucoseObject+CoreDataProperties.swift in Sources */,
				43FB610720DDF19B002B996B /* PumpManagerError.swift in Sources */,
				89AE2232228BC68600BDFD85 /* UnfairLock.swift in Sources */,
				1DC64C7E24BF6EBC004A63A1 /* DeliveryLimits.swift in Sources */,
				A9498D8423386C3300DAA9B9 /* DiagnosticLog.swift in Sources */,
				43FB60EB20DDC868002B996B /* SetBolusError.swift in Sources */,
				4322B770202FA26F0002837D /* GlucoseStore.swift in Sources */,
				C1814B8C226371DF008D2D8E /* WeakSynchronizedDelegate.swift in Sources */,
				1D1FCE2724BE4DE2000300A8 /* CorrectionRangeOverrides.swift in Sources */,
				1D1FCE2924BE4F11000300A8 /* TherapySetting.swift in Sources */,
				4352A73C20DECF0700CAC200 /* CGMManager.swift in Sources */,
				4353D16F203D104F007B4ECD /* CarbStoreError.swift in Sources */,
				43AF1FB21C926CDD00EA2F3D /* HKQuantity.swift in Sources */,
				A91A601A23CD023800C0E8A1 /* Modelv2.xcmappingmodel in Sources */,
				89F6E30F244A1A5D00CB9E15 /* Guardrail.swift in Sources */,
			);
			runOnlyForDeploymentPostprocessing = 0;
		};
		43D8FDD11C728FDF0073BE78 /* Sources */ = {
			isa = PBXSourcesBuildPhase;
			buildActionMask = 2147483647;
			files = (
				1F5DAB202118C95700048054 /* LocalizedString.swift in Sources */,
				434113B820F2BDE800D05747 /* PersistenceControllerTestCase.swift in Sources */,
				437874B6202FDD1500A3D8B9 /* InsulinMathTests.swift in Sources */,
				A95A1D8B2460FD620079378D /* BolusRecommendationTests.swift in Sources */,
				A99C7373233990D400C80963 /* TempBasalRecommendationTests.swift in Sources */,
				A971C89F23C68B030099BEFC /* GlucoseStoreTests.swift in Sources */,
				A971C8A423C6B1890099BEFC /* DosingDecisionStoreTests.swift in Sources */,
				437AFF21203AA740008C4892 /* NSManagedObjectContext.swift in Sources */,
				A95A1D852460CAD50079378D /* CarbValueTests.swift in Sources */,
				434C5FA1209AC4EE00B2FD1A /* HKUnit.swift in Sources */,
				437AFF1F203A763F008C4892 /* HKHealthStoreMock.swift in Sources */,
				A99C73792339ACDC00C80963 /* ServiceTests.swift in Sources */,
				891A3FD32249990900378B27 /* DailyValueSchedule.swift in Sources */,
				434C5FA0209ABD4700B2FD1A /* QuantityFormatterTests.swift in Sources */,
				A95A1D892460F8930079378D /* PumpManagerStatusTests.swift in Sources */,
				A95A1D8D246101760079378D /* DoseEntryTests.swift in Sources */,
				43D8FE1E1C72906E0073BE78 /* NSDateTests.swift in Sources */,
				43D9888D1C87EBE400DA4467 /* LoopMathTests.swift in Sources */,
				434113BA20F2C41C00D05747 /* DeletedCarbObjectTests.swift in Sources */,
				437874B5202FDD1200A3D8B9 /* DoseStoreTests.swift in Sources */,
				A99C7375233993FE00C80963 /* DiagnosticLogTests.swift in Sources */,
				4322B76C202F9ECD0002837D /* CarbMathTests.swift in Sources */,
				434113B520F2BDB500D05747 /* CachedInsulinDeliveryObjectTests.swift in Sources */,
				43D8FE1F1C72906E0073BE78 /* QuantityScheduleTests.swift in Sources */,
				437AFF1A2039F149008C4892 /* CarbStoreTests.swift in Sources */,
				43D8FE1D1C72906E0073BE78 /* BasalRateScheduleTests.swift in Sources */,
				434113B320F2890800D05747 /* PersistenceControllerTests.swift in Sources */,
				A971C8A023C69E0F0099BEFC /* NSData.swift in Sources */,
				434113BE20F2C72000D05747 /* CachedCarbObjectTests.swift in Sources */,
				43260F6E21C4BF7A00DD6837 /* UUID.swift in Sources */,
				A971C8A223C6B17D0099BEFC /* SettingsStoreTests.swift in Sources */,
				1DFB99D6245CB2E900DCC8C9 /* AlertTests.swift in Sources */,
				4303C4941E2D665F00ADEDC8 /* TimeZone.swift in Sources */,
				898C897124D4C0E4002FA994 /* GuardrailTests.swift in Sources */,
				4322B76D202F9EF20002837D /* GlucoseMathTests.swift in Sources */,
				43025DAF1D5AB2E300106C28 /* NSTimeInterval.swift in Sources */,
				43D8FDDB1C728FDF0073BE78 /* LoopKitTests.swift in Sources */,
				8974AFC022120D7A0043F01B /* TemporaryScheduleOverrideTests.swift in Sources */,
				437AFF1D203A45DB008C4892 /* CacheStore.swift in Sources */,
				891A3FD12249948A00378B27 /* TemporaryScheduleOverrideHistoryTests.swift in Sources */,
				A9BFA03E245CCCB9001E4AE3 /* DailyQuantityScheduleTests.swift in Sources */,
				A99C73772339A67A00C80963 /* GlucoseThresholdTests.swift in Sources */,
				434113BC20F2C56100D05747 /* CachedGlucoseObjectTests.swift in Sources */,
				E93C86B024CF7C470073089B /* TherapySettingsTests.swift in Sources */,
				A95A1D872460F1250079378D /* GlucoseValueTests.swift in Sources */,
				891A3FD7224BE62100378B27 /* DailyValueScheduleTests.swift in Sources */,
				430059241CCDD08C00C861EA /* NSDateFormatter.swift in Sources */,
			);
			runOnlyForDeploymentPostprocessing = 0;
		};
		892A5D30222F03CB008961AB /* Sources */ = {
			isa = PBXSourcesBuildPhase;
			buildActionMask = 2147483647;
			files = (
				892A5D54222F03F9008961AB /* TestingPumpManager.swift in Sources */,
				89ADE12F226BDED40067222B /* DateRelativeBolusEntry.swift in Sources */,
				89ADE132226BE0590067222B /* HKUnit.swift in Sources */,
				89CA2B38226D4456004D9350 /* DateRelativeQuantity.swift in Sources */,
				89ADE12D226BDD190067222B /* DateRelativeBasalEntry.swift in Sources */,
				89ADE134226BF0490067222B /* TestingScenarioInstance.swift in Sources */,
				892A5D52222F03DB008961AB /* TestingDeviceManager.swift in Sources */,
				89ADE129226BDB280067222B /* TestingScenario.swift in Sources */,
				89ADE12B226BDB730067222B /* DateRelativeCarbEntry.swift in Sources */,
				89CA2B36226D1627004D9350 /* MutableCollection.swift in Sources */,
				89ADE136226BF0BE0067222B /* DateRelativeGlucoseSample.swift in Sources */,
				89ADE139226BF51E0067222B /* NSData.swift in Sources */,
				892A5D56222F0414008961AB /* TestingCGMManager.swift in Sources */,
			);
			runOnlyForDeploymentPostprocessing = 0;
		};
		89D2046E21CC7BD7001238CC /* Sources */ = {
			isa = PBXSourcesBuildPhase;
			buildActionMask = 2147483647;
			files = (
				89CA2B35226D1624004D9350 /* MutableCollection.swift in Sources */,
				C164A56422F21081000E3FA5 /* MockPumpManagerState.swift in Sources */,
				89D204BF21CC7FFB001238CC /* NSTimeInterval.swift in Sources */,
				C164A56022F14C73000E3FA5 /* UnfinalizedDose.swift in Sources */,
				89D204C421CC803C001238CC /* HKUnit.swift in Sources */,
				89D204A921CC7C8F001238CC /* MockPumpManager.swift in Sources */,
				89ADE138226BF51D0067222B /* NSData.swift in Sources */,
				A9498D8D23386CD800DAA9B9 /* MockService.swift in Sources */,
				89D204AA21CC7C8F001238CC /* MockGlucoseProvider.swift in Sources */,
				89AE2233228BC6A500BDFD85 /* MockDoseProgressEstimator.swift in Sources */,
				C1390AAF246A541C002F3C3C /* TimeZone.swift in Sources */,
				89D204AB21CC7C8F001238CC /* MockCGMDataSource.swift in Sources */,
				89D204B221CC7D93001238CC /* Collection.swift in Sources */,
				89D204AC21CC7C8F001238CC /* MockCGMManager.swift in Sources */,
			);
			runOnlyForDeploymentPostprocessing = 0;
		};
		89D2048B21CC7C12001238CC /* Sources */ = {
			isa = PBXSourcesBuildPhase;
			buildActionMask = 2147483647;
			files = (
				892A5D2E222EF69A008961AB /* MockHUDProvider.swift in Sources */,
				89D204B721CC7F34001238CC /* MockPumpManagerSetupViewController.swift in Sources */,
				439706E922D2E94800C81566 /* BoundSwitchTableViewCell.swift in Sources */,
				89D204B421CC7E74001238CC /* MockCGMManager+UI.swift in Sources */,
				89D204B521CC7E74001238CC /* MockPumpManager+UI.swift in Sources */,
				A9498D8F23386CE800DAA9B9 /* MockServiceTableViewController.swift in Sources */,
				89D204C121CC8005001238CC /* NibLoadable.swift in Sources */,
				89D204BE21CC7F34001238CC /* GlucoseTrendTableViewController.swift in Sources */,
				89D204C621CC8165001238CC /* UITableViewCell.swift in Sources */,
				8992426521EC138000EA512B /* UIColor.swift in Sources */,
				89D204BA21CC7F34001238CC /* MockPumpManagerSettingsViewController.swift in Sources */,
				89D204BC21CC7F34001238CC /* SineCurveParametersTableViewController.swift in Sources */,
				C1F8B1E2223C3CC000DD66CF /* TimeZone.swift in Sources */,
				89D204BD21CC7F34001238CC /* RandomOutlierTableViewController.swift in Sources */,
				B42C950E24A3BD4B00857C73 /* MeasurementFrequencyTableViewController.swift in Sources */,
				89D204B821CC7F34001238CC /* MockPumpManagerSettingsSetupViewController.swift in Sources */,
				898E6E732241EE000019E459 /* Comparable.swift in Sources */,
				892A5D28222EF567008961AB /* (null) in Sources */,
				89D204C221CC8008001238CC /* IdentifiableClass.swift in Sources */,
				89D204CB21CC8228001238CC /* NumberFormatter.swift in Sources */,
				89D204BB21CC7F34001238CC /* MockCGMManagerSettingsViewController.swift in Sources */,
				89D204C521CC815E001238CC /* NSTimeInterval.swift in Sources */,
				89D204CC21CC8236001238CC /* LocalizedString.swift in Sources */,
				1DABAD3A2453615200ACF708 /* IssueAlertTableViewController.swift in Sources */,
				A9498D9123386D0800DAA9B9 /* MockService+UI.swift in Sources */,
			);
			runOnlyForDeploymentPostprocessing = 0;
		};
		A9E6758122713F4700E25293 /* Sources */ = {
			isa = PBXSourcesBuildPhase;
			buildActionMask = 2147483647;
			files = (
				89AE2235228BCAAB00BDFD85 /* CarbSensitivitySchedule.swift in Sources */,
				89AE2236228BCAAB00BDFD85 /* DailyQuantitySchedule+Override.swift in Sources */,
				89AE2237228BCAAB00BDFD85 /* EGPSchedule.swift in Sources */,
				89AE2238228BCAAB00BDFD85 /* TemporaryScheduleOverride.swift in Sources */,
				89AE2239228BCAAB00BDFD85 /* TemporaryScheduleOverrideHistory.swift in Sources */,
				89AE223A228BCAAB00BDFD85 /* TemporaryScheduleOverridePreset.swift in Sources */,
				89AE223B228BCAAB00BDFD85 /* TemporaryScheduleOverrideSettings.swift in Sources */,
				89AE223C228BCAAB00BDFD85 /* WeakSet.swift in Sources */,
				A9E6758222713F4700E25293 /* LoopNotificationCategory.swift in Sources */,
				A9E6758322713F4700E25293 /* HKUnit.swift in Sources */,
				A9E6758422713F4700E25293 /* NewCarbEntry.swift in Sources */,
				A9E6758522713F4700E25293 /* GlucoseMath.swift in Sources */,
				A9E6758622713F4700E25293 /* Model.xcdatamodeld in Sources */,
				A9E6758722713F4700E25293 /* CarbEntry.swift in Sources */,
				A9E6758822713F4700E25293 /* HealthKitSampleStore.swift in Sources */,
				89AE223D228BCB0B00BDFD85 /* Collection.swift in Sources */,
				A9E6758A22713F4700E25293 /* DeletedCarbEntry.swift in Sources */,
				A9E6758B22713F4700E25293 /* OSLog.swift in Sources */,
				C17F39CC23CD2D3E00FA1113 /* DeviceLog.xcdatamodeld in Sources */,
				A9E6758C22713F4700E25293 /* DoseType.swift in Sources */,
				A9498D7923386C3300DAA9B9 /* LoggingService.swift in Sources */,
				A9E6758D22713F4700E25293 /* CachedCarbObject+CoreDataClass.swift in Sources */,
				A9E6758E22713F4700E25293 /* DailyValueSchedule.swift in Sources */,
				A9E6758F22713F4700E25293 /* NewPumpEvent.swift in Sources */,
				A9E6759022713F4700E25293 /* CachedInsulinDeliveryObject+CoreDataClass.swift in Sources */,
				A9E6759122713F4700E25293 /* GlucoseTrend.swift in Sources */,
				A912BE2C245B9E8600CBE199 /* SettingsObject+CoreDataProperties.swift in Sources */,
				A9E6759222713F4700E25293 /* PumpManagerStatus.swift in Sources */,
				A9E6759322713F4700E25293 /* CarbMath.swift in Sources */,
				A9E6759522713F4700E25293 /* ExponentialInsulinModel.swift in Sources */,
				A91A601B23CD023800C0E8A1 /* Modelv2.xcmappingmodel in Sources */,
				B4102D3324ABB0D8005D460B /* DeviceLifecycleProgress.swift in Sources */,
				A9498D8323386C3300DAA9B9 /* Service.swift in Sources */,
				A9E6759622713F4700E25293 /* NSTimeInterval.swift in Sources */,
				A9E6759722713F4700E25293 /* DailyQuantitySchedule.swift in Sources */,
				89ED164124A29BA300C9A105 /* Sequence.swift in Sources */,
				C1A174EC23DEAD670034DF11 /* DeviceLogEntry+CoreDataClass.swift in Sources */,
				A9E6759822713F4700E25293 /* CarbRatioSchedule.swift in Sources */,
				A9E6759922713F4700E25293 /* GlucoseSampleValue.swift in Sources */,
				A9E6759A22713F4700E25293 /* SensorDisplayable.swift in Sources */,
				A9E6759B22713F4700E25293 /* PersistenceController.swift in Sources */,
				B4B85FD024A2318A00A296A3 /* GlucoseValueType.swift in Sources */,
				A9E6759C22713F4700E25293 /* InsulinDeliveryStore.swift in Sources */,
				A9E6759D22713F4700E25293 /* DeviceManager.swift in Sources */,
				A9E6759E22713F4700E25293 /* DoseUnit.swift in Sources */,
				C17F39D123CE34FD00FA1113 /* StoredDeviceLogEntry.swift in Sources */,
				A9E675A022713F4700E25293 /* HKQuantitySample.swift in Sources */,
				A9498D8523386C3300DAA9B9 /* DiagnosticLog.swift in Sources */,
				A9E675A122713F4700E25293 /* Double.swift in Sources */,
				A9E675A222713F4700E25293 /* KeychainManager.swift in Sources */,
				A9E675A322713F4700E25293 /* PumpManager.swift in Sources */,
				A91988A02355016B00B75EEE /* DosingDecisionStore.swift in Sources */,
				A9E675A422713F4700E25293 /* SampleValue.swift in Sources */,
				A9E675A522713F4700E25293 /* GlucoseValue.swift in Sources */,
				A9E675A622713F4700E25293 /* BasalRateSchedule.swift in Sources */,
				A9E675A722713F4700E25293 /* DoseStore.swift in Sources */,
				A9E675A822713F4700E25293 /* TimeZone.swift in Sources */,
				A9E675A922713F4700E25293 /* PumpEvent+CoreDataProperties.swift in Sources */,
				A95A1D832460BBDC0079378D /* DosingDecisionObject+CoreDataProperties.swift in Sources */,
				A9E675AA22713F4700E25293 /* ReservoirValue.swift in Sources */,
				A9E675AB22713F4700E25293 /* HKHealthStore.swift in Sources */,
				A9E675AC22713F4700E25293 /* Reservoir.swift in Sources */,
				A9E675AD22713F4700E25293 /* DeletedCarbObject+CoreDataProperties.swift in Sources */,
				A9E675AE22713F4700E25293 /* CarbValue.swift in Sources */,
				C17F39CB23CD2D2F00FA1113 /* DeviceLogEntryType.swift in Sources */,
				A9498D8123386C3300DAA9B9 /* RemoteDataService.swift in Sources */,
				A9E675AF22713F4700E25293 /* PumpEventType.swift in Sources */,
				A9E675B122713F4700E25293 /* NSData.swift in Sources */,
				C1A174ED23DEAD6A0034DF11 /* DeviceLogEntry+CoreDataProperties.swift in Sources */,
				A9E675B222713F4700E25293 /* GlucoseRangeSchedule.swift in Sources */,
				A9E675B322713F4700E25293 /* PersistedPumpEvent.swift in Sources */,
				89AE2231228BC68100BDFD85 /* DoseProgressTimerEstimator.swift in Sources */,
				A9E675B422713F4700E25293 /* CachedCarbObject+CoreDataProperties.swift in Sources */,
				A9E675B522713F4700E25293 /* AbsorbedCarbValue.swift in Sources */,
				A9E675B622713F4700E25293 /* LocalizedString.swift in Sources */,
				1D096C0624C626F90078B6B5 /* InsulinModelSettings.swift in Sources */,
				A9E675B722713F4700E25293 /* NSManagedObjectContext.swift in Sources */,
				A9E675B822713F4700E25293 /* StoredCarbEntry.swift in Sources */,
				A9498D7D23386C3300DAA9B9 /* AnalyticsService.swift in Sources */,
				A9E675BA22713F4700E25293 /* InsulinValue.swift in Sources */,
				A9E675BB22713F4700E25293 /* NumberFormatter.swift in Sources */,
				A95A1D802460BBC70079378D /* DosingDecisionObject+CoreDataClass.swift in Sources */,
				89AE2230228BC68100BDFD85 /* DoseProgressReporter.swift in Sources */,
				A9E675BC22713F4700E25293 /* DeletedCarbObject+CoreDataClass.swift in Sources */,
				A9E675BD22713F4700E25293 /* HKQuantitySample+InsulinKit.swift in Sources */,
				C17F39CA23CD2D2000FA1113 /* PersistentDeviceLog.swift in Sources */,
				A9E675BE22713F4700E25293 /* InsulinModel.swift in Sources */,
				89AE222D228BC66E00BDFD85 /* Locked.swift in Sources */,
				89F53E9522B437570024A67C /* MutableCollection.swift in Sources */,
				A9E675BF22713F4700E25293 /* QuantityFormatter.swift in Sources */,
				A9E675C022713F4700E25293 /* ServiceAuthentication.swift in Sources */,
				A9E675C122713F4700E25293 /* NewGlucoseSample.swift in Sources */,
				A9E675C222713F4700E25293 /* InsulinMath.swift in Sources */,
				A9E675C322713F4700E25293 /* UnfairLock.swift in Sources */,
				1DD3DEB624451C3300BD8E40 /* Alert.swift in Sources */,
				A9E675C422713F4700E25293 /* HealthStoreUnitCache.swift in Sources */,
				A9D77A30242E8BDE0009F62C /* BolusRecommendation.swift in Sources */,
				A9E675C622713F4700E25293 /* CarbStatus.swift in Sources */,
				B42C951B24A63B8100857C73 /* DeviceStatusHighlight.swift in Sources */,
				A9498D7023386C0B00DAA9B9 /* TempBasalRecommendation.swift in Sources */,
				A9E675C722713F4700E25293 /* DoseEntry.swift in Sources */,
				A9E675C822713F4700E25293 /* NSUserActivity+CarbKit.swift in Sources */,
				A9E675C922713F4700E25293 /* CachedInsulinDeliveryObject+CoreDataProperties.swift in Sources */,
				A9E675CA22713F4700E25293 /* UploadState.swift in Sources */,
				A9E675CB22713F4700E25293 /* StoredGlucoseSample.swift in Sources */,
				A9E675CC22713F4700E25293 /* GlucoseEffect.swift in Sources */,
				A9E675CD22713F4700E25293 /* WeakSynchronizedSet.swift in Sources */,
				A9E675CE22713F4700E25293 /* LoopMath.swift in Sources */,
				A9E675CF22713F4700E25293 /* Date.swift in Sources */,
				A9E675D022713F4700E25293 /* GlucoseChange.swift in Sources */,
				A9E675D122713F4700E25293 /* GlucoseSchedule.swift in Sources */,
				A9E675D222713F4700E25293 /* NSUserDefaults.swift in Sources */,
				A9E675D322713F4700E25293 /* CarbStore.swift in Sources */,
				A9E675D422713F4700E25293 /* CachedGlucoseObject+CoreDataClass.swift in Sources */,
				E94141CE24C8F2950096C326 /* ExponentialInsulinModelPreset.swift in Sources */,
				A9498D7F23386C3300DAA9B9 /* GlucoseThreshold.swift in Sources */,
				A9E675D522713F4700E25293 /* WalshInsulinModel.swift in Sources */,
				A9E675D622713F4700E25293 /* GlucoseEffectVelocity.swift in Sources */,
				A9E675D722713F4700E25293 /* PumpEvent+CoreDataClass.swift in Sources */,
				E9086B3B24B3CFFD0062F5C8 /* TherapySettings.swift in Sources */,
				A9E675D822713F4700E25293 /* UpdateSource.swift in Sources */,
				A9E675D922713F4700E25293 /* Reservoir+CoreDataProperties.swift in Sources */,
				A9E675DA22713F4700E25293 /* HKQuantitySample+CarbKit.swift in Sources */,
				89ED164424A29BE400C9A105 /* ClosedRange.swift in Sources */,
				A9E675DB22713F4700E25293 /* HKQuantitySample+GlucoseKit.swift in Sources */,
				A9E675DC22713F4700E25293 /* CachedGlucoseObject+CoreDataProperties.swift in Sources */,
				A9E675DD22713F4700E25293 /* PumpManagerError.swift in Sources */,
				A9E675DE22713F4700E25293 /* SetBolusError.swift in Sources */,
				A9E675E022713F4700E25293 /* GlucoseStore.swift in Sources */,
				A912BE2D245B9F9800CBE199 /* SettingsObject+CoreDataClass.swift in Sources */,
				A919889D2354E5EB00B75EEE /* SettingsStore.swift in Sources */,
				A9E675E122713F4700E25293 /* WeakSynchronizedDelegate.swift in Sources */,
				A9E675E222713F4700E25293 /* CGMManager.swift in Sources */,
				A9E675E322713F4700E25293 /* CarbStoreError.swift in Sources */,
				A9E675E422713F4700E25293 /* HKQuantity.swift in Sources */,
			);
			runOnlyForDeploymentPostprocessing = 0;
		};
/* End PBXSourcesBuildPhase section */

/* Begin PBXTargetDependency section */
		1DEE226924A676A300693C32 /* PBXTargetDependency */ = {
			isa = PBXTargetDependency;
			target = 43D8FDCA1C728FDF0073BE78 /* LoopKit */;
			targetProxy = 1DEE226A24A676A300693C32 /* PBXContainerItemProxy */;
		};
		1DEE230424A6774900693C32 /* PBXTargetDependency */ = {
			isa = PBXTargetDependency;
			target = 430157F61C7EC03B00B64B63 /* LoopKit Example */;
			targetProxy = 1DEE230324A6774900693C32 /* PBXContainerItemProxy */;
		};
		4301581C1C7ECB5E00B64B63 /* PBXTargetDependency */ = {
			isa = PBXTargetDependency;
			target = 43D8FDCA1C728FDF0073BE78 /* LoopKit */;
			targetProxy = 4301581B1C7ECB5E00B64B63 /* PBXContainerItemProxy */;
		};
		43BA715A201E484D0058961E /* PBXTargetDependency */ = {
			isa = PBXTargetDependency;
			target = 43BA7153201E484D0058961E /* LoopKitUI */;
			targetProxy = 43BA7159201E484D0058961E /* PBXContainerItemProxy */;
		};
		43CACE1022483AC500F90AF5 /* PBXTargetDependency */ = {
			isa = PBXTargetDependency;
			target = 89D2047121CC7BD7001238CC /* MockKit */;
			targetProxy = 43CACE0F22483AC500F90AF5 /* PBXContainerItemProxy */;
		};
		43CACE1222483AC500F90AF5 /* PBXTargetDependency */ = {
			isa = PBXTargetDependency;
			target = 89D2048E21CC7C12001238CC /* MockKitUI */;
			targetProxy = 43CACE1122483AC500F90AF5 /* PBXContainerItemProxy */;
		};
		43CACE1422483B6100F90AF5 /* PBXTargetDependency */ = {
			isa = PBXTargetDependency;
			target = 43D8FDCA1C728FDF0073BE78 /* LoopKit */;
			targetProxy = 43CACE1322483B6100F90AF5 /* PBXContainerItemProxy */;
		};
		43CACE1622483B6100F90AF5 /* PBXTargetDependency */ = {
			isa = PBXTargetDependency;
			target = 892A5D33222F03CB008961AB /* LoopTestingKit */;
			targetProxy = 43CACE1522483B6100F90AF5 /* PBXContainerItemProxy */;
		};
		43CACE1822483B7200F90AF5 /* PBXTargetDependency */ = {
			isa = PBXTargetDependency;
			target = 43D8FDCA1C728FDF0073BE78 /* LoopKit */;
			targetProxy = 43CACE1722483B7200F90AF5 /* PBXContainerItemProxy */;
		};
		43D8FDD81C728FDF0073BE78 /* PBXTargetDependency */ = {
			isa = PBXTargetDependency;
			target = 43D8FDCA1C728FDF0073BE78 /* LoopKit */;
			targetProxy = 43D8FDD71C728FDF0073BE78 /* PBXContainerItemProxy */;
		};
		892A5D48222F03CB008961AB /* PBXTargetDependency */ = {
			isa = PBXTargetDependency;
			target = 892A5D33222F03CB008961AB /* LoopTestingKit */;
			targetProxy = 892A5D47222F03CB008961AB /* PBXContainerItemProxy */;
		};
		A9E6757B22713C3F00E25293 /* PBXTargetDependency */ = {
			isa = PBXTargetDependency;
			target = 43BA7153201E484D0058961E /* LoopKitUI */;
			targetProxy = A9E6757A22713C3F00E25293 /* PBXContainerItemProxy */;
		};
		A9E6757D22713C3F00E25293 /* PBXTargetDependency */ = {
			isa = PBXTargetDependency;
			target = 89D2047121CC7BD7001238CC /* MockKit */;
			targetProxy = A9E6757C22713C3F00E25293 /* PBXContainerItemProxy */;
		};
		A9E6757F22713C5300E25293 /* PBXTargetDependency */ = {
			isa = PBXTargetDependency;
			target = 43D8FDCA1C728FDF0073BE78 /* LoopKit */;
			targetProxy = A9E6757E22713C5300E25293 /* PBXContainerItemProxy */;
		};
/* End PBXTargetDependency section */

/* Begin PBXVariantGroup section */
		1F5DAB2B2118CE9300048054 /* Localizable.strings */ = {
			isa = PBXVariantGroup;
			children = (
				1F5DAB2C2118CE9300048054 /* es */,
				1F5DAB322118D2A700048054 /* ru */,
				1F5DAB392118D5A200048054 /* de */,
				1F5DAB462118F14600048054 /* fr */,
				1F5DAB4D2118F18E00048054 /* en */,
				1F5DAB562118F2C700048054 /* zh-Hans */,
				1F5DAB622118F33000048054 /* it */,
				1F5DAB6E2118F3C200048054 /* nl */,
				1F5DAB7A2118F3FB00048054 /* nb */,
				1FE58794211D0967004F24ED /* Base */,
				1F50C324212B20D300C18FAB /* pl */,
			);
			name = Localizable.strings;
			sourceTree = "<group>";
		};
		430157FF1C7EC03B00B64B63 /* Main.storyboard */ = {
			isa = PBXVariantGroup;
			children = (
				430158001C7EC03B00B64B63 /* Base */,
			);
			name = Main.storyboard;
			sourceTree = "<group>";
		};
		430158041C7EC03B00B64B63 /* LaunchScreen.storyboard */ = {
			isa = PBXVariantGroup;
			children = (
				430158051C7EC03B00B64B63 /* Base */,
			);
			name = LaunchScreen.storyboard;
			sourceTree = "<group>";
		};
		43BA719920203EF30058961E /* CarbKit.storyboard */ = {
			isa = PBXVariantGroup;
			children = (
				43BA719820203EF30058961E /* Base */,
				1F5DAB2E2118CE9300048054 /* es */,
				1F5DAB332118D2A700048054 /* ru */,
				1F5DAB362118D5A200048054 /* de */,
				1F5DAB432118F14600048054 /* fr */,
				1F5DAB532118F2C700048054 /* zh-Hans */,
				1F5DAB5F2118F33000048054 /* it */,
				1F5DAB6B2118F3C200048054 /* nl */,
				1F5DAB772118F3FB00048054 /* nb */,
				1F50C321212B20D300C18FAB /* pl */,
			);
			name = CarbKit.storyboard;
			sourceTree = "<group>";
		};
		43D8FEED1C7294E90073BE78 /* InsulinKit.storyboard */ = {
			isa = PBXVariantGroup;
			children = (
				43D8FEEE1C7294E90073BE78 /* Base */,
				7D68A9CA1FE0A3D200522C49 /* es */,
				7D68AAB91FE31A2800522C49 /* ru */,
				1F5DAB372118D5A200048054 /* de */,
				1F5DAB442118F14600048054 /* fr */,
				1F5DAB542118F2C700048054 /* zh-Hans */,
				1F5DAB602118F33000048054 /* it */,
				1F5DAB6C2118F3C200048054 /* nl */,
				1F5DAB782118F3FB00048054 /* nb */,
				1F50C322212B20D300C18FAB /* pl */,
			);
			name = InsulinKit.storyboard;
			sourceTree = "<group>";
		};
		7D68A9B01FE0A3D000522C49 /* Localizable.strings */ = {
			isa = PBXVariantGroup;
			children = (
				7D68A9AF1FE0A3D000522C49 /* es */,
				7D68AABC1FE31BE700522C49 /* ru */,
				1F5DAB3B2118D5A300048054 /* de */,
				1F5DAB402118D5D500048054 /* en */,
				1F5DAB482118F14700048054 /* fr */,
				1F5DAB582118F2C700048054 /* zh-Hans */,
				1F5DAB642118F33000048054 /* it */,
				1F5DAB702118F3C200048054 /* nl */,
				1F5DAB7C2118F3FC00048054 /* nb */,
				1F50C326212B20D400C18FAB /* pl */,
			);
			name = Localizable.strings;
			sourceTree = "<group>";
		};
		7D68A9E31FE0A3D300522C49 /* Localizable.strings */ = {
			isa = PBXVariantGroup;
			children = (
				7D68A9E21FE0A3D300522C49 /* es */,
				7D68AAC61FE31BE900522C49 /* ru */,
				1F5DAB3E2118D5A300048054 /* de */,
				1F5DAB4B2118F14700048054 /* fr */,
				1F5DAB5B2118F2C700048054 /* zh-Hans */,
				1F5DAB672118F33100048054 /* it */,
				1F5DAB732118F3C300048054 /* nl */,
				1F5DAB7F2118F3FC00048054 /* nb */,
				1FE58790211CFBB7004F24ED /* Base */,
				1F50C329212B20D400C18FAB /* pl */,
			);
			name = Localizable.strings;
			sourceTree = "<group>";
		};
/* End PBXVariantGroup section */

/* Begin XCBuildConfiguration section */
		1DEE22FF24A676A300693C32 /* Debug */ = {
			isa = XCBuildConfiguration;
			buildSettings = {
				DEVELOPMENT_TEAM = "";
				INFOPLIST_FILE = LoopKitHostedTests/LoopKitHostedTests.plist;
				LD_RUNPATH_SEARCH_PATHS = "$(inherited) @executable_path/Frameworks @loader_path/Frameworks";
				PRODUCT_BUNDLE_IDENTIFIER = com.loopkit.LoopKitHostedTests;
				PRODUCT_NAME = "$(TARGET_NAME)";
				TEST_HOST = "$(BUILT_PRODUCTS_DIR)/LoopKit Example.app/LoopKit Example";
			};
			name = Debug;
		};
		1DEE230024A676A300693C32 /* Release */ = {
			isa = XCBuildConfiguration;
			buildSettings = {
				DEVELOPMENT_TEAM = "";
				INFOPLIST_FILE = LoopKitHostedTests/LoopKitHostedTests.plist;
				LD_RUNPATH_SEARCH_PATHS = "$(inherited) @executable_path/Frameworks @loader_path/Frameworks";
				PRODUCT_BUNDLE_IDENTIFIER = com.loopkit.LoopKitHostedTests;
				PRODUCT_NAME = "$(TARGET_NAME)";
				TEST_HOST = "$(BUILT_PRODUCTS_DIR)/LoopKit Example.app/LoopKit Example";
			};
			name = Release;
		};
		430158131C7EC03B00B64B63 /* Debug */ = {
			isa = XCBuildConfiguration;
			buildSettings = {
				ALWAYS_EMBED_SWIFT_STANDARD_LIBRARIES = YES;
				ASSETCATALOG_COMPILER_APPICON_NAME = AppIcon;
				CODE_SIGN_ENTITLEMENTS = "LoopKit Example/LoopKitExample.entitlements";
				CODE_SIGN_IDENTITY = "iPhone Developer";
				"CODE_SIGN_IDENTITY[sdk=iphoneos*]" = "iPhone Developer";
				DEVELOPMENT_TEAM = UY678SP37Q;
				FRAMEWORK_SEARCH_PATHS = (
					"$(inherited)",
					"$(PROJECT_DIR)/Carthage/Build/iOS",
				);
				INFOPLIST_FILE = "LoopKit Example/Info.plist";
				LD_RUNPATH_SEARCH_PATHS = "$(inherited) @executable_path/Frameworks";
				PRODUCT_BUNDLE_IDENTIFIER = com.rileylink.LoopKitExample;
				PRODUCT_NAME = "$(TARGET_NAME)";
				PROVISIONING_PROFILE = "";
			};
			name = Debug;
		};
		430158141C7EC03B00B64B63 /* Release */ = {
			isa = XCBuildConfiguration;
			buildSettings = {
				ALWAYS_EMBED_SWIFT_STANDARD_LIBRARIES = YES;
				ASSETCATALOG_COMPILER_APPICON_NAME = AppIcon;
				CODE_SIGN_ENTITLEMENTS = "LoopKit Example/LoopKitExample.entitlements";
				CODE_SIGN_IDENTITY = "iPhone Developer";
				"CODE_SIGN_IDENTITY[sdk=iphoneos*]" = "iPhone Developer";
				DEVELOPMENT_TEAM = UY678SP37Q;
				FRAMEWORK_SEARCH_PATHS = (
					"$(inherited)",
					"$(PROJECT_DIR)/Carthage/Build/iOS",
				);
				INFOPLIST_FILE = "LoopKit Example/Info.plist";
				LD_RUNPATH_SEARCH_PATHS = "$(inherited) @executable_path/Frameworks";
				PRODUCT_BUNDLE_IDENTIFIER = com.rileylink.LoopKitExample;
				PRODUCT_NAME = "$(TARGET_NAME)";
				PROVISIONING_PROFILE = "";
			};
			name = Release;
		};
		43BA715D201E484D0058961E /* Debug */ = {
			isa = XCBuildConfiguration;
			buildSettings = {
				APPLICATION_EXTENSION_API_ONLY = YES;
				CLANG_ANALYZER_NONNULL = YES;
				CLANG_ANALYZER_NUMBER_OBJECT_CONVERSION = YES_AGGRESSIVE;
				CLANG_CXX_LANGUAGE_STANDARD = "gnu++14";
				CLANG_WARN_DOCUMENTATION_COMMENTS = YES;
				CLANG_WARN_UNGUARDED_AVAILABILITY = YES_AGGRESSIVE;
				CODE_SIGN_STYLE = Automatic;
				CURRENT_PROJECT_VERSION = 41;
				DEFINES_MODULE = YES;
				DEVELOPMENT_TEAM = "";
				DYLIB_COMPATIBILITY_VERSION = 1;
				DYLIB_CURRENT_VERSION = 41;
				DYLIB_INSTALL_NAME_BASE = "@rpath";
				FRAMEWORK_SEARCH_PATHS = (
					"$(inherited)",
					"$(PROJECT_DIR)/Carthage/Build/iOS",
				);
				GCC_C_LANGUAGE_STANDARD = gnu11;
				INFOPLIST_FILE = LoopKitUI/Info.plist;
				INSTALL_PATH = "$(LOCAL_LIBRARY_DIR)/Frameworks";
				LD_RUNPATH_SEARCH_PATHS = "$(inherited) @executable_path/Frameworks @loader_path/Frameworks";
				PRODUCT_BUNDLE_IDENTIFIER = com.loopkit.LoopKitUI;
				PRODUCT_NAME = "$(TARGET_NAME:c99extidentifier)";
				SKIP_INSTALL = YES;
				SWIFT_ACTIVE_COMPILATION_CONDITIONS = DEBUG;
			};
			name = Debug;
		};
		43BA715E201E484D0058961E /* Release */ = {
			isa = XCBuildConfiguration;
			buildSettings = {
				APPLICATION_EXTENSION_API_ONLY = YES;
				CLANG_ANALYZER_NONNULL = YES;
				CLANG_ANALYZER_NUMBER_OBJECT_CONVERSION = YES_AGGRESSIVE;
				CLANG_CXX_LANGUAGE_STANDARD = "gnu++14";
				CLANG_WARN_DOCUMENTATION_COMMENTS = YES;
				CLANG_WARN_UNGUARDED_AVAILABILITY = YES_AGGRESSIVE;
				CODE_SIGN_STYLE = Automatic;
				CURRENT_PROJECT_VERSION = 41;
				DEFINES_MODULE = YES;
				DEVELOPMENT_TEAM = "";
				DYLIB_COMPATIBILITY_VERSION = 1;
				DYLIB_CURRENT_VERSION = 41;
				DYLIB_INSTALL_NAME_BASE = "@rpath";
				FRAMEWORK_SEARCH_PATHS = (
					"$(inherited)",
					"$(PROJECT_DIR)/Carthage/Build/iOS",
				);
				GCC_C_LANGUAGE_STANDARD = gnu11;
				INFOPLIST_FILE = LoopKitUI/Info.plist;
				INSTALL_PATH = "$(LOCAL_LIBRARY_DIR)/Frameworks";
				LD_RUNPATH_SEARCH_PATHS = "$(inherited) @executable_path/Frameworks @loader_path/Frameworks";
				PRODUCT_BUNDLE_IDENTIFIER = com.loopkit.LoopKitUI;
				PRODUCT_NAME = "$(TARGET_NAME:c99extidentifier)";
				SKIP_INSTALL = YES;
			};
			name = Release;
		};
		43D8FDDD1C728FDF0073BE78 /* Debug */ = {
			isa = XCBuildConfiguration;
			buildSettings = {
				ALWAYS_SEARCH_USER_PATHS = NO;
				CLANG_ANALYZER_LOCALIZABILITY_NONLOCALIZED = YES;
				CLANG_CXX_LANGUAGE_STANDARD = "gnu++0x";
				CLANG_CXX_LIBRARY = "libc++";
				CLANG_ENABLE_MODULES = YES;
				CLANG_ENABLE_OBJC_ARC = YES;
				CLANG_WARN_BLOCK_CAPTURE_AUTORELEASING = YES;
				CLANG_WARN_BOOL_CONVERSION = YES;
				CLANG_WARN_COMMA = YES;
				CLANG_WARN_CONSTANT_CONVERSION = YES;
				CLANG_WARN_DEPRECATED_OBJC_IMPLEMENTATIONS = YES;
				CLANG_WARN_DIRECT_OBJC_ISA_USAGE = YES_ERROR;
				CLANG_WARN_EMPTY_BODY = YES;
				CLANG_WARN_ENUM_CONVERSION = YES;
				CLANG_WARN_INFINITE_RECURSION = YES;
				CLANG_WARN_INT_CONVERSION = YES;
				CLANG_WARN_NON_LITERAL_NULL_CONVERSION = YES;
				CLANG_WARN_OBJC_IMPLICIT_RETAIN_SELF = YES;
				CLANG_WARN_OBJC_LITERAL_CONVERSION = YES;
				CLANG_WARN_OBJC_ROOT_CLASS = YES_ERROR;
				CLANG_WARN_RANGE_LOOP_ANALYSIS = YES;
				CLANG_WARN_STRICT_PROTOTYPES = YES;
				CLANG_WARN_SUSPICIOUS_MOVE = YES;
				CLANG_WARN_UNREACHABLE_CODE = YES;
				CLANG_WARN__DUPLICATE_METHOD_MATCH = YES;
				COPY_PHASE_STRIP = NO;
				CURRENT_PROJECT_VERSION = 41;
				DEBUG_INFORMATION_FORMAT = dwarf;
				ENABLE_STRICT_OBJC_MSGSEND = YES;
				ENABLE_TESTABILITY = YES;
				GCC_C_LANGUAGE_STANDARD = gnu99;
				GCC_DYNAMIC_NO_PIC = NO;
				GCC_NO_COMMON_BLOCKS = YES;
				GCC_OPTIMIZATION_LEVEL = 0;
				GCC_PREPROCESSOR_DEFINITIONS = (
					"DEBUG=1",
					"$(inherited)",
				);
				GCC_WARN_64_TO_32_BIT_CONVERSION = YES;
				GCC_WARN_ABOUT_RETURN_TYPE = YES_ERROR;
				GCC_WARN_UNDECLARED_SELECTOR = YES;
				GCC_WARN_UNINITIALIZED_AUTOS = YES_AGGRESSIVE;
				GCC_WARN_UNUSED_FUNCTION = YES;
				GCC_WARN_UNUSED_VARIABLE = YES;
				IPHONEOS_DEPLOYMENT_TARGET = 13.0;
				LOCALIZED_STRING_MACRO_NAMES = (
					NSLocalizedString,
					CFLocalizedString,
					LocalizedString,
				);
				MTL_ENABLE_DEBUG_INFO = YES;
				ONLY_ACTIVE_ARCH = YES;
				SDKROOT = iphoneos;
				SWIFT_OPTIMIZATION_LEVEL = "-Onone";
				SWIFT_VERSION = 5.0;
				TARGETED_DEVICE_FAMILY = "1,2";
				VERSIONING_SYSTEM = "apple-generic";
				VERSION_INFO_PREFIX = "";
				WATCHOS_DEPLOYMENT_TARGET = 4.0;
			};
			name = Debug;
		};
		43D8FDDE1C728FDF0073BE78 /* Release */ = {
			isa = XCBuildConfiguration;
			buildSettings = {
				ALWAYS_SEARCH_USER_PATHS = NO;
				CLANG_ANALYZER_LOCALIZABILITY_NONLOCALIZED = YES;
				CLANG_CXX_LANGUAGE_STANDARD = "gnu++0x";
				CLANG_CXX_LIBRARY = "libc++";
				CLANG_ENABLE_MODULES = YES;
				CLANG_ENABLE_OBJC_ARC = YES;
				CLANG_WARN_BLOCK_CAPTURE_AUTORELEASING = YES;
				CLANG_WARN_BOOL_CONVERSION = YES;
				CLANG_WARN_COMMA = YES;
				CLANG_WARN_CONSTANT_CONVERSION = YES;
				CLANG_WARN_DEPRECATED_OBJC_IMPLEMENTATIONS = YES;
				CLANG_WARN_DIRECT_OBJC_ISA_USAGE = YES_ERROR;
				CLANG_WARN_EMPTY_BODY = YES;
				CLANG_WARN_ENUM_CONVERSION = YES;
				CLANG_WARN_INFINITE_RECURSION = YES;
				CLANG_WARN_INT_CONVERSION = YES;
				CLANG_WARN_NON_LITERAL_NULL_CONVERSION = YES;
				CLANG_WARN_OBJC_IMPLICIT_RETAIN_SELF = YES;
				CLANG_WARN_OBJC_LITERAL_CONVERSION = YES;
				CLANG_WARN_OBJC_ROOT_CLASS = YES_ERROR;
				CLANG_WARN_RANGE_LOOP_ANALYSIS = YES;
				CLANG_WARN_STRICT_PROTOTYPES = YES;
				CLANG_WARN_SUSPICIOUS_MOVE = YES;
				CLANG_WARN_UNREACHABLE_CODE = YES;
				CLANG_WARN__DUPLICATE_METHOD_MATCH = YES;
				COPY_PHASE_STRIP = NO;
				CURRENT_PROJECT_VERSION = 41;
				DEBUG_INFORMATION_FORMAT = "dwarf-with-dsym";
				ENABLE_NS_ASSERTIONS = NO;
				ENABLE_STRICT_OBJC_MSGSEND = YES;
				GCC_C_LANGUAGE_STANDARD = gnu99;
				GCC_NO_COMMON_BLOCKS = YES;
				GCC_WARN_64_TO_32_BIT_CONVERSION = YES;
				GCC_WARN_ABOUT_RETURN_TYPE = YES_ERROR;
				GCC_WARN_UNDECLARED_SELECTOR = YES;
				GCC_WARN_UNINITIALIZED_AUTOS = YES_AGGRESSIVE;
				GCC_WARN_UNUSED_FUNCTION = YES;
				GCC_WARN_UNUSED_VARIABLE = YES;
				IPHONEOS_DEPLOYMENT_TARGET = 13.0;
				LOCALIZED_STRING_MACRO_NAMES = (
					NSLocalizedString,
					CFLocalizedString,
					LocalizedString,
				);
				MTL_ENABLE_DEBUG_INFO = NO;
				SDKROOT = iphoneos;
				SWIFT_OPTIMIZATION_LEVEL = "-Owholemodule";
				SWIFT_VERSION = 5.0;
				TARGETED_DEVICE_FAMILY = "1,2";
				VALIDATE_PRODUCT = YES;
				VERSIONING_SYSTEM = "apple-generic";
				VERSION_INFO_PREFIX = "";
				WATCHOS_DEPLOYMENT_TARGET = 4.0;
			};
			name = Release;
		};
		43D8FDE01C728FDF0073BE78 /* Debug */ = {
			isa = XCBuildConfiguration;
			buildSettings = {
				APPLICATION_EXTENSION_API_ONLY = YES;
				CLANG_ENABLE_MODULES = YES;
				CODE_SIGN_IDENTITY = "";
				"CODE_SIGN_IDENTITY[sdk=iphoneos*]" = "";
				CODE_SIGN_STYLE = Automatic;
				DEFINES_MODULE = YES;
				DEVELOPMENT_TEAM = "";
				DYLIB_COMPATIBILITY_VERSION = 1;
				DYLIB_CURRENT_VERSION = 41;
				DYLIB_INSTALL_NAME_BASE = "@rpath";
				INFOPLIST_FILE = LoopKit/Info.plist;
				INSTALL_PATH = "$(LOCAL_LIBRARY_DIR)/Frameworks";
				LD_RUNPATH_SEARCH_PATHS = "$(inherited) @executable_path/Frameworks @loader_path/Frameworks";
				PRODUCT_BUNDLE_IDENTIFIER = com.loopkit.LoopKit;
				PRODUCT_NAME = "$(TARGET_NAME)";
				PROVISIONING_PROFILE_SPECIFIER = "";
				SKIP_INSTALL = YES;
				SUPPORTED_PLATFORMS = "iphonesimulator iphoneos";
				TARGETED_DEVICE_FAMILY = "1,2";
			};
			name = Debug;
		};
		43D8FDE11C728FDF0073BE78 /* Release */ = {
			isa = XCBuildConfiguration;
			buildSettings = {
				APPLICATION_EXTENSION_API_ONLY = YES;
				CLANG_ENABLE_MODULES = YES;
				CODE_SIGN_IDENTITY = "";
				"CODE_SIGN_IDENTITY[sdk=iphoneos*]" = "";
				CODE_SIGN_STYLE = Automatic;
				DEFINES_MODULE = YES;
				DEVELOPMENT_TEAM = "";
				DYLIB_COMPATIBILITY_VERSION = 1;
				DYLIB_CURRENT_VERSION = 41;
				DYLIB_INSTALL_NAME_BASE = "@rpath";
				INFOPLIST_FILE = LoopKit/Info.plist;
				INSTALL_PATH = "$(LOCAL_LIBRARY_DIR)/Frameworks";
				LD_RUNPATH_SEARCH_PATHS = "$(inherited) @executable_path/Frameworks @loader_path/Frameworks";
				PRODUCT_BUNDLE_IDENTIFIER = com.loopkit.LoopKit;
				PRODUCT_NAME = "$(TARGET_NAME)";
				PROVISIONING_PROFILE_SPECIFIER = "";
				SKIP_INSTALL = YES;
				SUPPORTED_PLATFORMS = "iphonesimulator iphoneos";
				TARGETED_DEVICE_FAMILY = "1,2";
			};
			name = Release;
		};
		43D8FDE31C728FDF0073BE78 /* Debug */ = {
			isa = XCBuildConfiguration;
			buildSettings = {
				DEVELOPMENT_TEAM = "";
				INFOPLIST_FILE = LoopKitTests/Info.plist;
				LD_RUNPATH_SEARCH_PATHS = "$(inherited) @executable_path/Frameworks @loader_path/Frameworks";
				PRODUCT_BUNDLE_IDENTIFIER = com.loopkit.LoopKitTests;
				PRODUCT_NAME = "$(TARGET_NAME)";
			};
			name = Debug;
		};
		43D8FDE41C728FDF0073BE78 /* Release */ = {
			isa = XCBuildConfiguration;
			buildSettings = {
				DEVELOPMENT_TEAM = "";
				INFOPLIST_FILE = LoopKitTests/Info.plist;
				LD_RUNPATH_SEARCH_PATHS = "$(inherited) @executable_path/Frameworks @loader_path/Frameworks";
				PRODUCT_BUNDLE_IDENTIFIER = com.loopkit.LoopKitTests;
				PRODUCT_NAME = "$(TARGET_NAME)";
			};
			name = Release;
		};
		89AE2219228BC50900BDFD85 /* Debug */ = {
			isa = XCBuildConfiguration;
			buildSettings = {
				APPLICATION_EXTENSION_API_ONLY = NO;
				COPY_PHASE_STRIP = NO;
				DYLIB_INSTALL_NAME_BASE = "@rpath";
				GCC_DYNAMIC_NO_PIC = NO;
				GCC_OPTIMIZATION_LEVEL = 0;
				INFOPLIST_FILE = MockKit/Info.plist;
				LD_RUNPATH_SEARCH_PATHS = "$(inherited) @executable_path/Frameworks @loader_path/Frameworks";
				PRODUCT_BUNDLE_IDENTIFIER = com.loopkit.MockKit;
				PRODUCT_NAME = MockKit;
				SKIP_INSTALL = YES;
				SWIFT_ACTIVE_COMPILATION_CONDITIONS = DEBUG;
				SWIFT_OPTIMIZATION_LEVEL = "-Onone";
				TARGETED_DEVICE_FAMILY = "1,2";
			};
			name = Debug;
		};
		89AE221A228BC50900BDFD85 /* Release */ = {
			isa = XCBuildConfiguration;
			buildSettings = {
				APPLICATION_EXTENSION_API_ONLY = NO;
				CLANG_ANALYZER_NONNULL = YES;
				CLANG_ANALYZER_NUMBER_OBJECT_CONVERSION = YES_AGGRESSIVE;
				CLANG_CXX_LANGUAGE_STANDARD = "gnu++14";
				CLANG_ENABLE_MODULES = YES;
				CLANG_ENABLE_OBJC_WEAK = YES;
				CLANG_WARN_DOCUMENTATION_COMMENTS = YES;
				CLANG_WARN_UNGUARDED_AVAILABILITY = YES_AGGRESSIVE;
				CODE_SIGN_STYLE = Automatic;
				CURRENT_PROJECT_VERSION = 1;
				DEFINES_MODULE = YES;
				DEVELOPMENT_TEAM = "";
				DYLIB_COMPATIBILITY_VERSION = 1;
				DYLIB_CURRENT_VERSION = 1;
				DYLIB_INSTALL_NAME_BASE = "@rpath";
				GCC_C_LANGUAGE_STANDARD = gnu11;
				INFOPLIST_FILE = LoopTestingKit/Info.plist;
				INSTALL_PATH = "$(LOCAL_LIBRARY_DIR)/Frameworks";
				LD_RUNPATH_SEARCH_PATHS = "$(inherited) @executable_path/Frameworks @loader_path/Frameworks";
				PRODUCT_BUNDLE_IDENTIFIER = com.loopkit.MockKit;
				PRODUCT_NAME = MockKit;
				SKIP_INSTALL = YES;
				TARGETED_DEVICE_FAMILY = "1,2";
			};
			name = Release;
		};
		89AE221B228BC50900BDFD85 /* Debug */ = {
			isa = XCBuildConfiguration;
			buildSettings = {
				COPY_PHASE_STRIP = NO;
				DYLIB_INSTALL_NAME_BASE = "@rpath";
				GCC_C_LANGUAGE_STANDARD = gnu11;
				INFOPLIST_FILE = MockKit/Info.plist;
				INSTALL_PATH = "$(LOCAL_LIBRARY_DIR)/Frameworks";
				LD_RUNPATH_SEARCH_PATHS = "$(inherited) @executable_path/Frameworks @loader_path/Frameworks";
				PRODUCT_BUNDLE_IDENTIFIER = com.loopkit.MockKitUI;
				PRODUCT_NAME = MockKitUI;
				SKIP_INSTALL = YES;
				SWIFT_ACTIVE_COMPILATION_CONDITIONS = DEBUG;
				TARGETED_DEVICE_FAMILY = "1,2";
			};
			name = Debug;
		};
		89AE221C228BC50900BDFD85 /* Release */ = {
			isa = XCBuildConfiguration;
			buildSettings = {
				COPY_PHASE_STRIP = YES;
				DEBUG_INFORMATION_FORMAT = "dwarf-with-dsym";
				DYLIB_INSTALL_NAME_BASE = "@rpath";
				GCC_C_LANGUAGE_STANDARD = gnu11;
				INFOPLIST_FILE = MockKit/Info.plist;
				INSTALL_PATH = "$(LOCAL_LIBRARY_DIR)/Frameworks";
				LD_RUNPATH_SEARCH_PATHS = "$(inherited) @executable_path/Frameworks @loader_path/Frameworks";
				PRODUCT_BUNDLE_IDENTIFIER = com.loopkit.MockKitUI;
				PRODUCT_NAME = MockKitUI;
				SKIP_INSTALL = YES;
				TARGETED_DEVICE_FAMILY = "1,2";
			};
			name = Release;
		};
		89AE221D228BC50900BDFD85 /* Debug */ = {
			isa = XCBuildConfiguration;
			buildSettings = {
				APPLICATION_EXTENSION_API_ONLY = YES;
				COPY_PHASE_STRIP = NO;
				DYLIB_INSTALL_NAME_BASE = "@rpath";
				GCC_C_LANGUAGE_STANDARD = gnu11;
				INFOPLIST_FILE = MockKitUI/Info.plist;
				INSTALL_PATH = "$(LOCAL_LIBRARY_DIR)/Frameworks";
				LD_RUNPATH_SEARCH_PATHS = "$(inherited) @executable_path/Frameworks @loader_path/Frameworks";
				PRODUCT_BUNDLE_IDENTIFIER = com.loopkit.LoopTestingKit;
				PRODUCT_NAME = LoopTestingKit;
				SKIP_INSTALL = YES;
				SWIFT_ACTIVE_COMPILATION_CONDITIONS = DEBUG;
				TARGETED_DEVICE_FAMILY = "1,2";
			};
			name = Debug;
		};
		89AE221E228BC50900BDFD85 /* Release */ = {
			isa = XCBuildConfiguration;
			buildSettings = {
				APPLICATION_EXTENSION_API_ONLY = YES;
				COPY_PHASE_STRIP = YES;
				DEBUG_INFORMATION_FORMAT = "dwarf-with-dsym";
				DYLIB_INSTALL_NAME_BASE = "@rpath";
				GCC_C_LANGUAGE_STANDARD = gnu11;
				INFOPLIST_FILE = MockKitUI/Info.plist;
				INSTALL_PATH = "$(LOCAL_LIBRARY_DIR)/Frameworks";
				LD_RUNPATH_SEARCH_PATHS = "$(inherited) @executable_path/Frameworks @loader_path/Frameworks";
				PRODUCT_BUNDLE_IDENTIFIER = com.loopkit.LoopTestingKit;
				PRODUCT_NAME = LoopTestingKit;
				SKIP_INSTALL = YES;
				TARGETED_DEVICE_FAMILY = "1,2";
			};
			name = Release;
		};
		A9E675EE22713F4700E25293 /* Debug */ = {
			isa = XCBuildConfiguration;
			buildSettings = {
				APPLICATION_EXTENSION_API_ONLY = YES;
				CLANG_ENABLE_MODULES = YES;
				CODE_SIGN_IDENTITY = "";
				CODE_SIGN_STYLE = Automatic;
				DEFINES_MODULE = YES;
				DEVELOPMENT_TEAM = "";
				DYLIB_COMPATIBILITY_VERSION = 1;
				DYLIB_CURRENT_VERSION = 41;
				DYLIB_INSTALL_NAME_BASE = "@rpath";
				INFOPLIST_FILE = LoopKit/Info.plist;
				LD_RUNPATH_SEARCH_PATHS = "$(inherited) @executable_path/Frameworks @loader_path/Frameworks";
				PRODUCT_BUNDLE_IDENTIFIER = com.loopkit.LoopKit;
				PRODUCT_NAME = LoopKit;
				PROVISIONING_PROFILE_SPECIFIER = "";
				SDKROOT = watchos;
				SKIP_INSTALL = YES;
				SUPPORTED_PLATFORMS = "watchos watchsimulator";
				TARGETED_DEVICE_FAMILY = 4;
			};
			name = Debug;
		};
		A9E675EF22713F4700E25293 /* Release */ = {
			isa = XCBuildConfiguration;
			buildSettings = {
				APPLICATION_EXTENSION_API_ONLY = YES;
				CLANG_ENABLE_MODULES = YES;
				CODE_SIGN_IDENTITY = "";
				CODE_SIGN_STYLE = Automatic;
				DEFINES_MODULE = YES;
				DEVELOPMENT_TEAM = "";
				DYLIB_COMPATIBILITY_VERSION = 1;
				DYLIB_CURRENT_VERSION = 41;
				DYLIB_INSTALL_NAME_BASE = "@rpath";
				INFOPLIST_FILE = LoopKit/Info.plist;
				LD_RUNPATH_SEARCH_PATHS = "$(inherited) @executable_path/Frameworks @loader_path/Frameworks";
				PRODUCT_BUNDLE_IDENTIFIER = com.loopkit.LoopKit;
				PRODUCT_NAME = LoopKit;
				PROVISIONING_PROFILE_SPECIFIER = "";
				SDKROOT = watchos;
				SKIP_INSTALL = YES;
				SUPPORTED_PLATFORMS = "watchos watchsimulator";
				TARGETED_DEVICE_FAMILY = 4;
			};
			name = Release;
		};
/* End XCBuildConfiguration section */

/* Begin XCConfigurationList section */
		1DEE22FE24A676A300693C32 /* Build configuration list for PBXNativeTarget "LoopKitHostedTests" */ = {
			isa = XCConfigurationList;
			buildConfigurations = (
				1DEE22FF24A676A300693C32 /* Debug */,
				1DEE230024A676A300693C32 /* Release */,
			);
			defaultConfigurationIsVisible = 0;
			defaultConfigurationName = Release;
		};
		430158171C7EC03B00B64B63 /* Build configuration list for PBXNativeTarget "LoopKit Example" */ = {
			isa = XCConfigurationList;
			buildConfigurations = (
				430158131C7EC03B00B64B63 /* Debug */,
				430158141C7EC03B00B64B63 /* Release */,
			);
			defaultConfigurationIsVisible = 0;
			defaultConfigurationName = Release;
		};
		43BA715F201E484D0058961E /* Build configuration list for PBXNativeTarget "LoopKitUI" */ = {
			isa = XCConfigurationList;
			buildConfigurations = (
				43BA715D201E484D0058961E /* Debug */,
				43BA715E201E484D0058961E /* Release */,
			);
			defaultConfigurationIsVisible = 0;
			defaultConfigurationName = Release;
		};
		43D8FDC51C728FDF0073BE78 /* Build configuration list for PBXProject "LoopKit" */ = {
			isa = XCConfigurationList;
			buildConfigurations = (
				43D8FDDD1C728FDF0073BE78 /* Debug */,
				43D8FDDE1C728FDF0073BE78 /* Release */,
			);
			defaultConfigurationIsVisible = 0;
			defaultConfigurationName = Release;
		};
		43D8FDDF1C728FDF0073BE78 /* Build configuration list for PBXNativeTarget "LoopKit" */ = {
			isa = XCConfigurationList;
			buildConfigurations = (
				43D8FDE01C728FDF0073BE78 /* Debug */,
				43D8FDE11C728FDF0073BE78 /* Release */,
			);
			defaultConfigurationIsVisible = 0;
			defaultConfigurationName = Release;
		};
		43D8FDE21C728FDF0073BE78 /* Build configuration list for PBXNativeTarget "LoopKitTests" */ = {
			isa = XCConfigurationList;
			buildConfigurations = (
				43D8FDE31C728FDF0073BE78 /* Debug */,
				43D8FDE41C728FDF0073BE78 /* Release */,
			);
			defaultConfigurationIsVisible = 0;
			defaultConfigurationName = Release;
		};
		89AE2220228BC54C00BDFD85 /* Build configuration list for PBXNativeTarget "LoopTestingKit" */ = {
			isa = XCConfigurationList;
			buildConfigurations = (
				89AE221D228BC50900BDFD85 /* Debug */,
				89AE221E228BC50900BDFD85 /* Release */,
			);
			defaultConfigurationIsVisible = 0;
			defaultConfigurationName = Release;
		};
		89AE2221228BC54C00BDFD85 /* Build configuration list for PBXNativeTarget "MockKit" */ = {
			isa = XCConfigurationList;
			buildConfigurations = (
				89AE2219228BC50900BDFD85 /* Debug */,
				89AE221A228BC50900BDFD85 /* Release */,
			);
			defaultConfigurationIsVisible = 0;
			defaultConfigurationName = Release;
		};
		89AE2222228BC54C00BDFD85 /* Build configuration list for PBXNativeTarget "MockKitUI" */ = {
			isa = XCConfigurationList;
			buildConfigurations = (
				89AE221B228BC50900BDFD85 /* Debug */,
				89AE221C228BC50900BDFD85 /* Release */,
			);
			defaultConfigurationIsVisible = 0;
			defaultConfigurationName = Release;
		};
		A9E675ED22713F4700E25293 /* Build configuration list for PBXNativeTarget "LoopKit-watchOS" */ = {
			isa = XCConfigurationList;
			buildConfigurations = (
				A9E675EE22713F4700E25293 /* Debug */,
				A9E675EF22713F4700E25293 /* Release */,
			);
			defaultConfigurationIsVisible = 0;
			defaultConfigurationName = Release;
		};
/* End XCConfigurationList section */

/* Begin XCVersionGroup section */
		43D8FEE01C7294D50073BE78 /* Model.xcdatamodeld */ = {
			isa = XCVersionGroup;
			children = (
				A91A601823CD01B000C0E8A1 /* Modelv2.xcdatamodel */,
				43D8FEE11C7294D50073BE78 /* Model.xcdatamodel */,
			);
			currentVersion = A91A601823CD01B000C0E8A1 /* Modelv2.xcdatamodel */;
			path = Model.xcdatamodeld;
			sourceTree = "<group>";
			versionGroupType = wrapper.xcdatamodel;
		};
		C17F39BF23CD24A000FA1113 /* DeviceLog.xcdatamodeld */ = {
			isa = XCVersionGroup;
			children = (
				C17F39C023CD24A000FA1113 /* DeviceCommsLog.xcdatamodel */,
			);
			currentVersion = C17F39C023CD24A000FA1113 /* DeviceCommsLog.xcdatamodel */;
			path = DeviceLog.xcdatamodeld;
			sourceTree = "<group>";
			versionGroupType = wrapper.xcdatamodel;
		};
/* End XCVersionGroup section */
	};
	rootObject = 43D8FDC21C728FDF0073BE78 /* Project object */;
}<|MERGE_RESOLUTION|>--- conflicted
+++ resolved
@@ -691,11 +691,8 @@
 		B4C004D12416961300B40429 /* GuidePage.swift in Sources */ = {isa = PBXBuildFile; fileRef = B4C004B3241085DB00B40429 /* GuidePage.swift */; };
 		B4C004D22416961300B40429 /* GuideNavigationButton.swift in Sources */ = {isa = PBXBuildFile; fileRef = B4C004B4241085DC00B40429 /* GuideNavigationButton.swift */; };
 		B4C004D32416961300B40429 /* ActionButton.swift in Sources */ = {isa = PBXBuildFile; fileRef = B4C004B2241085DB00B40429 /* ActionButton.swift */; };
-<<<<<<< HEAD
 		B4C004D42416962600B40429 /* Color.swift in Sources */ = {isa = PBXBuildFile; fileRef = B4C004B8241085FE00B40429 /* Color.swift */; };
 		C1390AAF246A541C002F3C3C /* TimeZone.swift in Sources */ = {isa = PBXBuildFile; fileRef = 4303C4901E2D664200ADEDC8 /* TimeZone.swift */; };
-=======
->>>>>>> cf5bd084
 		C164A56022F14C73000E3FA5 /* UnfinalizedDose.swift in Sources */ = {isa = PBXBuildFile; fileRef = C164A55F22F14C73000E3FA5 /* UnfinalizedDose.swift */; };
 		C164A56422F21081000E3FA5 /* MockPumpManagerState.swift in Sources */ = {isa = PBXBuildFile; fileRef = C164A56322F21081000E3FA5 /* MockPumpManagerState.swift */; };
 		C16DA83F22E8D88F008624C2 /* LoopPlugin.swift in Sources */ = {isa = PBXBuildFile; fileRef = C16DA83E22E8D88F008624C2 /* LoopPlugin.swift */; };
