--- conflicted
+++ resolved
@@ -83,8 +83,6 @@
       selectedDebuggerIdentifier = "Xcode.DebuggerFoundation.Debugger.LLDB"
       selectedLauncherIdentifier = "Xcode.DebuggerFoundation.Launcher.LLDB"
       shouldUseLaunchSchemeArgsEnv = "YES">
-<<<<<<< HEAD
-=======
       <Testables>
          <TestableReference
             skipped = "NO">
@@ -107,7 +105,6 @@
             </BuildableReference>
          </TestableReference>
       </Testables>
->>>>>>> c2227eec
       <MacroExpansion>
          <BuildableReference
             BuildableIdentifier = "primary"
