//
//  MockPumpManager+UI.swift
//  LoopKitUI
//
//  Created by Michael Pangburn on 11/20/18.
//  Copyright © 2018 LoopKit Authors. All rights reserved.
//

import Foundation
import SwiftUI
import LoopKit
import LoopKitUI
import MockKit


extension MockPumpManager: PumpManagerUI {
    private var appName: String {
        return Bundle.main.object(forInfoDictionaryKey: "CFBundleDisplayName") as! String
    }
    
    public var smallImage: UIImage? { return UIImage(named: "Pump Simulator", in: Bundle(for: MockPumpManagerSettingsViewController.self), compatibleWith: nil) }
    
<<<<<<< HEAD
    public static func setupViewController(insulinTintColor: Color, guidanceColors: GuidanceColors, allowedInsulinTypes: [InsulinType]) -> (UIViewController & CompletionNotifying & PumpManagerSetupViewController) {
        return MockPumpManagerSetupViewController.instantiateFromStoryboard()
    }

    public func settingsViewController(insulinTintColor: Color, guidanceColors: GuidanceColors, allowedInsulinTypes: [InsulinType]) -> (UIViewController & CompletionNotifying) {
        let settings = MockPumpManagerSettingsViewController(pumpManager: self, supportedInsulinTypes: allowedInsulinTypes)
        let nav = SettingsNavigationViewController(rootViewController: settings)
=======
    public static func setupViewController(initialSettings settings: PumpManagerSetupSettings, bluetoothProvider: BluetoothProvider, colorPalette: LoopUIColorPalette) -> SetupUIResult<UIViewController & PumpManagerCreateNotifying & PumpManagerOnboardNotifying & CompletionNotifying, PumpManagerUI> {
        return .createdAndOnboarded(MockPumpManager())
    }

    public func settingsViewController(bluetoothProvider: BluetoothProvider, colorPalette: LoopUIColorPalette) -> (UIViewController & PumpManagerOnboardNotifying & CompletionNotifying) {
        let settings = MockPumpManagerSettingsViewController(pumpManager: self)
        let nav = PumpManagerSettingsNavigationViewController(rootViewController: settings)
>>>>>>> ab55271b
        return nav
    }
    
    public func deliveryUncertaintyRecoveryViewController(colorPalette: LoopUIColorPalette) -> (UIViewController & CompletionNotifying) {
        return DeliveryUncertaintyRecoveryViewController(appName: appName, uncertaintyStartedAt: Date()) {
            self.state.deliveryCommandsShouldTriggerUncertainDelivery = false
            self.state.deliveryIsUncertain = false
        }
    }

<<<<<<< HEAD
    public func hudProvider(insulinTintColor: Color, guidanceColors: GuidanceColors, allowedInsulinTypes: [InsulinType]) -> HUDProvider? {
        return MockHUDProvider(pumpManager: self, allowedInsulinTypes: allowedInsulinTypes)
=======
    public func hudProvider(bluetoothProvider: BluetoothProvider, colorPalette: LoopUIColorPalette) -> HUDProvider? {
        return MockHUDProvider(pumpManager: self)
>>>>>>> ab55271b
    }

    public static func createHUDView(rawValue: HUDProvider.HUDViewRawState) -> LevelHUDView? {
        return MockHUDProvider.createHUDView(rawValue: rawValue)
    }
    
    
}

// MARK: - DeliveryLimitSettingsTableViewControllerSyncSource
extension MockPumpManager {
    public func syncDeliveryLimitSettings(for viewController: DeliveryLimitSettingsTableViewController, completion: @escaping (DeliveryLimitSettingsResult) -> Void) {
        guard let maximumBasalRatePerHour = viewController.maximumBasalRatePerHour,
            let maximumBolus = viewController.maximumBolus else
        {
            completion(.failure(MockPumpManagerError.missingSettings))
            return
        }
        completion(.success(maximumBasalRatePerHour: maximumBasalRatePerHour, maximumBolus: maximumBolus))
    }

    public func syncButtonTitle(for viewController: DeliveryLimitSettingsTableViewController) -> String {
        return "Save to simulator"
    }

    public func syncButtonDetailText(for viewController: DeliveryLimitSettingsTableViewController) -> String? {
        return nil
    }

    public func deliveryLimitSettingsTableViewControllerIsReadOnly(_ viewController: DeliveryLimitSettingsTableViewController) -> Bool {
        return false
    }
}

// MARK: - BasalScheduleTableViewControllerSyncSource
extension MockPumpManager {
    public func syncScheduleValues(for viewController: BasalScheduleTableViewController, completion: @escaping (SyncBasalScheduleResult<Double>) -> Void) {
        syncBasalRateSchedule(items: viewController.scheduleItems) { result in
            switch result {
            case .success(let schedule):
                completion(.success(scheduleItems: schedule.items, timeZone: schedule.timeZone))
            case .failure(let error):
                completion(.failure(error))
            }
        }
    }

    public func syncButtonTitle(for viewController: BasalScheduleTableViewController) -> String {
        return "Save to simulator"
    }

    public func syncButtonDetailText(for viewController: BasalScheduleTableViewController) -> String? {
        return nil
    }

    public func basalScheduleTableViewControllerIsReadOnly(_ viewController: BasalScheduleTableViewController) -> Bool {
        return false
    }
}<|MERGE_RESOLUTION|>--- conflicted
+++ resolved
@@ -14,29 +14,20 @@
 
 
 extension MockPumpManager: PumpManagerUI {
+    
     private var appName: String {
         return Bundle.main.object(forInfoDictionaryKey: "CFBundleDisplayName") as! String
     }
     
     public var smallImage: UIImage? { return UIImage(named: "Pump Simulator", in: Bundle(for: MockPumpManagerSettingsViewController.self), compatibleWith: nil) }
     
-<<<<<<< HEAD
-    public static func setupViewController(insulinTintColor: Color, guidanceColors: GuidanceColors, allowedInsulinTypes: [InsulinType]) -> (UIViewController & CompletionNotifying & PumpManagerSetupViewController) {
-        return MockPumpManagerSetupViewController.instantiateFromStoryboard()
-    }
-
-    public func settingsViewController(insulinTintColor: Color, guidanceColors: GuidanceColors, allowedInsulinTypes: [InsulinType]) -> (UIViewController & CompletionNotifying) {
-        let settings = MockPumpManagerSettingsViewController(pumpManager: self, supportedInsulinTypes: allowedInsulinTypes)
-        let nav = SettingsNavigationViewController(rootViewController: settings)
-=======
-    public static func setupViewController(initialSettings settings: PumpManagerSetupSettings, bluetoothProvider: BluetoothProvider, colorPalette: LoopUIColorPalette) -> SetupUIResult<UIViewController & PumpManagerCreateNotifying & PumpManagerOnboardNotifying & CompletionNotifying, PumpManagerUI> {
+    public static func setupViewController(initialSettings settings: PumpManagerSetupSettings, bluetoothProvider: BluetoothProvider, colorPalette: LoopUIColorPalette, allowedInsulinTypes: [InsulinType]) -> SetupUIResult<UIViewController & PumpManagerCreateNotifying & PumpManagerOnboardNotifying & CompletionNotifying, PumpManagerUI> {
         return .createdAndOnboarded(MockPumpManager())
     }
 
-    public func settingsViewController(bluetoothProvider: BluetoothProvider, colorPalette: LoopUIColorPalette) -> (UIViewController & PumpManagerOnboardNotifying & CompletionNotifying) {
-        let settings = MockPumpManagerSettingsViewController(pumpManager: self)
+    public func settingsViewController(bluetoothProvider: BluetoothProvider, colorPalette: LoopUIColorPalette, allowedInsulinTypes: [InsulinType]) -> (UIViewController & PumpManagerOnboardNotifying & CompletionNotifying) {
+        let settings = MockPumpManagerSettingsViewController(pumpManager: self, supportedInsulinTypes: allowedInsulinTypes)
         let nav = PumpManagerSettingsNavigationViewController(rootViewController: settings)
->>>>>>> ab55271b
         return nav
     }
     
@@ -47,13 +38,8 @@
         }
     }
 
-<<<<<<< HEAD
-    public func hudProvider(insulinTintColor: Color, guidanceColors: GuidanceColors, allowedInsulinTypes: [InsulinType]) -> HUDProvider? {
+    public func hudProvider(bluetoothProvider: BluetoothProvider, colorPalette: LoopUIColorPalette, allowedInsulinTypes: [InsulinType]) -> HUDProvider? {
         return MockHUDProvider(pumpManager: self, allowedInsulinTypes: allowedInsulinTypes)
-=======
-    public func hudProvider(bluetoothProvider: BluetoothProvider, colorPalette: LoopUIColorPalette) -> HUDProvider? {
-        return MockHUDProvider(pumpManager: self)
->>>>>>> ab55271b
     }
 
     public static func createHUDView(rawValue: HUDProvider.HUDViewRawState) -> LevelHUDView? {
