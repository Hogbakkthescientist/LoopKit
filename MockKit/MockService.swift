//
//  MockService.swift
//  MockKit
//
//  Created by Darin Krauss on 5/17/19.
//  Copyright © 2019 LoopKit Authors. All rights reserved.
//

import os.log
import LoopKit

public final class MockService: Service {
    
    public static let serviceIdentifier = "MockService"
    
    public static let localizedTitle = "Simulator"
    
    public weak var serviceDelegate: ServiceDelegate?
    
    public var remoteData: Bool
    
    public var logging: Bool
    
    public var analytics: Bool
        
    public let maxHistoryItems = 1000
    
    private var lockedHistory = Locked<[String]>([])
    
    public var history: [String] {
        lockedHistory.value
    }
    
    private var dateFormatter = ISO8601DateFormatter()
    
    public init() {
        self.remoteData = true
        self.logging = true
        self.analytics = true
    }
    
    public init?(rawState: RawStateValue) {
        self.remoteData = rawState["remoteData"] as? Bool ?? false
        self.logging = rawState["logging"] as? Bool ?? false
        self.analytics = rawState["analytics"] as? Bool ?? false
    }
    
    public var rawState: RawStateValue {
        var rawValue: RawStateValue = [:]
        rawValue["remoteData"] = remoteData
        rawValue["logging"] = logging
        rawValue["analytics"] = analytics
        return rawValue
    }
    
    public let isOnboarded = true   // No distinction between created and onboarded
    
    public func completeCreate() {}
    
    public func completeUpdate() {
        serviceDelegate?.serviceDidUpdateState(self)
    }
    
    public func completeDelete() {
        serviceDelegate?.serviceWantsDeletion(self)
    }
    
    public func clearHistory() {
        lockedHistory.value = []
    }
    
    private func record(_ message: String) {
        let timestamp = self.dateFormatter.string(from: Date())
        lockedHistory.mutate { history in
            history.append("\(timestamp): \(message)")
            if history.count > self.maxHistoryItems {
                history.removeFirst(history.count - self.maxHistoryItems)
            }
        }
    }
    
}

extension MockService: AnalyticsService {
    
    public func recordAnalyticsEvent(_ name: String, withProperties properties: [AnyHashable: Any]?, outOfSession: Bool) {
        if analytics {
            record("[AnalyticsService] \(name) \(String(describing: properties)) \(outOfSession)")
        }
    }
    
}

extension MockService: LoggingService {
    
    public func log(_ message: StaticString, subsystem: String, category: String, type: OSLogType, _ args: [CVarArg]) {
        if logging {
            // Since this is only stored in memory, do not worry about public/private qualifiers
            let messageWithoutQualifiers = message.description.replacingOccurrences(of: "%{public}", with: "%").replacingOccurrences(of: "%{private}", with: "%")
            let messageWithArguments = String(format: messageWithoutQualifiers, arguments: args)
            
            record("[LoggingService] \(messageWithArguments)")
        }
    }
    
}

extension MockService: RemoteDataService {
    
    public func uploadCarbData(created: [SyncCarbObject], updated: [SyncCarbObject], deleted: [SyncCarbObject], completion: @escaping (Result<Bool, Error>) -> Void) {
        if remoteData {
            record("[RemoteDataService] Upload carb data (created: \(created.count), updated: \(updated.count), deleted: \(deleted.count))")
        }
        completion(.success(false))
    }
    
    public func uploadDoseData(_ stored: [DoseEntry], completion: @escaping (Result<Bool, Error>) -> Void) {
        if remoteData {
            record("[RemoteDataService] Upload dose data (stored: \(stored.count))")
        }
        completion(.success(false))
    }
    
    public func uploadDosingDecisionData(_ stored: [StoredDosingDecision], completion: @escaping (Result<Bool, Error>) -> Void) {
        if remoteData {
            let warned = stored.filter { !$0.warnings.isEmpty }
            let errored = stored.filter { !$0.errors.isEmpty }
            record("[RemoteDataService] Upload dosing decision data (stored: \(stored.count), warned: \(warned.count), errored: \(errored.count))")
        }
        completion(.success(false))
    }
    
    public func uploadGlucoseData(_ stored: [StoredGlucoseSample], completion: @escaping (Result<Bool, Error>) -> Void) {
        if remoteData {
            record("[RemoteDataService] Upload glucose data (stored: \(stored.count))")
        }
        completion(.success(false))
    }
    
    public func uploadPumpEventData(_ stored: [PersistedPumpEvent], completion: @escaping (Result<Bool, Error>) -> Void) {
        if remoteData {
            record("[RemoteDataService] Upload pump event data (stored: \(stored.count))")
        }
        completion(.success(false))
    }
    
    public func uploadSettingsData(_ stored: [StoredSettings], completion: @escaping (Result<Bool, Error>) -> Void) {
        if remoteData {
            record("[RemoteDataService] Upload settings data (stored: \(stored.count))")
        }
        completion(.success(false))
    }
    
<<<<<<< HEAD
=======
    public func validatePushNotificationSource(_ notification: [String : AnyObject]) -> Bool {
        return true
    }
}

extension MockService: VersionCheckService {
    public func checkVersion(bundleIdentifier: String, currentVersion: String, completion: @escaping (Result<VersionUpdate?, Error>) -> Void) {
        record("[VersionCheckService] Version checked \(currentVersion)")
        completion(.success(versionUpdate))
    }
}

extension VersionUpdate: RawRepresentable {
    public typealias RawValue = String
    public init?(rawValue: RawValue) {
        switch rawValue {
        case "noneNeeded": self = .noneNeeded
        case "supportedNeeded": self = .supportedNeeded
        case "criticalNeeded": self = .criticalNeeded
        default: return nil
        }
    }
    public var rawValue: RawValue {
        switch self {
        case .noneNeeded: return "noneNeeded"
        case .supportedNeeded: return "supportedNeeded"
        case .criticalNeeded: return "criticalNeeded"
        }
    }
>>>>>>> f9eb3969
}<|MERGE_RESOLUTION|>--- conflicted
+++ resolved
@@ -151,36 +151,7 @@
         completion(.success(false))
     }
     
-<<<<<<< HEAD
-=======
     public func validatePushNotificationSource(_ notification: [String : AnyObject]) -> Bool {
         return true
     }
-}
-
-extension MockService: VersionCheckService {
-    public func checkVersion(bundleIdentifier: String, currentVersion: String, completion: @escaping (Result<VersionUpdate?, Error>) -> Void) {
-        record("[VersionCheckService] Version checked \(currentVersion)")
-        completion(.success(versionUpdate))
-    }
-}
-
-extension VersionUpdate: RawRepresentable {
-    public typealias RawValue = String
-    public init?(rawValue: RawValue) {
-        switch rawValue {
-        case "noneNeeded": self = .noneNeeded
-        case "supportedNeeded": self = .supportedNeeded
-        case "criticalNeeded": self = .criticalNeeded
-        default: return nil
-        }
-    }
-    public var rawValue: RawValue {
-        switch self {
-        case .noneNeeded: return "noneNeeded"
-        case .supportedNeeded: return "supportedNeeded"
-        case .criticalNeeded: return "criticalNeeded"
-        }
-    }
->>>>>>> f9eb3969
 }