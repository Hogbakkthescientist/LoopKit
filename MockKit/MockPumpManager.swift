--- conflicted
+++ resolved
@@ -41,15 +41,9 @@
 
 public final class MockPumpManager: TestingPumpManager {
     public static let managerIdentifier = "MockPumpManager"
-<<<<<<< HEAD
-
+    
     public var pluginIdentifier: String { Self.managerIdentifier }
-
-=======
-    
-    public var pluginIdentifier: String { Self.managerIdentifier }
-    
->>>>>>> d4495599
+    
     public static let localizedTitle = "Pump Simulator"
 
     public var localizedTitle: String {
