//
//  TherapySetting.swift
//  LoopKit
//
//  Created by Rick Pasetto on 7/14/20.
//  Copyright © 2020 LoopKit Authors. All rights reserved.
//


public enum TherapySetting: Int {
    case glucoseTargetRange
    case preMealCorrectionRangeOverride
    case workoutCorrectionRangeOverride
    case suspendThreshold
    case basalRate
    case deliveryLimits
    case insulinModel
    case carbRatio
    case insulinSensitivity
    case none
}

public extension TherapySetting {
    
    // The following comes from https://tidepool.atlassian.net/browse/IFU-24
    var title: String {
        switch self {
        case .glucoseTargetRange:
            return LocalizedString("Correction Range", comment: "Title text for glucose target range")
        case .preMealCorrectionRangeOverride:
            return String(format: LocalizedString("%@ Range", comment: "Format for correction range override therapy setting card"), CorrectionRangeOverrides.Preset.preMeal.title)
        case .workoutCorrectionRangeOverride:
            return String(format: LocalizedString("%@ Range", comment: "Format for correction range override therapy setting card"), CorrectionRangeOverrides.Preset.workout.title)
        case .suspendThreshold:
            return LocalizedString("Suspend Threshold", comment: "Title text for suspend threshold")
        case .basalRate:
            return LocalizedString("Basal Rate", comment: "Title text for basal rate")
        case .deliveryLimits:
            return LocalizedString("Delivery Limits", comment: "Title text for delivery limits")
        case .insulinModel:
            return LocalizedString("Insulin Model", comment: "Title text for insulin model")
        case .carbRatio:
            return LocalizedString("Carb Ratios", comment: "Title text for carb ratios")
        case .insulinSensitivity:
            return LocalizedString("Insulin Sensitivities", comment: "Title text for insulin sensitivity")
        case .none:
            return ""
        }
    }
    
    var smallTitle: String {
        switch self {
        default:
            return title
        }
    }
    
    var descriptiveText: String {
        switch self {
        case .glucoseTargetRange:
<<<<<<< HEAD
            return LocalizedString("Correction range is the glucose value (or range of values) that you want Loop to aim for in adjusting your basal insulin.", comment: "Descriptive text for glucose target range")
        case .correctionRangeOverrides:
            return LocalizedString("Pre-Meal and Workout ranges temporarily adjust your glucose target based on your selected activity.", comment: "Descriptive text for correction range overrides")
=======
            return LocalizedString("Correction range is the glucose value (or range of values) that you want Tidepool Loop to aim for in adjusting your basal insulin.", comment: "Descriptive text for glucose target range")
        case .preMealCorrectionRangeOverride:
            return LocalizedString("Temporarily lower your glucose target before a meal to impact post-meal glucose spikes.", comment: "Descriptive text for pre-meal correction range override")
        case .workoutCorrectionRangeOverride:
            return LocalizedString("Temporarily raise your glucose target before, during, or after physical activity to reduce the risk of low glucose events.", comment: "Descriptive text for workout correction range override")
>>>>>>> cf5bd084
        case .suspendThreshold:
            return LocalizedString("When your glucose is predicted to go below this value, the app will recommend a basal rate of 0 U/hr and will not recommend a bolus.", comment: "Descriptive text for suspend threshold")
        case .basalRate:
            return LocalizedString("Your basal rate of insulin is the number of units per hour that you want to use to cover your background insulin needs.", comment: "Descriptive text for basal rate")
        case .deliveryLimits:
            return "\(DeliveryLimits.Setting.maximumBasalRate.descriptiveText)\n\n\(DeliveryLimits.Setting.maximumBolus.descriptiveText)"
        case .insulinModel:
            return LocalizedString("The app assumes insulin is actively working for 6 hours. You can choose from different models for how the app measures the insulin’s peak activity.", comment: "Descriptive text for insulin model")
        case .carbRatio:
            return LocalizedString("Your carb ratio is the number of grams of carbohydrate covered by one unit of insulin.", comment: "Descriptive text for carb ratio")
        case .insulinSensitivity:
            return LocalizedString("Your insulin sensitivities refer to the drop in glucose expected from one unit of insulin.", comment: "Descriptive text for insulin sensitivity")
        case .none:
            return ""
        }
    }
}

// MARK: Guardrails
public extension TherapySetting {
    var guardrailCaptionForLowValue: String {
        switch self {
        // For schedules & ranges where it's possible for more than 1 to be outside of guardrails
        case .glucoseTargetRange:
            return LocalizedString("A value you have entered is lower than what Tidepool typically recommends for most people.", comment: "Descriptive text for guardrail low value warning for schedule interface")
        default:
            return LocalizedString("The value you have entered is lower than what Tidepool typically recommends for most people.", comment: "Descriptive text for guardrail low value warning")
        }
    }
    
    var guardrailCaptionForHighValue: String {
        switch self {
        // For schedules & ranges where it's possible for more than 1 to be outside of guardrails
        case .glucoseTargetRange:
            return LocalizedString("A value you have entered is higher than what Tidepool typically recommends for most people.", comment: "Descriptive text for guardrail high value warning for schedule interface")
        default:
            return LocalizedString("The value you have entered is higher than what Tidepool typically recommends for most people.", comment: "Descriptive text for guardrail high value warning")
        }
    }
    
    var guardrailCaptionForOutsideValues: String {
        switch self {
        case .deliveryLimits:
            return LocalizedString("The values you have entered are outside of what Tidepool typically recommends for most people.", comment: "Descriptive text for guardrail high value warning")
        default:
            return LocalizedString("Some of the values you have entered are outside of what Tidepool typically recommends for most people.", comment: "Descriptive text for guardrail high value warning for schedule interface")
        }
    }
    
    var guardrailSaveWarningCaption: String {
        switch self {
        default:
            return LocalizedString("One or more of the values you have entered is outside of what Tidepool typically recommends for most people.", comment: "Descriptive text for saving settings outside the recommended range")
        }
    }
}<|MERGE_RESOLUTION|>--- conflicted
+++ resolved
@@ -58,17 +58,11 @@
     var descriptiveText: String {
         switch self {
         case .glucoseTargetRange:
-<<<<<<< HEAD
             return LocalizedString("Correction range is the glucose value (or range of values) that you want Loop to aim for in adjusting your basal insulin.", comment: "Descriptive text for glucose target range")
-        case .correctionRangeOverrides:
-            return LocalizedString("Pre-Meal and Workout ranges temporarily adjust your glucose target based on your selected activity.", comment: "Descriptive text for correction range overrides")
-=======
-            return LocalizedString("Correction range is the glucose value (or range of values) that you want Tidepool Loop to aim for in adjusting your basal insulin.", comment: "Descriptive text for glucose target range")
         case .preMealCorrectionRangeOverride:
             return LocalizedString("Temporarily lower your glucose target before a meal to impact post-meal glucose spikes.", comment: "Descriptive text for pre-meal correction range override")
         case .workoutCorrectionRangeOverride:
             return LocalizedString("Temporarily raise your glucose target before, during, or after physical activity to reduce the risk of low glucose events.", comment: "Descriptive text for workout correction range override")
->>>>>>> cf5bd084
         case .suspendThreshold:
             return LocalizedString("When your glucose is predicted to go below this value, the app will recommend a basal rate of 0 U/hr and will not recommend a bolus.", comment: "Descriptive text for suspend threshold")
         case .basalRate:
@@ -93,9 +87,9 @@
         switch self {
         // For schedules & ranges where it's possible for more than 1 to be outside of guardrails
         case .glucoseTargetRange:
-            return LocalizedString("A value you have entered is lower than what Tidepool typically recommends for most people.", comment: "Descriptive text for guardrail low value warning for schedule interface")
+            return LocalizedString("A value you have entered is lower than what is typically recommended for most people.", comment: "Descriptive text for guardrail low value warning for schedule interface")
         default:
-            return LocalizedString("The value you have entered is lower than what Tidepool typically recommends for most people.", comment: "Descriptive text for guardrail low value warning")
+            return LocalizedString("The value you have entered is lower than what is typically recommended for most people.", comment: "Descriptive text for guardrail low value warning")
         }
     }
     
@@ -103,25 +97,25 @@
         switch self {
         // For schedules & ranges where it's possible for more than 1 to be outside of guardrails
         case .glucoseTargetRange:
-            return LocalizedString("A value you have entered is higher than what Tidepool typically recommends for most people.", comment: "Descriptive text for guardrail high value warning for schedule interface")
+            return LocalizedString("A value you have entered is higher than what is typically recommended for most people.", comment: "Descriptive text for guardrail high value warning for schedule interface")
         default:
-            return LocalizedString("The value you have entered is higher than what Tidepool typically recommends for most people.", comment: "Descriptive text for guardrail high value warning")
+            return LocalizedString("The value you have entered is higher than what is typically recommended for most people.", comment: "Descriptive text for guardrail high value warning")
         }
     }
     
     var guardrailCaptionForOutsideValues: String {
         switch self {
         case .deliveryLimits:
-            return LocalizedString("The values you have entered are outside of what Tidepool typically recommends for most people.", comment: "Descriptive text for guardrail high value warning")
+            return LocalizedString("The values you have entered are outside of what is typically recommended for most people.", comment: "Descriptive text for guardrail high value warning")
         default:
-            return LocalizedString("Some of the values you have entered are outside of what Tidepool typically recommends for most people.", comment: "Descriptive text for guardrail high value warning for schedule interface")
+            return LocalizedString("Some of the values you have entered are outside of what is typically recommended for most people.", comment: "Descriptive text for guardrail high value warning for schedule interface")
         }
     }
     
     var guardrailSaveWarningCaption: String {
         switch self {
         default:
-            return LocalizedString("One or more of the values you have entered is outside of what Tidepool typically recommends for most people.", comment: "Descriptive text for saving settings outside the recommended range")
+            return LocalizedString("One or more of the values you have entered is outside of what is typically recommended for most people.", comment: "Descriptive text for saving settings outside the recommended range")
         }
     }
 }