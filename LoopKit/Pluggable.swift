--- conflicted
+++ resolved
@@ -9,11 +9,7 @@
 public protocol Pluggable: AnyObject {
     /// The unique identifier for this plugin.
     var pluginIdentifier: String { get }
-<<<<<<< HEAD
-
-=======
     
->>>>>>> d4495599
     /// A plugin may need a reference to another plugin. This callback allows for such a reference.
     /// It is called once during app initialization after plugins are initialized and again as new plugins are added and initialized.
     func initializationComplete(for pluggables: [Pluggable])
