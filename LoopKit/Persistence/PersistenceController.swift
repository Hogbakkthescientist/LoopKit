//
//  PersistenceController.swift
//  Naterade
//
//  Inspired by http://martiancraft.com/blog/2015/03/core-data-stack/
//

import CoreData
import os.log
import HealthKit



public protocol PersistenceControllerDelegate: class {
    /// Informs the delegate that a save operation will start, so it can start a background task on its behalf
    ///
    /// - Parameter controller: The persistence controller
    func persistenceControllerWillSave(_ controller: PersistenceController)

    /// Informs the delegate that a save operation did end
    ///
    /// - Parameters:
    ///   - controller: The persistence controller
    ///   - error: An error describing why the save failed
    func persistenceControllerDidSave(_ controller: PersistenceController, error: PersistenceController.PersistenceControllerError?)
}


/// Provides a Core Data persistence stack for the LoopKit data model
public final class PersistenceController {

    public enum PersistenceControllerError: Error, LocalizedError {
        case configurationError(String)
        case coreDataError(NSError)

        public var errorDescription: String? {
            switch self {
            case .configurationError(let description):
                return description
            case .coreDataError(let error):
                return error.localizedDescription
            }
        }

        public var recoverySuggestion: String? {
            switch self {
            case .configurationError:
                return "Unrecoverable Error"
            case .coreDataError(let error):
                return error.localizedRecoverySuggestion
            }
        }
    }

    private enum ReadyState {
        case waiting
        case ready
        case error(PersistenceControllerError)
    }

    public typealias ReadyCallback = (_ error: PersistenceControllerError?) -> Void

    internal let managedObjectContext: NSManagedObjectContext

    public let isReadOnly: Bool

    public let directoryURL: URL

    public weak var delegate: PersistenceControllerDelegate?

    private let log = OSLog(category: "PersistenceController")

    /// Initializes a new persistence controller in the specified directory
    ///
    /// - Parameters:
    ///   - directoryURL: The directory where the SQLlite database is stored. Will be created with no file protection if it doesn't exist.
    ///   - model: The managed object model definition
    ///   - isReadOnly: Whether the persistent store is intended to be read-only. Read-only stores will observe cross-process notifications and reload all contexts when data changes. Writable stores will post these notifications.
    public init(
        directoryURL: URL,
        model: NSManagedObjectModel = NSManagedObjectModel(contentsOf: Bundle(for: PersistenceController.self).url(forResource: "Model", withExtension: "momd")!)!,
        isReadOnly: Bool = false
    ) {
        managedObjectContext = NSManagedObjectContext(concurrencyType: .privateQueueConcurrencyType)
        managedObjectContext.mergePolicy = NSMergeByPropertyStoreTrumpMergePolicy
        managedObjectContext.automaticallyMergesChangesFromParent = true

        self.directoryURL = directoryURL
        self.isReadOnly = isReadOnly
        
        initializeStack(inDirectory: directoryURL, model: model)
    }

    private var readyCallbacks: [ReadyCallback] = []

    private var readyState: ReadyState = .waiting

    private var queue = DispatchQueue(label: "com.loopkit.PersistenceController", qos: .utility)

    func onReady(_ callback: @escaping ReadyCallback) {
        queue.async {
            switch self.readyState {
            case .waiting:
                self.readyCallbacks.append(callback)
            case .ready:
                callback(nil)
            case .error(let error):
                callback(error)
            }
        }
    }

    @discardableResult
    func save(_ completion: ((_ error: PersistenceControllerError?) -> Void)? = nil) -> PersistenceControllerError? {
        var error: PersistenceControllerError?

        self.managedObjectContext.performAndWait {
            guard self.managedObjectContext.hasChanges else {
                completion?(nil)
                return
            }

<<<<<<< HEAD
            self.saveInternal(completion)
        }
    }
    
    // Should only be called from managedObjectContext thread
    internal func saveInternal(_ completion: ((_ error: PersistenceControllerError?) -> Void)? = nil) {
        guard !self.isReadOnly else {
            completion?(nil)
            return
        }

        do {
            delegate?.persistenceControllerWillSave(self)
            try self.managedObjectContext.save()
            delegate?.persistenceControllerDidSave(self, error: nil)
            completion?(nil)
        } catch let saveError as NSError {
            self.log.error("Error while saving context: %{public}@", saveError)
            delegate?.persistenceControllerDidSave(self, error: .coreDataError(saveError))
            completion?(.coreDataError(saveError))
=======
            do {
                delegate?.persistenceControllerWillSave(self)
                try self.managedObjectContext.save()
                delegate?.persistenceControllerDidSave(self, error: nil)
                completion?(nil)
            } catch let saveError as NSError {
                self.log.error("Error while saving context: %{public}@", saveError)
                error = .coreDataError(saveError)
                delegate?.persistenceControllerDidSave(self, error: error)
                completion?(error)
            }
>>>>>>> d9dc851d
        }

        return error
    }


    // Should only be called on managedObjectContext thread
    func updateMetadata(key: String, value: Any?) {
        if let coordinator = self.managedObjectContext.persistentStoreCoordinator, let store = coordinator.persistentStores.first {
            var metadata = coordinator.metadata(for: store)
            metadata[key] = value
            coordinator.setMetadata(metadata, for: store)
        }
    }
    
    // Should only be called on managedObjectContext thread
    func fetchMetadata(key: String) -> Any? {
        if let coordinator = self.managedObjectContext.persistentStoreCoordinator, let store = coordinator.persistentStores.first {
            let metadata = coordinator.metadata(for: store)
            return metadata[key]
        } else {
            return nil
        }
    }
    
    // MARK: - 

    private func initializeStack(inDirectory directoryURL: URL, model: NSManagedObjectModel) {
        managedObjectContext.perform {
            var error: PersistenceControllerError?

            let coordinator = NSPersistentStoreCoordinator(managedObjectModel: model)

            self.managedObjectContext.persistentStoreCoordinator = coordinator

            if !FileManager.default.fileExists(atPath: directoryURL.absoluteString) {
                do {
                    try FileManager.default.createDirectory(at: directoryURL, withIntermediateDirectories: true, attributes: [FileAttributeKey.protectionKey: FileProtectionType.none])
                } catch {
                    // Ignore errors here, let Core Data explain the problem
                }
            }

            let storeURL = directoryURL.appendingPathComponent("Model.sqlite")

            do {
                try coordinator.addPersistentStore(ofType: NSSQLiteStoreType,
                    configurationName: nil,
                    at: storeURL,
                    options: [
                        NSMigratePersistentStoresAutomaticallyOption: true,
                        NSInferMappingModelAutomaticallyOption: true,
                        // Data should be available on reboot before first unlock
                        NSPersistentStoreFileProtectionKey: FileProtectionType.none
                    ]
                )
            } catch let storeError as NSError {
                self.log.error("Failed to initialize persistenceController: %{public}@", storeError)
                error = .coreDataError(storeError)
            }

            self.queue.async {
                if let error = error {
                    self.readyState = .error(error)
                } else {
                    self.readyState = .ready
                }

                for callback in self.readyCallbacks {
                    callback(error)
                }

                self.readyCallbacks = []
            }
        }
    }
}


extension PersistenceController: CustomDebugStringConvertible {
    public var debugDescription: String {
        return [
            "## PersistenceController",
            "* isReadOnly: \(isReadOnly)",
            "* directoryURL: \(directoryURL)",
            "* persistenceStoreCoordinator: \(String(describing: managedObjectContext.persistentStoreCoordinator))",
        ].joined(separator: "\n")
    }
}


// MARK: - Anchor store/fetch helpers

extension PersistenceController {
    func storeAnchor(_ anchor: HKQueryAnchor?, key: String) {
        managedObjectContext.perform {
            let encoded: Data?
            if let anchor = anchor {
                encoded = try? NSKeyedArchiver.archivedData(withRootObject: anchor, requiringSecureCoding: true)
                if encoded == nil {
                    self.log.error("Encoding anchor %{public} failed.", String(describing: anchor))
                }
            } else {
                encoded = nil
            }
            self.updateMetadata(key: key, value: encoded)
            self.saveInternal()
        }
    }
    
    func fetchAnchor(key: String, completion: @escaping (HKQueryAnchor?) -> Void) {
        managedObjectContext.perform {
            let value = self.fetchMetadata(key: key)
            if let encoded = value as? Data {
                let anchor = try? NSKeyedUnarchiver.unarchivedObject(ofClass: HKQueryAnchor.self, from: encoded)
                if anchor == nil {
                    self.log.error("Decoding anchor from %{public} failed.", String(describing: encoded))
                }
                completion(anchor)
            } else {
                completion(nil)
            }
        }
    }
}<|MERGE_RESOLUTION|>--- conflicted
+++ resolved
@@ -120,43 +120,29 @@
                 return
             }
 
-<<<<<<< HEAD
-            self.saveInternal(completion)
-        }
+            error = self.saveInternal()
+            completion?(error)
+        }
+        
+        return error
     }
     
     // Should only be called from managedObjectContext thread
-    internal func saveInternal(_ completion: ((_ error: PersistenceControllerError?) -> Void)? = nil) {
+    internal func saveInternal() -> PersistenceControllerError? {
         guard !self.isReadOnly else {
-            completion?(nil)
-            return
+            return nil
         }
 
         do {
             delegate?.persistenceControllerWillSave(self)
             try self.managedObjectContext.save()
             delegate?.persistenceControllerDidSave(self, error: nil)
-            completion?(nil)
+            return nil
         } catch let saveError as NSError {
             self.log.error("Error while saving context: %{public}@", saveError)
             delegate?.persistenceControllerDidSave(self, error: .coreDataError(saveError))
-            completion?(.coreDataError(saveError))
-=======
-            do {
-                delegate?.persistenceControllerWillSave(self)
-                try self.managedObjectContext.save()
-                delegate?.persistenceControllerDidSave(self, error: nil)
-                completion?(nil)
-            } catch let saveError as NSError {
-                self.log.error("Error while saving context: %{public}@", saveError)
-                error = .coreDataError(saveError)
-                delegate?.persistenceControllerDidSave(self, error: error)
-                completion?(error)
-            }
->>>>>>> d9dc851d
-        }
-
-        return error
+            return .coreDataError(saveError)
+        }
     }
 
 
@@ -260,7 +246,7 @@
                 encoded = nil
             }
             self.updateMetadata(key: key, value: encoded)
-            self.saveInternal()
+            let _ = self.saveInternal()
         }
     }
     
