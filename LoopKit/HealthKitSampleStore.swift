--- conflicted
+++ resolved
@@ -293,15 +293,10 @@
 
 // MARK: - Observation
 extension HealthKitSampleStore {
-<<<<<<< HEAD
-    internal func createQuery() {
-        log.default("%@ [observationEnabled: %{public}d]", #function, observationEnabled)
-=======
     private func createQuery() {
         log.debug("%@ [observationEnabled: %d]", #function, observationEnabled)
         log.debug("%@ [observeHealthKitSamplesFromCurrentApp: %d]", #function, observeHealthKitSamplesFromCurrentApp)
         log.debug("%@ [observeHealthKitSamplesFromOtherApps: %d]", #function, observeHealthKitSamplesFromOtherApps)
->>>>>>> cf5bd084
 
         guard observationEnabled else {
             return
