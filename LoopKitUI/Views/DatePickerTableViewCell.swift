--- conflicted
+++ resolved
@@ -31,10 +31,7 @@
             } else {
                 datePicker.setDate(newValue, animated: true)
             }
-<<<<<<< HEAD
-=======
             dateChanged(datePicker)
->>>>>>> 7e017414
             updateDateLabel()
         }
     }
