--- conflicted
+++ resolved
@@ -1,17 +1,9 @@
 <?xml version="1.0" encoding="UTF-8"?>
-<<<<<<< HEAD
-<document type="com.apple.InterfaceBuilder3.CocoaTouch.XIB" version="3.0" toolsVersion="15505" targetRuntime="iOS.CocoaTouch" propertyAccessControl="none" useAutolayout="YES" useTraitCollections="YES" useSafeAreas="YES" colorMatched="YES">
-    <device id="retina4_7" orientation="portrait" appearance="light"/>
-    <dependencies>
-        <deployment identifier="iOS"/>
-        <plugIn identifier="com.apple.InterfaceBuilder.IBCocoaTouchPlugin" version="15509"/>
-=======
 <document type="com.apple.InterfaceBuilder3.CocoaTouch.XIB" version="3.0" toolsVersion="15705" targetRuntime="iOS.CocoaTouch" propertyAccessControl="none" useAutolayout="YES" useTraitCollections="YES" useSafeAreas="YES" colorMatched="YES">
     <device id="retina4_7" orientation="portrait" appearance="light"/>
     <dependencies>
         <deployment identifier="iOS"/>
         <plugIn identifier="com.apple.InterfaceBuilder.IBCocoaTouchPlugin" version="15706"/>
->>>>>>> 0a720b42
         <capability name="Named colors" minToolsVersion="9.0"/>
         <capability name="documents saved in the Xcode 8 format" minToolsVersion="8.0"/>
     </dependencies>
