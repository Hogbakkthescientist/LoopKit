--- conflicted
+++ resolved
@@ -97,11 +97,7 @@
     var defaultFirstScheduleItemValue: ClosedRange<HKQuantity> {
         switch displayGlucoseUnit {
         case .milligramsPerDeciliter:
-<<<<<<< HEAD
-            return DoubleRange(minValue: 100, maxValue: 115)
-=======
             return DoubleRange(minValue: 100, maxValue: 120).quantityRange(for: displayGlucoseUnit)
->>>>>>> 1659d3b4
         case .millimolesPerLiter:
             return DoubleRange(minValue: 5.6, maxValue: 6.7).quantityRange(for: displayGlucoseUnit)
         default:
