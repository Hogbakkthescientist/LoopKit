--- conflicted
+++ resolved
@@ -47,29 +47,17 @@
     init() {
         sections = [
             EmojiSection(
-<<<<<<< HEAD
-                title: NSLocalizedString("Activity", comment: "The title for the custom preset emoji activity section"),
-=======
-                title: LocalizedString("Activity", comment: "The title for the override emoji activity section"),
->>>>>>> 953b58e6
+                title: LocalizedString("Activity", comment: "The title for the custom preset emoji activity section"),
                 items: type(of: self).activity,
                 indexSymbol: " 🏃‍♀️ "
             ),
             EmojiSection(
-<<<<<<< HEAD
-                title: NSLocalizedString("Condition", comment: "The title for the custom preset emoji condition section"),
-=======
-                title: LocalizedString("Condition", comment: "The title for the override emoji condition section"),
->>>>>>> 953b58e6
+                title: LocalizedString("Condition", comment: "The title for the custom preset emoji condition section"),
                 items: type(of: self).condition,
                 indexSymbol: "🤒"
             ),
             EmojiSection(
-<<<<<<< HEAD
-                title: NSLocalizedString("Other", comment: "The title for custom preset emoji miscellaneous section"),
-=======
-                title: LocalizedString("Other", comment: "The title for override emoji miscellaneous section"),
->>>>>>> 953b58e6
+                title: LocalizedString("Other", comment: "The title for custom preset emoji miscellaneous section"),
                 items: type(of: self).other,
                 indexSymbol: "⋯ "
             )
