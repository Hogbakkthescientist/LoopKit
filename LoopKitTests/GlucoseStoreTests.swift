//
//  GlucoseStoreTests.swift
//  LoopKitTests
//
//  Created by Darin Krauss on 12/30/19.
//  Copyright © 2020 LoopKit Authors. All rights reserved.
//

import XCTest
import HealthKit
import CoreData
@testable import LoopKit

class GlucoseStoreRemoteDataServiceQueryAnchorTests: XCTestCase {
    var rawValue: GlucoseStore.QueryAnchor.RawValue = [
        "modificationCounter": Int64(123)
    ]
    
    func testInitializerDefault() {
        let queryAnchor = GlucoseStore.QueryAnchor()
        XCTAssertEqual(queryAnchor.modificationCounter, 0)
    }
    
    func testInitializerRawValue() {
        let queryAnchor = GlucoseStore.QueryAnchor(rawValue: rawValue)
        XCTAssertNotNil(queryAnchor)
        XCTAssertEqual(queryAnchor?.modificationCounter, 123)
    }
    
    func testInitializerRawValueMissingModificationCounter() {
        rawValue["modificationCounter"] = nil
        XCTAssertNil(GlucoseStore.QueryAnchor(rawValue: rawValue))
    }
    
    func testInitializerRawValueInvalidModificationCounter() {
        rawValue["modificationCounter"] = "123"
        XCTAssertNil(GlucoseStore.QueryAnchor(rawValue: rawValue))
    }
    
    func testRawValueWithDefault() {
        let rawValue = GlucoseStore.QueryAnchor().rawValue
        XCTAssertEqual(rawValue.count, 1)
        XCTAssertEqual(rawValue["modificationCounter"] as? Int64, Int64(0))
    }
    
    func testRawValueWithNonDefault() {
        var queryAnchor = GlucoseStore.QueryAnchor()
        queryAnchor.modificationCounter = 123
        let rawValue = queryAnchor.rawValue
        XCTAssertEqual(rawValue.count, 1)
        XCTAssertEqual(rawValue["modificationCounter"] as? Int64, Int64(123))
    }
}

class GlucoseStoreRemoteDataServiceQueryTests: PersistenceControllerTestCase {
    var healthStore: HKHealthStoreMock!
    var glucoseStore: GlucoseStore!
    var completion: XCTestExpectation!
    var queryAnchor: GlucoseStore.QueryAnchor!
    var limit: Int!

    override func setUp() {
        super.setUp()
        
        healthStore = HKHealthStoreMock()
        glucoseStore = GlucoseStore(healthStore: healthStore,
                                    cacheStore: cacheStore,
                                    provenanceIdentifier: Bundle.main.bundleIdentifier!)
        let semaphore = DispatchSemaphore(value: 0)
        cacheStore.onReady { (error) in
            semaphore.signal()
        }
        semaphore.wait()
        completion = expectation(description: "Completion")
        queryAnchor = GlucoseStore.QueryAnchor()
        limit = Int.max
    }
    
    override func tearDown() {
        limit = nil
        queryAnchor = nil
        completion = nil
        glucoseStore = nil
        healthStore = nil

        super.tearDown()
    }

<<<<<<< HEAD
        cacheStore.managedObjectContext.performAndWait {}
        
        // Create a new glucose store, and ensure it uses the last query anchor
        let newGlucoseStore = GlucoseStore(healthStore: healthStore, cacheStore: cacheStore)
        
        let newAuthorizationCompletion = expectation(description: "authorization completion")
        
        observerQuery = nil
        
        newGlucoseStore.createObserverQuery = { (sampleType, predicate, updateHandler) -> HKObserverQuery in
            observerQuery = HKObserverQueryMock(sampleType: sampleType, predicate: predicate, updateHandler: updateHandler)
            return observerQuery!
        }

        newGlucoseStore.authorize { (result) in
            newAuthorizationCompletion.fulfill()
        }
        waitForExpectations(timeout: 3)
        
        anchoredObjectQuery = nil

        let newAnchoredObjectQueryCreationExpectation = expectation(description: "new anchored object query creation")
        newGlucoseStore.createAnchoredObjectQuery = { (sampleType, predicate, anchor, limit, resultsHandler) -> HKAnchoredObjectQuery in
            anchoredObjectQuery = HKAnchoredObjectQueryMock(type: sampleType, predicate: predicate, anchor: anchor, limit: limit, resultsHandler: resultsHandler)
            newAnchoredObjectQueryCreationExpectation.fulfill()
            return anchoredObjectQuery!
        }
        
        // This simulates a signal marking the arrival of new HK Data.
        observerQuery!.updateHandler(observerQuery!, {}, nil)
        
        wait(for: [newAnchoredObjectQueryCreationExpectation], timeout: 3)
        
        // Assert new glucose store is querying with the last anchor that our HealthKit mock returned
        XCTAssertEqual(returnedAnchor, anchoredObjectQuery?.anchor)
        
        anchoredObjectQuery!.resultsHandler(anchoredObjectQuery!, [], [], returnedAnchor, nil)
    }

    func testLatestGlucoseIsSetAfterStoreAndClearedAfterPurge() {
        let storeCompletion = expectation(description: "Storage completion")
        let storedQuantity = HKQuantity(unit: .milligramsPerDeciliter, doubleValue: 80)
        let device = HKDevice(name: "Unit Test Mock CGM",
            manufacturer: "Device Manufacturer",
            model: "Device Model",
            hardwareVersion: "Device Hardware Version",
            firmwareVersion: "Device Firmware Version",
            softwareVersion: "Device Software Version",
            localIdentifier: "Device Local Identifier",
            udiDeviceIdentifier: "Device UDI Device Identifier")
        let sample = NewGlucoseSample(date: Date(), quantity: storedQuantity, isDisplayOnly: false, wasUserEntered: false, syncIdentifier: "random", device: device)
        glucoseStore.addGlucose(sample) { (result) in
            switch result {
            case .failure(let error):
                XCTFail("Unexpected failure: \(error)")
            case .success(let value):
                XCTAssertEqual(storedQuantity, value.quantity)
            }
            storeCompletion.fulfill()
        }
        wait(for: [storeCompletion], timeout: 2)
        XCTAssertEqual(storedQuantity, self.glucoseStore.latestGlucose?.quantity)

        let purgeCompletion = expectation(description: "Storage completion")
        
        let predicate = HKQuery.predicateForObjects(from: [device])
        glucoseStore.purgeGlucoseSamples(matchingCachePredicate: nil, healthKitPredicate: predicate) { (_, _, error) in
            if let error = error {
                XCTFail("Unexpected failure: \(error)")
            }
            purgeCompletion.fulfill()
        }
        wait(for: [purgeCompletion], timeout: 2)
        XCTAssertNil(self.glucoseStore.latestGlucose)
    }

=======
>>>>>>> 02c97e6f
    func testEmptyWithDefaultQueryAnchor() {
        glucoseStore.executeGlucoseQuery(fromQueryAnchor: queryAnchor, limit: limit) { result in
            switch result {
            case .failure(let error):
                XCTFail("Unexpected failure: \(error)")
            case .success(let anchor, let data):
                XCTAssertEqual(anchor.modificationCounter, 0)
                XCTAssertEqual(data.count, 0)
            }
            self.completion.fulfill()
        }
        
        wait(for: [completion], timeout: 2, enforceOrder: true)
    }
    
    func testEmptyWithMissingQueryAnchor() {
        queryAnchor = nil

        glucoseStore.executeGlucoseQuery(fromQueryAnchor: queryAnchor, limit: limit) { result in
            switch result {
            case .failure(let error):
                XCTFail("Unexpected failure: \(error)")
            case .success(let anchor, let data):
                XCTAssertEqual(anchor.modificationCounter, 0)
                XCTAssertEqual(data.count, 0)
            }
            self.completion.fulfill()
        }
        
        wait(for: [completion], timeout: 2, enforceOrder: true)
    }
    
    func testEmptyWithNonDefaultQueryAnchor() {
        queryAnchor.modificationCounter = 1

        glucoseStore.executeGlucoseQuery(fromQueryAnchor: queryAnchor, limit: limit) { result in
            switch result {
            case .failure(let error):
                XCTFail("Unexpected failure: \(error)")
            case .success(let anchor, let data):
                XCTAssertEqual(anchor.modificationCounter, 1)
                XCTAssertEqual(data.count, 0)
            }
            self.completion.fulfill()
        }
        
        wait(for: [completion], timeout: 2, enforceOrder: true)
    }
    
    func testDataWithUnusedQueryAnchor() {
        let syncIdentifiers = [generateSyncIdentifier(), generateSyncIdentifier(), generateSyncIdentifier()]
        
        addData(withSyncIdentifiers: syncIdentifiers)
        
        glucoseStore.executeGlucoseQuery(fromQueryAnchor: queryAnchor, limit: limit) { result in
            switch result {
            case .failure(let error):
                XCTFail("Unexpected failure: \(error)")
            case .success(let anchor, let data):
                XCTAssertEqual(anchor.modificationCounter, 3)
                XCTAssertEqual(data.count, 3)
                for (index, syncIdentifier) in syncIdentifiers.enumerated() {
                    XCTAssertEqual(data[index].syncIdentifier, syncIdentifier)
                    XCTAssertEqual(data[index].syncVersion, index)
                }
            }
            self.completion.fulfill()
        }
        
        wait(for: [completion], timeout: 2, enforceOrder: true)
    }
    
    func testDataWithStaleQueryAnchor() {
        let syncIdentifiers = [generateSyncIdentifier(), generateSyncIdentifier(), generateSyncIdentifier()]
        
        addData(withSyncIdentifiers: syncIdentifiers)
        
        queryAnchor.modificationCounter = 2
        
        glucoseStore.executeGlucoseQuery(fromQueryAnchor: queryAnchor, limit: limit) { result in
            switch result {
            case .failure(let error):
                XCTFail("Unexpected failure: \(error)")
            case .success(let anchor, let data):
                XCTAssertEqual(anchor.modificationCounter, 3)
                XCTAssertEqual(data.count, 1)
                XCTAssertEqual(data[0].syncIdentifier, syncIdentifiers[2])
                XCTAssertEqual(data[0].syncVersion, 2)
            }
            self.completion.fulfill()
        }
        
        wait(for: [completion], timeout: 2, enforceOrder: true)
    }
    
    func testDataWithCurrentQueryAnchor() {
        let syncIdentifiers = [generateSyncIdentifier(), generateSyncIdentifier(), generateSyncIdentifier()]
        
        addData(withSyncIdentifiers: syncIdentifiers)
        
        queryAnchor.modificationCounter = 3
        
        glucoseStore.executeGlucoseQuery(fromQueryAnchor: queryAnchor, limit: limit) { result in
            switch result {
            case .failure(let error):
                XCTFail("Unexpected failure: \(error)")
            case .success(let anchor, let data):
                XCTAssertEqual(anchor.modificationCounter, 3)
                XCTAssertEqual(data.count, 0)
            }
            self.completion.fulfill()
        }
        
        wait(for: [completion], timeout: 2, enforceOrder: true)
    }

    func testDataWithLimitZero() {
        let syncIdentifiers = [generateSyncIdentifier(), generateSyncIdentifier(), generateSyncIdentifier()]

        addData(withSyncIdentifiers: syncIdentifiers)

        limit = 0

        glucoseStore.executeGlucoseQuery(fromQueryAnchor: queryAnchor, limit: limit) { result in
            switch result {
            case .failure(let error):
                XCTFail("Unexpected failure: \(error)")
            case .success(let anchor, let data):
                XCTAssertEqual(anchor.modificationCounter, 0)
                XCTAssertEqual(data.count, 0)
            }
            self.completion.fulfill()
        }

        wait(for: [completion], timeout: 2, enforceOrder: true)
    }

    func testDataWithLimitCoveredByData() {
        let syncIdentifiers = [generateSyncIdentifier(), generateSyncIdentifier(), generateSyncIdentifier()]
        
        addData(withSyncIdentifiers: syncIdentifiers)
        
        limit = 2
        
        glucoseStore.executeGlucoseQuery(fromQueryAnchor: queryAnchor, limit: limit) { result in
            switch result {
            case .failure(let error):
                XCTFail("Unexpected failure: \(error)")
            case .success(let anchor, let data):
                XCTAssertEqual(anchor.modificationCounter, 2)
                XCTAssertEqual(data.count, 2)
                XCTAssertEqual(data[0].syncIdentifier, syncIdentifiers[0])
                XCTAssertEqual(data[0].syncVersion, 0)
                XCTAssertEqual(data[1].syncIdentifier, syncIdentifiers[1])
                XCTAssertEqual(data[1].syncVersion, 1)
            }
            self.completion.fulfill()
        }
        
        wait(for: [completion], timeout: 2, enforceOrder: true)
    }
    
    private func addData(withSyncIdentifiers syncIdentifiers: [String]) {
        cacheStore.managedObjectContext.performAndWait {
            for (index, syncIdentifier) in syncIdentifiers.enumerated() {
                let cachedGlucoseObject = CachedGlucoseObject(context: self.cacheStore.managedObjectContext)
                cachedGlucoseObject.uuid = UUID()
                cachedGlucoseObject.provenanceIdentifier = syncIdentifier
                cachedGlucoseObject.syncIdentifier = syncIdentifier
                cachedGlucoseObject.syncVersion = index
                cachedGlucoseObject.value = 123
                cachedGlucoseObject.unitString = HKUnit.milligramsPerDeciliter.unitString
                cachedGlucoseObject.startDate = Date()
                self.cacheStore.save()
            }
        }
    }

    private func generateSyncIdentifier() -> String {
        return UUID().uuidString
    }
}

class GlucoseStoreCriticalEventLogExportTests: PersistenceControllerTestCase {
    var glucoseStore: GlucoseStore!
    var outputStream: MockOutputStream!
    var progress: Progress!
    
    override func setUp() {
        super.setUp()

        let samples = [NewGlucoseSample(date: dateFormatter.date(from: "2100-01-02T03:08:00Z")!, quantity: HKQuantity(unit: .milligramsPerDeciliter, doubleValue: 111), isDisplayOnly: false, wasUserEntered: false, syncIdentifier: "18CF3948-0B3D-4B12-8BFE-14986B0E6784", syncVersion: 1),
                       NewGlucoseSample(date: dateFormatter.date(from: "2100-01-02T03:10:00Z")!, quantity: HKQuantity(unit: .milligramsPerDeciliter, doubleValue: 112), isDisplayOnly: false, wasUserEntered: false, syncIdentifier: "C86DEB61-68E9-464E-9DD5-96A9CB445FD3", syncVersion: 2),
                       NewGlucoseSample(date: dateFormatter.date(from: "2100-01-02T03:04:00Z")!, quantity: HKQuantity(unit: .milligramsPerDeciliter, doubleValue: 113), isDisplayOnly: false, wasUserEntered: false, syncIdentifier: "2B03D96C-6F5D-4140-99CD-80C3E64D6010", syncVersion: 3),
                       NewGlucoseSample(date: dateFormatter.date(from: "2100-01-02T03:06:00Z")!, quantity: HKQuantity(unit: .milligramsPerDeciliter, doubleValue: 114), isDisplayOnly: false, wasUserEntered: false, syncIdentifier: "FF1C4F01-3558-4FB2-957E-FA1522C4735E", syncVersion: 4),
                       NewGlucoseSample(date: dateFormatter.date(from: "2100-01-02T03:02:00Z")!, quantity: HKQuantity(unit: .milligramsPerDeciliter, doubleValue: 115), isDisplayOnly: false, wasUserEntered: false, syncIdentifier: "71B699D7-0E8F-4B13-B7A1-E7751EB78E74", syncVersion: 5)]

        glucoseStore = GlucoseStore(healthStore: HKHealthStoreMock(),
                                    cacheStore: cacheStore,
                                    provenanceIdentifier: Bundle.main.bundleIdentifier!)

        let dispatchGroup = DispatchGroup()
        dispatchGroup.enter()
        glucoseStore.addNewGlucoseSamples(samples: samples) { error in
            XCTAssertNil(error)
            dispatchGroup.leave()
        }
        dispatchGroup.wait()

        outputStream = MockOutputStream()
        progress = Progress()
    }

    override func tearDown() {
        glucoseStore = nil

        super.tearDown()
    }
    
    func testExportProgressTotalUnitCount() {
        switch glucoseStore.exportProgressTotalUnitCount(startDate: dateFormatter.date(from: "2100-01-02T03:03:00Z")!,
                                                         endDate: dateFormatter.date(from: "2100-01-02T03:09:00Z")!) {
        case .failure(let error):
            XCTFail("Unexpected failure: \(error)")
        case .success(let progressTotalUnitCount):
            XCTAssertEqual(progressTotalUnitCount, 3 * 1)
        }
    }
    
    func testExportProgressTotalUnitCountEmpty() {
        switch glucoseStore.exportProgressTotalUnitCount(startDate: dateFormatter.date(from: "2100-01-02T03:00:00Z")!,
                                                         endDate: dateFormatter.date(from: "2100-01-02T03:01:00Z")!) {
        case .failure(let error):
            XCTFail("Unexpected failure: \(error)")
        case .success(let progressTotalUnitCount):
            XCTAssertEqual(progressTotalUnitCount, 0)
        }
    }

    func testExport() {
        XCTAssertNil(glucoseStore.export(startDate: dateFormatter.date(from: "2100-01-02T03:03:00Z")!,
                                         endDate: dateFormatter.date(from: "2100-01-02T03:09:00Z")!,
                                         to: outputStream,
                                         progress: progress))
        XCTAssertEqual(outputStream.string, """
[
{"isDisplayOnly":false,"modificationCounter":1,"provenanceIdentifier":"com.apple.dt.xctest.tool","startDate":"2100-01-02T03:08:00.000Z","syncIdentifier":"18CF3948-0B3D-4B12-8BFE-14986B0E6784","syncVersion":1,"unitString":"mg/dL","value":111,"wasUserEntered":false},
{"isDisplayOnly":false,"modificationCounter":3,"provenanceIdentifier":"com.apple.dt.xctest.tool","startDate":"2100-01-02T03:04:00.000Z","syncIdentifier":"2B03D96C-6F5D-4140-99CD-80C3E64D6010","syncVersion":3,"unitString":"mg/dL","value":113,"wasUserEntered":false},
{"isDisplayOnly":false,"modificationCounter":4,"provenanceIdentifier":"com.apple.dt.xctest.tool","startDate":"2100-01-02T03:06:00.000Z","syncIdentifier":"FF1C4F01-3558-4FB2-957E-FA1522C4735E","syncVersion":4,"unitString":"mg/dL","value":114,"wasUserEntered":false}
]
"""
        )
        XCTAssertEqual(progress.completedUnitCount, 3 * 1)
    }

    func testExportEmpty() {
        XCTAssertNil(glucoseStore.export(startDate: dateFormatter.date(from: "2100-01-02T03:00:00Z")!,
                                         endDate: dateFormatter.date(from: "2100-01-02T03:01:00Z")!,
                                         to: outputStream,
                                         progress: progress))
        XCTAssertEqual(outputStream.string, "[]")
        XCTAssertEqual(progress.completedUnitCount, 0)
    }

    func testExportCancelled() {
        progress.cancel()
        XCTAssertEqual(glucoseStore.export(startDate: dateFormatter.date(from: "2100-01-02T03:03:00Z")!,
                                           endDate: dateFormatter.date(from: "2100-01-02T03:09:00Z")!,
                                           to: outputStream,
                                           progress: progress) as? CriticalEventLogError, CriticalEventLogError.cancelled)
    }

    private let dateFormatter = ISO8601DateFormatter()
}<|MERGE_RESOLUTION|>--- conflicted
+++ resolved
@@ -84,46 +84,6 @@
         healthStore = nil
 
         super.tearDown()
-    }
-
-<<<<<<< HEAD
-        cacheStore.managedObjectContext.performAndWait {}
-        
-        // Create a new glucose store, and ensure it uses the last query anchor
-        let newGlucoseStore = GlucoseStore(healthStore: healthStore, cacheStore: cacheStore)
-        
-        let newAuthorizationCompletion = expectation(description: "authorization completion")
-        
-        observerQuery = nil
-        
-        newGlucoseStore.createObserverQuery = { (sampleType, predicate, updateHandler) -> HKObserverQuery in
-            observerQuery = HKObserverQueryMock(sampleType: sampleType, predicate: predicate, updateHandler: updateHandler)
-            return observerQuery!
-        }
-
-        newGlucoseStore.authorize { (result) in
-            newAuthorizationCompletion.fulfill()
-        }
-        waitForExpectations(timeout: 3)
-        
-        anchoredObjectQuery = nil
-
-        let newAnchoredObjectQueryCreationExpectation = expectation(description: "new anchored object query creation")
-        newGlucoseStore.createAnchoredObjectQuery = { (sampleType, predicate, anchor, limit, resultsHandler) -> HKAnchoredObjectQuery in
-            anchoredObjectQuery = HKAnchoredObjectQueryMock(type: sampleType, predicate: predicate, anchor: anchor, limit: limit, resultsHandler: resultsHandler)
-            newAnchoredObjectQueryCreationExpectation.fulfill()
-            return anchoredObjectQuery!
-        }
-        
-        // This simulates a signal marking the arrival of new HK Data.
-        observerQuery!.updateHandler(observerQuery!, {}, nil)
-        
-        wait(for: [newAnchoredObjectQueryCreationExpectation], timeout: 3)
-        
-        // Assert new glucose store is querying with the last anchor that our HealthKit mock returned
-        XCTAssertEqual(returnedAnchor, anchoredObjectQuery?.anchor)
-        
-        anchoredObjectQuery!.resultsHandler(anchoredObjectQuery!, [], [], returnedAnchor, nil)
     }
 
     func testLatestGlucoseIsSetAfterStoreAndClearedAfterPurge() {
@@ -163,8 +123,6 @@
         XCTAssertNil(self.glucoseStore.latestGlucose)
     }
 
-=======
->>>>>>> 02c97e6f
     func testEmptyWithDefaultQueryAnchor() {
         glucoseStore.executeGlucoseQuery(fromQueryAnchor: queryAnchor, limit: limit) { result in
             switch result {
