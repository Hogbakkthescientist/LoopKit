//
//  TherapySettingsTests.swift
//  LoopKitTests
//
//  Created by Anna Quinlan on 7/27/20.
//  Copyright © 2020 LoopKit Authors. All rights reserved.
//

import XCTest
import HealthKit
import LoopKit

class TherapySettingsRawRepresentableTests: XCTestCase {
    func testTherapySettingRawValue() {
        let original = TherapySettings.test
        let actual = TherapySettings(rawValue: original.rawValue)
        XCTAssertEqual(actual, original)
    }
}

class TherapySettingsCodableTests: XCTestCase {
    private let dateFormatter = ISO8601DateFormatter()

    private let encoder: JSONEncoder = {
        let encoder = JSONEncoder()
        encoder.outputFormatting = [.prettyPrinted, .sortedKeys, .withoutEscapingSlashes]
        encoder.dateEncodingStrategy = .iso8601
        return encoder
    }()
    
    private let decoder: JSONDecoder = {
        let decoder = JSONDecoder()
        decoder.dateDecodingStrategy = .iso8601
        return decoder
    }()
<<<<<<< HEAD
    
    private func getTherapySettings() -> TherapySettings {
        let timeZone = TimeZone(identifier: "America/Los_Angeles")!
        let glucoseTargetRangeSchedule =  GlucoseRangeSchedule(
            rangeSchedule: DailyQuantitySchedule(unit: .milligramsPerDeciliter,
                dailyItems: [RepeatingScheduleValue(startTime: .hours(0), value: DoubleRange(minValue: 100.0, maxValue: 110.0)),
                             RepeatingScheduleValue(startTime: .hours(8), value: DoubleRange(minValue: 95.0, maxValue: 105.0)),
                             RepeatingScheduleValue(startTime: .hours(14), value: DoubleRange(minValue: 95.0, maxValue: 105.0)),
                             RepeatingScheduleValue(startTime: .hours(16), value: DoubleRange(minValue: 100.0, maxValue: 110.0)),
                             RepeatingScheduleValue(startTime: .hours(18), value: DoubleRange(minValue: 90.0, maxValue: 100.0)),
                             RepeatingScheduleValue(startTime: .hours(21), value: DoubleRange(minValue: 110.0, maxValue: 120.0))],
                timeZone: timeZone)!,
            override: GlucoseRangeSchedule.Override(value: DoubleRange(minValue: 80.0, maxValue: 90.0),
                                                    start: date.addingTimeInterval(.minutes(-30)),
                                                    end: date.addingTimeInterval(.minutes(30)))
        )
        let basalRateSchedule = BasalRateSchedule(
            dailyItems: [RepeatingScheduleValue(startTime: .hours(0), value: 1.0),
                         RepeatingScheduleValue(startTime: .hours(8), value: 1.125),
                         RepeatingScheduleValue(startTime: .hours(10), value: 1.25),
                         RepeatingScheduleValue(startTime: .hours(12), value: 1.5),
                         RepeatingScheduleValue(startTime: .hours(14), value: 1.25),
                         RepeatingScheduleValue(startTime: .hours(16), value: 1.5),
                         RepeatingScheduleValue(startTime: .hours(18), value: 1.25),
                         RepeatingScheduleValue(startTime: .hours(21), value: 1.0)],
            timeZone: timeZone)!
        let insulinSensitivitySchedule = InsulinSensitivitySchedule(
            unit: .milligramsPerDeciliter,
            dailyItems: [RepeatingScheduleValue(startTime: .hours(0), value: 45.0),
                         RepeatingScheduleValue(startTime: .hours(8), value: 40.0),
                         RepeatingScheduleValue(startTime: .hours(10), value: 35.0),
                         RepeatingScheduleValue(startTime: .hours(12), value: 30.0),
                         RepeatingScheduleValue(startTime: .hours(14), value: 35.0),
                         RepeatingScheduleValue(startTime: .hours(16), value: 40.0)],
            timeZone: timeZone)!
        let carbRatioSchedule = CarbRatioSchedule(
            unit: .gram(),
                                                  
            dailyItems: [RepeatingScheduleValue(startTime: .hours(0), value: 10.0),
                         RepeatingScheduleValue(startTime: .hours(8), value: 12.0),
                         RepeatingScheduleValue(startTime: .hours(10), value: 9.0),
                         RepeatingScheduleValue(startTime: .hours(12), value: 10.0),
                         RepeatingScheduleValue(startTime: .hours(14), value: 11.0),
                         RepeatingScheduleValue(startTime: .hours(16), value: 12.0),
                         RepeatingScheduleValue(startTime: .hours(18), value: 8.0),
                         RepeatingScheduleValue(startTime: .hours(21), value: 10.0)],
            timeZone: timeZone)!
        let correctionRangeOverrides = CorrectionRangeOverrides(
            preMeal: DoubleRange(minValue: 80.0, maxValue: 90.0),
            workout: DoubleRange(minValue: 130.0, maxValue: 140.0),
            unit: .milligramsPerDeciliter)

        return TherapySettings(
            glucoseTargetRangeSchedule: glucoseTargetRangeSchedule,
            correctionRangeOverrides: correctionRangeOverrides,
            maximumBasalRatePerHour: 3,
            maximumBolus: 5,
            suspendThreshold: GlucoseThreshold(unit: .milligramsPerDeciliter, value: 80),
            insulinSensitivitySchedule: insulinSensitivitySchedule,
            carbRatioSchedule: carbRatioSchedule,
            basalRateSchedule: basalRateSchedule,
            insulinModelSettings: InsulinModelSettings(model: ExponentialInsulinModelPreset.rapidActingAdult)
        )
    }
=======
>>>>>>> 80103465

    let encodedString = """
    {
      "basalRateSchedule" : {
        "items" : [
          {
            "startTime" : 0,
            "value" : 1
          },
          {
            "startTime" : 28800,
            "value" : 1.125
          },
          {
            "startTime" : 36000,
            "value" : 1.25
          },
          {
            "startTime" : 43200,
            "value" : 1.5
          },
          {
            "startTime" : 50400,
            "value" : 1.25
          },
          {
            "startTime" : 57600,
            "value" : 1.5
          },
          {
            "startTime" : 64800,
            "value" : 1.25
          },
          {
            "startTime" : 75600,
            "value" : 1
          }
        ],
        "referenceTimeInterval" : 0,
        "repeatInterval" : 86400,
        "timeZone" : {
          "identifier" : "GMT-0700"
        }
      },
      "carbRatioSchedule" : {
        "unit" : "g",
        "valueSchedule" : {
          "items" : [
            {
              "startTime" : 0,
              "value" : 10
            },
            {
              "startTime" : 28800,
              "value" : 12
            },
            {
              "startTime" : 36000,
              "value" : 9
            },
            {
              "startTime" : 43200,
              "value" : 10
            },
            {
              "startTime" : 50400,
              "value" : 11
            },
            {
              "startTime" : 57600,
              "value" : 12
            },
            {
              "startTime" : 64800,
              "value" : 8
            },
            {
              "startTime" : 75600,
              "value" : 10
            }
          ],
          "referenceTimeInterval" : 0,
          "repeatInterval" : 86400,
          "timeZone" : {
            "identifier" : "GMT-0700"
          }
        }
      },
      "correctionRangeOverrides" : {
        "preMealRange" : {
          "bloodGlucoseUnit" : "mg/dL",
          "range" : {
            "maxValue" : 90,
            "minValue" : 80
          }
        },
        "workoutRange" : {
          "bloodGlucoseUnit" : "mg/dL",
          "range" : {
            "maxValue" : 140,
            "minValue" : 130
          }
        }
      },
      "glucoseTargetRangeSchedule" : {
        "rangeSchedule" : {
          "unit" : "mg/dL",
          "valueSchedule" : {
            "items" : [
              {
                "startTime" : 0,
                "value" : {
                  "maxValue" : 110,
                  "minValue" : 100
                }
              },
              {
                "startTime" : 28800,
                "value" : {
                  "maxValue" : 105,
                  "minValue" : 95
                }
              },
              {
                "startTime" : 50400,
                "value" : {
                  "maxValue" : 105,
                  "minValue" : 95
                }
              },
              {
                "startTime" : 57600,
                "value" : {
                  "maxValue" : 110,
                  "minValue" : 100
                }
              },
              {
                "startTime" : 64800,
                "value" : {
                  "maxValue" : 100,
                  "minValue" : 90
                }
              },
              {
                "startTime" : 75600,
                "value" : {
                  "maxValue" : 120,
                  "minValue" : 110
                }
              }
            ],
            "referenceTimeInterval" : 0,
            "repeatInterval" : 86400,
            "timeZone" : {
              "identifier" : "GMT-0700"
            }
          }
        }
      },
      "insulinModelSettings" : {
        "exponential" : "rapidActingAdult"
      },
      "insulinSensitivitySchedule" : {
        "unit" : "mg/dL",
        "valueSchedule" : {
          "items" : [
            {
              "startTime" : 0,
              "value" : 45
            },
            {
              "startTime" : 28800,
              "value" : 40
            },
            {
              "startTime" : 36000,
              "value" : 35
            },
            {
              "startTime" : 43200,
              "value" : 30
            },
            {
              "startTime" : 50400,
              "value" : 35
            },
            {
              "startTime" : 57600,
              "value" : 40
            }
          ],
          "referenceTimeInterval" : 0,
          "repeatInterval" : 86400,
          "timeZone" : {
            "identifier" : "GMT-0700"
          }
        }
      },
      "maximumBasalRatePerHour" : 3,
      "maximumBolus" : 5,
      "suspendThreshold" : {
        "unit" : "mg/dL",
        "value" : 80
      }
    }
    """
    
    func testInsulinModelEncoding() throws {
        let adult = InsulinModelSettings.exponentialPreset(.rapidActingAdult)
        let child = InsulinModelSettings.exponentialPreset(.rapidActingChild)
        let walsh = InsulinModelSettings.walsh(WalshInsulinModel(actionDuration: 10))
        
        XCTAssertEqual("""
        {
          "exponential" : "rapidActingAdult"
        }
        """, String(data: try encoder.encode(adult), encoding: .utf8)!)
        XCTAssertEqual("""
        {
          "exponential" : "rapidActingChild"
        }
        """, String(data: try encoder.encode(child), encoding: .utf8)!)
        XCTAssertEqual("""
        {
          "walsh" : {
            "actionDuration" : 10,
            "delay" : 600
          }
        }
        """, String(data: try encoder.encode(walsh), encoding: .utf8)!)
    }

    func testTherapySettingEncoding() throws {
        let original = TherapySettings.test
        let data = try encoder.encode(original)
        XCTAssertEqual(encodedString, String(data: data, encoding: .utf8)!)
    }

    func testTherapySettingDecoding() throws {
        let data = encodedString.data(using: .utf8)!
        let decoded = try decoder.decode(TherapySettings.self, from: data)
        let expected = TherapySettings.test

        XCTAssertEqual(expected, decoded)

        XCTAssertEqual(decoded.basalRateSchedule, expected.basalRateSchedule)
        XCTAssertEqual(decoded.insulinSensitivitySchedule, expected.insulinSensitivitySchedule)
        XCTAssertEqual(decoded.correctionRangeOverrides, expected.correctionRangeOverrides)
        XCTAssertEqual(decoded.maximumBolus, expected.maximumBolus)
        XCTAssertEqual(decoded.maximumBasalRatePerHour, expected.maximumBasalRatePerHour)
        XCTAssertEqual(decoded.suspendThreshold, expected.suspendThreshold)
        XCTAssertEqual(decoded.carbRatioSchedule, expected.carbRatioSchedule)
        XCTAssertEqual(decoded.insulinModelSettings, expected.insulinModelSettings)
        XCTAssertEqual(decoded.glucoseTargetRangeSchedule, expected.glucoseTargetRangeSchedule)
    }
}

fileprivate extension TherapySettings {
    static var test: TherapySettings {
        let timeZone = TimeZone(secondsFromGMT: -25200)
        let glucoseTargetRangeSchedule =  GlucoseRangeSchedule(
            rangeSchedule: DailyQuantitySchedule(unit: .milligramsPerDeciliter,
                                                 dailyItems: [RepeatingScheduleValue(startTime: .hours(0), value: DoubleRange(minValue: 100.0, maxValue: 110.0)),
                                                              RepeatingScheduleValue(startTime: .hours(8), value: DoubleRange(minValue: 95.0, maxValue: 105.0)),
                                                              RepeatingScheduleValue(startTime: .hours(14), value: DoubleRange(minValue: 95.0, maxValue: 105.0)),
                                                              RepeatingScheduleValue(startTime: .hours(16), value: DoubleRange(minValue: 100.0, maxValue: 110.0)),
                                                              RepeatingScheduleValue(startTime: .hours(18), value: DoubleRange(minValue: 90.0, maxValue: 100.0)),
                                                              RepeatingScheduleValue(startTime: .hours(21), value: DoubleRange(minValue: 110.0, maxValue: 120.0))],
                                                 timeZone: timeZone)!)
        let basalRateSchedule = BasalRateSchedule(
            dailyItems: [RepeatingScheduleValue(startTime: .hours(0), value: 1.0),
                         RepeatingScheduleValue(startTime: .hours(8), value: 1.125),
                         RepeatingScheduleValue(startTime: .hours(10), value: 1.25),
                         RepeatingScheduleValue(startTime: .hours(12), value: 1.5),
                         RepeatingScheduleValue(startTime: .hours(14), value: 1.25),
                         RepeatingScheduleValue(startTime: .hours(16), value: 1.5),
                         RepeatingScheduleValue(startTime: .hours(18), value: 1.25),
                         RepeatingScheduleValue(startTime: .hours(21), value: 1.0)],
            timeZone: timeZone)!
        let insulinSensitivitySchedule = InsulinSensitivitySchedule(
            unit: .milligramsPerDeciliter,
            dailyItems: [RepeatingScheduleValue(startTime: .hours(0), value: 45.0),
                         RepeatingScheduleValue(startTime: .hours(8), value: 40.0),
                         RepeatingScheduleValue(startTime: .hours(10), value: 35.0),
                         RepeatingScheduleValue(startTime: .hours(12), value: 30.0),
                         RepeatingScheduleValue(startTime: .hours(14), value: 35.0),
                         RepeatingScheduleValue(startTime: .hours(16), value: 40.0)],
            timeZone: timeZone)!
        let carbRatioSchedule = CarbRatioSchedule(
            unit: .gram(),

            dailyItems: [RepeatingScheduleValue(startTime: .hours(0), value: 10.0),
                         RepeatingScheduleValue(startTime: .hours(8), value: 12.0),
                         RepeatingScheduleValue(startTime: .hours(10), value: 9.0),
                         RepeatingScheduleValue(startTime: .hours(12), value: 10.0),
                         RepeatingScheduleValue(startTime: .hours(14), value: 11.0),
                         RepeatingScheduleValue(startTime: .hours(16), value: 12.0),
                         RepeatingScheduleValue(startTime: .hours(18), value: 8.0),
                         RepeatingScheduleValue(startTime: .hours(21), value: 10.0)],
            timeZone: timeZone)!
        let correctionRangeOverrides = CorrectionRangeOverrides(
            preMeal: DoubleRange(minValue: 80.0, maxValue: 90.0),
            workout: DoubleRange(minValue: 130.0, maxValue: 140.0),
            unit: .milligramsPerDeciliter)

        return TherapySettings(
            glucoseTargetRangeSchedule: glucoseTargetRangeSchedule,
            correctionRangeOverrides: correctionRangeOverrides,
            maximumBasalRatePerHour: 3,
            maximumBolus: 5,
            suspendThreshold: GlucoseThreshold(unit: .milligramsPerDeciliter, value: 80),
            insulinSensitivitySchedule: insulinSensitivitySchedule,
            carbRatioSchedule: carbRatioSchedule,
            basalRateSchedule: basalRateSchedule,
            insulinModelSettings: InsulinModelSettings(model: ExponentialInsulinModelPreset.humalogNovologAdult)
        )
    }
}<|MERGE_RESOLUTION|>--- conflicted
+++ resolved
@@ -33,74 +33,7 @@
         decoder.dateDecodingStrategy = .iso8601
         return decoder
     }()
-<<<<<<< HEAD
     
-    private func getTherapySettings() -> TherapySettings {
-        let timeZone = TimeZone(identifier: "America/Los_Angeles")!
-        let glucoseTargetRangeSchedule =  GlucoseRangeSchedule(
-            rangeSchedule: DailyQuantitySchedule(unit: .milligramsPerDeciliter,
-                dailyItems: [RepeatingScheduleValue(startTime: .hours(0), value: DoubleRange(minValue: 100.0, maxValue: 110.0)),
-                             RepeatingScheduleValue(startTime: .hours(8), value: DoubleRange(minValue: 95.0, maxValue: 105.0)),
-                             RepeatingScheduleValue(startTime: .hours(14), value: DoubleRange(minValue: 95.0, maxValue: 105.0)),
-                             RepeatingScheduleValue(startTime: .hours(16), value: DoubleRange(minValue: 100.0, maxValue: 110.0)),
-                             RepeatingScheduleValue(startTime: .hours(18), value: DoubleRange(minValue: 90.0, maxValue: 100.0)),
-                             RepeatingScheduleValue(startTime: .hours(21), value: DoubleRange(minValue: 110.0, maxValue: 120.0))],
-                timeZone: timeZone)!,
-            override: GlucoseRangeSchedule.Override(value: DoubleRange(minValue: 80.0, maxValue: 90.0),
-                                                    start: date.addingTimeInterval(.minutes(-30)),
-                                                    end: date.addingTimeInterval(.minutes(30)))
-        )
-        let basalRateSchedule = BasalRateSchedule(
-            dailyItems: [RepeatingScheduleValue(startTime: .hours(0), value: 1.0),
-                         RepeatingScheduleValue(startTime: .hours(8), value: 1.125),
-                         RepeatingScheduleValue(startTime: .hours(10), value: 1.25),
-                         RepeatingScheduleValue(startTime: .hours(12), value: 1.5),
-                         RepeatingScheduleValue(startTime: .hours(14), value: 1.25),
-                         RepeatingScheduleValue(startTime: .hours(16), value: 1.5),
-                         RepeatingScheduleValue(startTime: .hours(18), value: 1.25),
-                         RepeatingScheduleValue(startTime: .hours(21), value: 1.0)],
-            timeZone: timeZone)!
-        let insulinSensitivitySchedule = InsulinSensitivitySchedule(
-            unit: .milligramsPerDeciliter,
-            dailyItems: [RepeatingScheduleValue(startTime: .hours(0), value: 45.0),
-                         RepeatingScheduleValue(startTime: .hours(8), value: 40.0),
-                         RepeatingScheduleValue(startTime: .hours(10), value: 35.0),
-                         RepeatingScheduleValue(startTime: .hours(12), value: 30.0),
-                         RepeatingScheduleValue(startTime: .hours(14), value: 35.0),
-                         RepeatingScheduleValue(startTime: .hours(16), value: 40.0)],
-            timeZone: timeZone)!
-        let carbRatioSchedule = CarbRatioSchedule(
-            unit: .gram(),
-                                                  
-            dailyItems: [RepeatingScheduleValue(startTime: .hours(0), value: 10.0),
-                         RepeatingScheduleValue(startTime: .hours(8), value: 12.0),
-                         RepeatingScheduleValue(startTime: .hours(10), value: 9.0),
-                         RepeatingScheduleValue(startTime: .hours(12), value: 10.0),
-                         RepeatingScheduleValue(startTime: .hours(14), value: 11.0),
-                         RepeatingScheduleValue(startTime: .hours(16), value: 12.0),
-                         RepeatingScheduleValue(startTime: .hours(18), value: 8.0),
-                         RepeatingScheduleValue(startTime: .hours(21), value: 10.0)],
-            timeZone: timeZone)!
-        let correctionRangeOverrides = CorrectionRangeOverrides(
-            preMeal: DoubleRange(minValue: 80.0, maxValue: 90.0),
-            workout: DoubleRange(minValue: 130.0, maxValue: 140.0),
-            unit: .milligramsPerDeciliter)
-
-        return TherapySettings(
-            glucoseTargetRangeSchedule: glucoseTargetRangeSchedule,
-            correctionRangeOverrides: correctionRangeOverrides,
-            maximumBasalRatePerHour: 3,
-            maximumBolus: 5,
-            suspendThreshold: GlucoseThreshold(unit: .milligramsPerDeciliter, value: 80),
-            insulinSensitivitySchedule: insulinSensitivitySchedule,
-            carbRatioSchedule: carbRatioSchedule,
-            basalRateSchedule: basalRateSchedule,
-            insulinModelSettings: InsulinModelSettings(model: ExponentialInsulinModelPreset.rapidActingAdult)
-        )
-    }
-=======
->>>>>>> 80103465
-
     let encodedString = """
     {
       "basalRateSchedule" : {
