--- conflicted
+++ resolved
@@ -276,12 +276,8 @@
     }
     
     func testInsulinOnBoardLimitsForExponentialModel() {
-<<<<<<< HEAD
         let insulinModel = ExponentialInsulinModel(actionDuration: TimeInterval(minutes: 360), peakActivityTime: TimeInterval(minutes: 75), delay: TimeInterval(minutes: 0))
-=======
-        let insulinModel = ExponentialInsulinModel(actionDuration: TimeInterval(minutes: 360), peakActivityTime: TimeInterval(minutes: 75))
-        let childModel = ExponentialInsulinModel(actionDuration: TimeInterval(minutes: 360), peakActivityTime: TimeInterval(minutes: 65))
->>>>>>> 3870dee5
+        let childModel = ExponentialInsulinModel(actionDuration: TimeInterval(minutes: 360), peakActivityTime: TimeInterval(minutes: 65), delay: TimeInterval(minutes: 0))
         
         XCTAssertEqual(1, insulinModel.percentEffectRemaining(at: .minutes(-1)), accuracy: 0.001)
         XCTAssertEqual(1, insulinModel.percentEffectRemaining(at: .minutes(0)), accuracy: 0.001)
